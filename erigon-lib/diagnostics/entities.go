--- conflicted
+++ resolved
@@ -58,8 +58,6 @@
 	return p1
 }
 
-<<<<<<< HEAD
-=======
 func (p PeerStatistics) Equal(p2 PeerStatistics) bool {
 	return p.PeerType == p2.PeerType &&
 		p.BytesIn == p2.BytesIn &&
@@ -70,7 +68,6 @@
 		maps.Equal(p.TypeBytesOut, p2.TypeBytesOut)
 }
 
->>>>>>> 4a02c66a
 type PeerDataUpdate struct {
 	PeerID string
 	ENR    string

// Copyright 2022 The Erigon Authors
// This file is part of Erigon.
//
// Erigon is free software: you can redistribute it and/or modify
// it under the terms of the GNU Lesser General Public License as published by
// the Free Software Foundation, either version 3 of the License, or
// (at your option) any later version.
//
// Erigon is distributed in the hope that it will be useful,
// but WITHOUT ANY WARRANTY; without even the implied warranty of
// MERCHANTABILITY or FITNESS FOR A PARTICULAR PURPOSE. See the
// GNU Lesser General Public License for more details.
//
// You should have received a copy of the GNU Lesser General Public License
// along with Erigon. If not, see <http://www.gnu.org/licenses/>.

package commitment

import (
	"bytes"
	"context"
	"encoding/binary"
	"encoding/hex"
	"errors"
	"fmt"
	"hash"
	"io"
	"math/bits"
	"path/filepath"
	"runtime"
	"sort"
	"strings"
	"sync/atomic"
	"time"

	"github.com/erigontech/erigon-lib/etl"
	"github.com/erigontech/erigon-lib/log/v3"
	"github.com/erigontech/erigon-lib/trie"
	"github.com/erigontech/erigon-lib/types/accounts"
	witnesstypes "github.com/erigontech/erigon-lib/types/witness"

	"github.com/erigontech/erigon-lib/common/dbg"

<<<<<<< HEAD
	"golang.org/x/crypto/sha3"

	"github.com/erigontech/erigon-lib/common"
<<<<<<< HEAD
=======
	"github.com/erigontech/erigon-lib/common"
	libcommon "github.com/erigontech/erigon-lib/common"
>>>>>>> origin/main
=======
>>>>>>> da1ea496
	"github.com/erigontech/erigon-lib/common/hexutility"
	"github.com/erigontech/erigon-lib/common/length"
	ecrypto "github.com/erigontech/erigon-lib/crypto"
	"github.com/erigontech/erigon-lib/rlp"
	"golang.org/x/crypto/sha3"
)

// keccakState wraps sha3.state. In addition to the usual hash methods, it also supports
// Read to get a variable amount of data from the hash state. Read is faster than Sum
// because it doesn't copy the internal state, but also modifies the internal state.
type keccakState interface {
	hash.Hash
	Read([]byte) (int, error)
}

// HexPatriciaHashed implements commitment based on patricia merkle tree with radix 16,
// with keys pre-hashed by keccak256
type HexPatriciaHashed struct {
	root cell // Root cell of the tree
	// How many rows (starting from row 0) are currently active and have corresponding selected columns
	// Last active row does not have selected column
	activeRows int
	// Length of the key that reflects current positioning of the grid. It may be larger than number of active rows,
	// if an account leaf cell represents multiple nibbles in the key
	currentKeyLen int
	accountKeyLen int
	// Rows of the grid correspond to the level of depth in the patricia tree
	// Columns of the grid correspond to pointers to the nodes further from the root
	grid          [128][16]cell // First 64 rows of this grid are for account trie, and next 64 rows are for storage trie
	currentKey    [128]byte     // For each row indicates which column is currently selected
	depths        [128]int      // For each row, the depth of cells in that row
	branchBefore  [128]bool     // For each row, whether there was a branch node in the database loaded in unfold
	touchMap      [128]uint16   // For each row, bitmap of cells that were either present before modification, or modified or deleted
	afterMap      [128]uint16   // For each row, bitmap of cells that were present after modification
	keccak        keccakState
	keccak2       keccakState
	rootChecked   bool // Set to false if it is not known whether the root is empty, set to true if it is checked
	rootTouched   bool
	rootPresent   bool
	trace         bool
	ctx           PatriciaContext
	hashAuxBuffer [128]byte     // buffer to compute cell hash or write hash-related things
	auxBuffer     *bytes.Buffer // auxiliary buffer used during branch updates encoding
	branchEncoder *BranchEncoder

	depthsToTxNum [129]uint64 // endTxNum of file with branch data for that depth
	hadToLoadL    map[uint64]skipStat

	//temp buffers
	accValBuf rlp.RlpEncodedBytes
}

func NewHexPatriciaHashed(accountKeyLen int, ctx PatriciaContext, tmpdir string) *HexPatriciaHashed {
	hph := &HexPatriciaHashed{
		ctx:           ctx,
		keccak:        sha3.NewLegacyKeccak256().(keccakState),
		keccak2:       sha3.NewLegacyKeccak256().(keccakState),
		accountKeyLen: accountKeyLen,
		auxBuffer:     bytes.NewBuffer(make([]byte, 8192)),
		hadToLoadL:    make(map[uint64]skipStat),
		accValBuf:     make(rlp.RlpEncodedBytes, 128),
	}
	hph.branchEncoder = NewBranchEncoder(1024, filepath.Join(tmpdir, "branch-encoder"))
	return hph
}

type cell struct {
	hashedExtension [128]byte
	extension       [64]byte
	accountAddr     [length.Addr]byte               // account plain key
	storageAddr     [length.Addr + length.Hash]byte // storage plain key
	hash            [length.Hash]byte               // cell hash
	stateHash       [length.Hash]byte
	hashedExtLen    int       // length of the hashed extension, if any
	extLen          int       // length of the extension, if any
	accountAddrLen  int       // length of account plain key
	storageAddrLen  int       // length of the storage plain key
	hashLen         int       // Length of the hash (or embedded)
	stateHashLen    int       // stateHash length, if > 0 can reuse
	loaded          loadFlags // folded Cell have only hash, unfolded have all fields
	Update                    // state update

	// temporary buffers
	hashBuf [length.Hash]byte
}

type loadFlags uint8

func (f loadFlags) String() string {
	var b strings.Builder
	if f == cellLoadNone {
		b.WriteString("false")
	} else {
		if f.account() {
			b.WriteString("Account ")
		}
		if f.storage() {
			b.WriteString("Storage ")
		}
	}
	return b.String()
}

func (f loadFlags) account() bool {
	return f&cellLoadAccount != 0
}

func (f loadFlags) storage() bool {
	return f&cellLoadStorage != 0
}

func (f loadFlags) addFlag(loadFlags loadFlags) loadFlags {
	if loadFlags == cellLoadNone {
		return f
	}
	return f | loadFlags
}

const (
	cellLoadNone    = loadFlags(0)
	cellLoadAccount = loadFlags(1)
	cellLoadStorage = loadFlags(2)
)

var (
	EmptyRootHash      = hexutility.MustDecodeHex("56e81f171bcc55a6ff8345e692c0f86e5b48e01b996cadc001622fb5e363b421")
	EmptyCodeHash      = hexutility.MustDecodeHex("c5d2460186f7233c927e7db2dcc703c0e500b653ca82273b7bfad8045d85a470")
	EmptyCodeHashArray = *(*[length.Hash]byte)(EmptyCodeHash)
)

func (cell *cell) hashAccKey(keccak keccakState, depth int) error {
	return hashKey(keccak, cell.accountAddr[:cell.accountAddrLen], cell.hashedExtension[:], depth, cell.hashBuf[:])
}

func (cell *cell) hashStorageKey(keccak keccakState, accountKeyLen, downOffset int, hashedKeyOffset int) error {
	return hashKey(keccak, cell.storageAddr[accountKeyLen:cell.storageAddrLen], cell.hashedExtension[downOffset:], hashedKeyOffset, cell.hashBuf[:])
}

func (cell *cell) reset() {
	cell.accountAddrLen = 0
	cell.storageAddrLen = 0
	cell.hashedExtLen = 0
	cell.extLen = 0
	cell.hashLen = 0
	cell.stateHashLen = 0
	cell.loaded = cellLoadNone
	clear(cell.hashedExtension[:])
	clear(cell.extension[:])
	clear(cell.accountAddr[:])
	clear(cell.storageAddr[:])
	clear(cell.hash[:])
	cell.Update.Reset()
}

func (cell *cell) FullString() string {
	b := new(strings.Builder)
	b.WriteString("{")
	b.WriteString(fmt.Sprintf("loaded=%v ", cell.loaded))
	if cell.Deleted() {
		b.WriteString("DELETED ")
	}

	if cell.accountAddrLen > 0 {
		b.WriteString(fmt.Sprintf("addr=%x ", cell.accountAddr[:cell.accountAddrLen]))
		b.WriteString(fmt.Sprintf("balance=%s ", cell.Balance.String()))
		b.WriteString(fmt.Sprintf("nonce=%d ", cell.Nonce))
		if cell.CodeHash != EmptyCodeHashArray {
			b.WriteString(fmt.Sprintf("codeHash=%x ", cell.CodeHash[:]))
		} else {
			b.WriteString("codeHash=EMPTY ")
		}
	}
	if cell.storageAddrLen > 0 {
		b.WriteString(fmt.Sprintf("addr[s]=%x ", cell.storageAddr[:cell.storageAddrLen]))
		b.WriteString(fmt.Sprintf("storage=%x ", cell.Storage[:cell.StorageLen]))
	}
	if cell.hashLen > 0 {
		b.WriteString(fmt.Sprintf("h=%x ", cell.hash[:cell.hashLen]))
	}
	if cell.stateHashLen > 0 {
		b.WriteString(fmt.Sprintf("memHash=%x ", cell.stateHash[:cell.stateHashLen]))
	}
	if cell.extLen > 0 {
		b.WriteString(fmt.Sprintf("extension=%x ", cell.extension[:cell.extLen]))
	}
	if cell.hashedExtLen > 0 {
		b.WriteString(fmt.Sprintf("hashedExtension=%x ", cell.hashedExtension[:cell.hashedExtLen]))
	}

	b.WriteString("}")
	return b.String()
}

func (cell *cell) setFromUpdate(update *Update) {
	cell.Update.Merge(update)
	if update.Flags&StorageUpdate != 0 {
		cell.loaded = cell.loaded.addFlag(cellLoadStorage)
		mxTrieStateLoadRate.Inc()
		hadToLoad.Add(1)
	}
	if update.Flags&BalanceUpdate != 0 || update.Flags&NonceUpdate != 0 || update.Flags&CodeUpdate != 0 {
		cell.loaded = cell.loaded.addFlag(cellLoadAccount)
		mxTrieStateLoadRate.Inc()
		hadToLoad.Add(1)
	}
}

func (cell *cell) fillFromUpperCell(upCell *cell, depth, depthIncrement int) {
	if upCell.hashedExtLen >= depthIncrement {
		cell.hashedExtLen = upCell.hashedExtLen - depthIncrement
	} else {
		cell.hashedExtLen = 0
	}
	if upCell.hashedExtLen > depthIncrement {
		copy(cell.hashedExtension[:], upCell.hashedExtension[depthIncrement:upCell.hashedExtLen])
	}
	if upCell.extLen >= depthIncrement {
		cell.extLen = upCell.extLen - depthIncrement
	} else {
		cell.extLen = 0
	}
	if upCell.extLen > depthIncrement {
		copy(cell.extension[:], upCell.extension[depthIncrement:upCell.extLen])
	}
	if depth <= 64 {
		cell.accountAddrLen = upCell.accountAddrLen
		if upCell.accountAddrLen > 0 {
			copy(cell.accountAddr[:], upCell.accountAddr[:cell.accountAddrLen])
			cell.Balance.Set(&upCell.Balance)
			cell.Nonce = upCell.Nonce
			copy(cell.CodeHash[:], upCell.CodeHash[:])
			cell.extLen = upCell.extLen
			if upCell.extLen > 0 {
				copy(cell.extension[:], upCell.extension[:upCell.extLen])
			}
		}
	} else {
		cell.accountAddrLen = 0
	}
	cell.storageAddrLen = upCell.storageAddrLen
	if upCell.storageAddrLen > 0 {
		copy(cell.storageAddr[:], upCell.storageAddr[:upCell.storageAddrLen])
		cell.StorageLen = upCell.StorageLen
		if upCell.StorageLen > 0 {
			copy(cell.Storage[:], upCell.Storage[:upCell.StorageLen])
		}
	}
	cell.hashLen = upCell.hashLen
	if upCell.hashLen > 0 {
		copy(cell.hash[:], upCell.hash[:upCell.hashLen])
	}
	cell.loaded = upCell.loaded
}

// fillFromLowerCell fills the cell with the data from the cell of the lower row during fold
func (cell *cell) fillFromLowerCell(lowCell *cell, lowDepth int, preExtension []byte, nibble int) {
	if lowCell.accountAddrLen > 0 || lowDepth < 64 {
		cell.accountAddrLen = lowCell.accountAddrLen
	}
	if lowCell.accountAddrLen > 0 {
		copy(cell.accountAddr[:], lowCell.accountAddr[:cell.accountAddrLen])
		cell.Balance.Set(&lowCell.Balance)
		cell.Nonce = lowCell.Nonce
		copy(cell.CodeHash[:], lowCell.CodeHash[:])
	}
	cell.storageAddrLen = lowCell.storageAddrLen
	if lowCell.storageAddrLen > 0 {
		copy(cell.storageAddr[:], lowCell.storageAddr[:cell.storageAddrLen])
		cell.StorageLen = lowCell.StorageLen
		if lowCell.StorageLen > 0 {
			copy(cell.Storage[:], lowCell.Storage[:lowCell.StorageLen])
		}
	}
	if lowCell.hashLen > 0 {
		if (lowCell.accountAddrLen == 0 && lowDepth < 64) || (lowCell.storageAddrLen == 0 && lowDepth > 64) {
			// Extension is related to either accounts branch node, or storage branch node, we prepend it by preExtension | nibble
			if len(preExtension) > 0 {
				copy(cell.extension[:], preExtension)
			}
			cell.extension[len(preExtension)] = byte(nibble)
			if lowCell.extLen > 0 {
				copy(cell.extension[1+len(preExtension):], lowCell.extension[:lowCell.extLen])
			}
			cell.extLen = lowCell.extLen + 1 + len(preExtension)
		} else {
			// Extension is related to a storage branch node, so we copy it upwards as is
			cell.extLen = lowCell.extLen
			if lowCell.extLen > 0 {
				copy(cell.extension[:], lowCell.extension[:lowCell.extLen])
			}
		}
	}
	cell.hashLen = lowCell.hashLen
	if lowCell.hashLen > 0 {
		copy(cell.hash[:], lowCell.hash[:lowCell.hashLen])
	}
	cell.loaded = lowCell.loaded
}

func hashKey(keccak keccakState, plainKey []byte, dest []byte, hashedKeyOffset int, hashBuf []byte) error {
	_, _ = hashBuf[length.Hash-1], dest[length.Hash*2-1] // bounds checks elimination
	keccak.Reset()
	if _, err := keccak.Write(plainKey); err != nil {
		return err
	}
	if _, err := keccak.Read(hashBuf); err != nil {
		return err
	}
	hashBuf = hashBuf[hashedKeyOffset/2:]
	var k int
	if hashedKeyOffset%2 == 1 {
		dest[0] = hashBuf[0] & 0xf
		k++
		hashBuf = hashBuf[1:]
	}
	for _, c := range hashBuf {
		dest[k] = (c >> 4) & 0xf
		k++
		dest[k] = c & 0xf
		k++
	}
	return nil
}

func (cell *cell) deriveHashedKeys(depth int, keccak keccakState, accountKeyLen int) error {
	extraLen := 0
	if cell.accountAddrLen > 0 {
		if depth > 64 {
			return errors.New("deriveHashedKeys accountAddr present at depth > 64")
		}
		extraLen = 64 - depth
	}
	if cell.storageAddrLen > 0 {
		if depth >= 64 {
			extraLen = 128 - depth
		} else {
			extraLen += 64
		}
	}
	if extraLen > 0 {
		if cell.hashedExtLen > 0 {
			copy(cell.hashedExtension[extraLen:], cell.hashedExtension[:cell.hashedExtLen])
		}
		cell.hashedExtLen = min(extraLen+cell.hashedExtLen, len(cell.hashedExtension))
		var hashedKeyOffset, downOffset int
		if cell.accountAddrLen > 0 {
			if err := cell.hashAccKey(keccak, depth); err != nil {
				return err
			}
			downOffset = 64 - depth
		}
		if cell.storageAddrLen > 0 {
			if depth >= 64 {
				hashedKeyOffset = depth - 64
			}
			if depth == 0 {
				accountKeyLen = 0
			}
			if err := cell.hashStorageKey(keccak, accountKeyLen, downOffset, hashedKeyOffset); err != nil {
				return err
			}
		}
	}
	return nil
}

func (cell *cell) fillFromFields(data []byte, pos int, fieldBits cellFields) (int, error) {
	fields := []struct {
		flag      cellFields
		lenField  *int
		dataField []byte
		extraFunc func(int)
	}{
		{fieldExtension, &cell.hashedExtLen, cell.hashedExtension[:], func(l int) {
			cell.extLen = l
			if l > 0 {
				copy(cell.extension[:], cell.hashedExtension[:l])
			}
		}},
		{fieldAccountAddr, &cell.accountAddrLen, cell.accountAddr[:], nil},
		{fieldStorageAddr, &cell.storageAddrLen, cell.storageAddr[:], nil},
		{fieldHash, &cell.hashLen, cell.hash[:], nil},
		{fieldStateHash, &cell.stateHashLen, cell.stateHash[:], nil},
	}

	for _, f := range fields {
		if fieldBits&f.flag != 0 {
			l, n, err := readUvarint(data[pos:])
			if err != nil {
				return 0, err
			}
			pos += n

			if len(data) < pos+int(l) {
				return 0, fmt.Errorf("buffer too small for %v", f.flag)
			}

			*f.lenField = int(l)
			if l > 0 {
				copy(f.dataField, data[pos:pos+int(l)])
				pos += int(l)
			}
			if f.extraFunc != nil {
				f.extraFunc(int(l))
			}
		} else {
			*f.lenField = 0
			if f.flag == fieldExtension {
				cell.extLen = 0
			}
		}
	}

	if fieldBits&fieldAccountAddr != 0 {
		copy(cell.CodeHash[:], EmptyCodeHash)
	}
	return pos, nil
}

func readUvarint(data []byte) (uint64, int, error) {
	l, n := binary.Uvarint(data)
	if n == 0 {
		return 0, 0, errors.New("buffer too small for length")
	} else if n < 0 {
		return 0, 0, errors.New("value overflow for length")
	}
	return l, n, nil
}

func (cell *cell) accountForHashing(buffer []byte, storageRootHash [length.Hash]byte) int {
	balanceBytes := 0
	if !cell.Balance.LtUint64(128) {
		balanceBytes = cell.Balance.ByteLen()
	}

	var nonceBytes int
	if cell.Nonce < 128 && cell.Nonce != 0 {
		nonceBytes = 0
	} else {
		nonceBytes = common.BitLenToByteLen(bits.Len64(cell.Nonce))
	}

	var structLength = uint(balanceBytes + nonceBytes + 2)
	structLength += 66 // Two 32-byte arrays + 2 prefixes

	var pos int
	if structLength < 56 {
		buffer[0] = byte(192 + structLength)
		pos = 1
	} else {
		lengthBytes := common.BitLenToByteLen(bits.Len(structLength))
		buffer[0] = byte(247 + lengthBytes)

		for i := lengthBytes; i > 0; i-- {
			buffer[i] = byte(structLength)
			structLength >>= 8
		}

		pos = lengthBytes + 1
	}

	// Encoding nonce
	if cell.Nonce < 128 && cell.Nonce != 0 {
		buffer[pos] = byte(cell.Nonce)
	} else {
		buffer[pos] = byte(128 + nonceBytes)
		var nonce = cell.Nonce
		for i := nonceBytes; i > 0; i-- {
			buffer[pos+i] = byte(nonce)
			nonce >>= 8
		}
	}
	pos += 1 + nonceBytes

	// Encoding balance
	if cell.Balance.LtUint64(128) && !cell.Balance.IsZero() {
		buffer[pos] = byte(cell.Balance.Uint64())
		pos++
	} else {
		buffer[pos] = byte(128 + balanceBytes)
		pos++
		cell.Balance.WriteToSlice(buffer[pos : pos+balanceBytes])
		pos += balanceBytes
	}

	// Encoding Root and CodeHash
	buffer[pos] = 128 + 32
	pos++
	copy(buffer[pos:], storageRootHash[:])
	pos += 32
	buffer[pos] = 128 + 32
	pos++
	copy(buffer[pos:], cell.CodeHash[:])
	pos += 32
	return pos
}

func (hph *HexPatriciaHashed) completeLeafHash(buf []byte, compactLen int, key []byte, compact0 byte, ni int, val rlp.RlpSerializable, singleton bool) ([]byte, error) {
	// Compute the total length of binary representation
	var kp, kl int
	var keyPrefix [1]byte
	if compactLen > 1 {
		keyPrefix[0] = 0x80 + byte(compactLen)
		kp = 1
		kl = compactLen
	} else {
		kl = 1
	}

	totalLen := kp + kl + val.DoubleRLPLen()
	var lenPrefix [4]byte
	pl := rlp.GenerateStructLen(lenPrefix[:], totalLen)
	canEmbed := !singleton && totalLen+pl < length.Hash
	var writer io.Writer
	if canEmbed {
		//hph.byteArrayWriter.Setup(buf)
		hph.auxBuffer.Reset()
		writer = hph.auxBuffer
	} else {
		hph.keccak.Reset()
		writer = hph.keccak
	}
	if _, err := writer.Write(lenPrefix[:pl]); err != nil {
		return nil, err
	}
	if _, err := writer.Write(keyPrefix[:kp]); err != nil {
		return nil, err
	}
	b := [1]byte{compact0}
	if _, err := writer.Write(b[:]); err != nil {
		return nil, err
	}
	for i := 1; i < compactLen; i++ {
		b[0] = key[ni]*16 + key[ni+1]
		if _, err := writer.Write(b[:]); err != nil {
			return nil, err
		}
		ni += 2
	}
	var prefixBuf [8]byte
	if err := val.ToDoubleRLP(writer, prefixBuf[:]); err != nil {
		return nil, err
	}
	if canEmbed {
		buf = hph.auxBuffer.Bytes()
	} else {
		var hashBuf [33]byte
		hashBuf[0] = 0x80 + length.Hash
		if _, err := hph.keccak.Read(hashBuf[1:]); err != nil {
			return nil, err
		}
		buf = append(buf, hashBuf[:]...)
	}
	return buf, nil
}

func (hph *HexPatriciaHashed) leafHashWithKeyVal(buf, key []byte, val rlp.RlpSerializableBytes, singleton bool) ([]byte, error) {
	// Write key
	var compactLen int
	var ni int
	var compact0 byte
	compactLen = (len(key)-1)/2 + 1
	if len(key)&1 == 0 {
		compact0 = 0x30 + key[0] // Odd: (3<<4) + first nibble
		ni = 1
	} else {
		compact0 = 0x20
	}
	return hph.completeLeafHash(buf, compactLen, key, compact0, ni, val, singleton)
}

func (hph *HexPatriciaHashed) accountLeafHashWithKey(buf, key []byte, val rlp.RlpSerializable) ([]byte, error) {
	// Write key
	var compactLen int
	var ni int
	var compact0 byte
	if hasTerm(key) {
		compactLen = (len(key)-1)/2 + 1
		if len(key)&1 == 0 {
			compact0 = 48 + key[0] // Odd (1<<4) + first nibble
			ni = 1
		} else {
			compact0 = 32
		}
	} else {
		compactLen = len(key)/2 + 1
		if len(key)&1 == 1 {
			compact0 = 16 + key[0] // Odd (1<<4) + first nibble
			ni = 1
		}
	}
	return hph.completeLeafHash(buf, compactLen, key, compact0, ni, val, true)
}

func (hph *HexPatriciaHashed) extensionHash(key []byte, hash []byte) ([length.Hash]byte, error) {
	var hashBuf [length.Hash]byte

	// Compute the total length of binary representation
	var kp, kl int
	// Write key
	var compactLen int
	var ni int
	var compact0 byte
	if hasTerm(key) {
		compactLen = (len(key)-1)/2 + 1
		if len(key)&1 == 0 {
			compact0 = 0x30 + key[0] // Odd: (3<<4) + first nibble
			ni = 1
		} else {
			compact0 = 0x20
		}
	} else {
		compactLen = len(key)/2 + 1
		if len(key)&1 == 1 {
			compact0 = 0x10 + key[0] // Odd: (1<<4) + first nibble
			ni = 1
		}
	}
	var keyPrefix [1]byte
	if compactLen > 1 {
		keyPrefix[0] = 0x80 + byte(compactLen)
		kp = 1
		kl = compactLen
	} else {
		kl = 1
	}
	totalLen := kp + kl + 33
	var lenPrefix [4]byte
	pt := rlp.GenerateStructLen(lenPrefix[:], totalLen)
	hph.keccak.Reset()
	if _, err := hph.keccak.Write(lenPrefix[:pt]); err != nil {
		return hashBuf, err
	}
	if _, err := hph.keccak.Write(keyPrefix[:kp]); err != nil {
		return hashBuf, err
	}
	var b [1]byte
	b[0] = compact0
	if _, err := hph.keccak.Write(b[:]); err != nil {
		return hashBuf, err
	}
	for i := 1; i < compactLen; i++ {
		b[0] = key[ni]*16 + key[ni+1]
		if _, err := hph.keccak.Write(b[:]); err != nil {
			return hashBuf, err
		}
		ni += 2
	}
	b[0] = 0x80 + length.Hash
	if _, err := hph.keccak.Write(b[:]); err != nil {
		return hashBuf, err
	}
	if _, err := hph.keccak.Write(hash); err != nil {
		return hashBuf, err
	}
	// Replace previous hash with the new one
	if _, err := hph.keccak.Read(hashBuf[:]); err != nil {
		return hashBuf, err
	}
	return hashBuf, nil
}

func (hph *HexPatriciaHashed) computeCellHashLen(cell *cell, depth int) int {
	if cell.storageAddrLen > 0 && depth >= 64 {
		if cell.stateHashLen > 0 {
			return cell.stateHashLen + 1
		}

		keyLen := 128 - depth + 1 // Length of hex key with terminator character
		var kp, kl int
		compactLen := (keyLen-1)/2 + 1
		if compactLen > 1 {
			kp = 1
			kl = compactLen
		} else {
			kl = 1
		}
		val := rlp.RlpSerializableBytes(cell.Storage[:cell.StorageLen])
		totalLen := kp + kl + val.DoubleRLPLen()
		var lenPrefix [4]byte
		pt := rlp.GenerateStructLen(lenPrefix[:], totalLen)
		if totalLen+pt < length.Hash {
			return totalLen + pt
		}
	}
	return length.Hash + 1
}

func (hph *HexPatriciaHashed) computeCellHashWithStorage(cell *cell, depth int, buf []byte) ([]byte, bool, []byte, error) {
	var err error
	var storageRootHash [length.Hash]byte
	var storageRootHashIsSet bool
	if cell.storageAddrLen > 0 {
		var hashedKeyOffset int
		if depth >= 64 {
			hashedKeyOffset = depth - 64
		}
		singleton := depth <= 64
		koffset := hph.accountKeyLen
		if depth == 0 && cell.accountAddrLen == 0 {
			// if account key is empty, then we need to hash storage key from the key beginning
			koffset = 0
		}
		if err = hashKey(hph.keccak, cell.storageAddr[koffset:cell.storageAddrLen], cell.hashedExtension[:], hashedKeyOffset, cell.hashBuf[:]); err != nil {
			return nil, storageRootHashIsSet, nil, err
		}
		cell.hashedExtension[64-hashedKeyOffset] = 16 // Add terminator

		if cell.stateHashLen > 0 {
			res := append([]byte{160}, cell.stateHash[:cell.stateHashLen]...)
			hph.keccak.Reset()
			if hph.trace {
				fmt.Printf("REUSED stateHash %x spk %x\n", res, cell.storageAddr[:cell.storageAddrLen])
			}
			mxTrieStateSkipRate.Inc()
			skippedLoad.Add(1)
			if !singleton {
				return res, storageRootHashIsSet, nil, err
			} else {
				storageRootHashIsSet = true
				storageRootHash = *(*[length.Hash]byte)(res[1:])
				//copy(storageRootHash[:], res[1:])
				//cell.stateHashLen = 0
			}
		} else {
			if !cell.loaded.storage() {
				update, err := hph.ctx.Storage(cell.storageAddr[:cell.storageAddrLen])
				if err != nil {
					return nil, storageRootHashIsSet, nil, err
				}
				cell.setFromUpdate(update)
				fmt.Printf("Storage %x was not loaded\n", cell.storageAddr[:cell.storageAddrLen])
			}
			if singleton {
				if hph.trace {
					fmt.Printf("leafHashWithKeyVal(singleton) for [%x]=>[%x]\n", cell.hashedExtension[:64-hashedKeyOffset+1], cell.Storage[:cell.StorageLen])
				}
				aux := make([]byte, 0, 33)
				if aux, err = hph.leafHashWithKeyVal(aux, cell.hashedExtension[:64-hashedKeyOffset+1], cell.Storage[:cell.StorageLen], true); err != nil {
					return nil, storageRootHashIsSet, nil, err
				}
				if hph.trace {
					fmt.Printf("leafHashWithKeyVal(singleton) storage hash [%x]\n", aux)
				}
				storageRootHash = *(*[length.Hash]byte)(aux[1:])
				storageRootHashIsSet = true
				cell.stateHashLen = 0
				hadToReset.Add(1)
			} else {
				if hph.trace {
					fmt.Printf("leafHashWithKeyVal for [%x]=>[%x] %v\n", cell.hashedExtension[:64-hashedKeyOffset+1], cell.Storage[:cell.StorageLen], cell.String())
				}
				leafHash, err := hph.leafHashWithKeyVal(buf, cell.hashedExtension[:64-hashedKeyOffset+1], cell.Storage[:cell.StorageLen], false)
				if err != nil {
					return nil, storageRootHashIsSet, nil, err
				}

				copy(cell.stateHash[:], leafHash[1:])
				cell.stateHashLen = len(leafHash) - 1
				if hph.trace {
					fmt.Printf("STATE HASH storage memoized %x spk %x\n", leafHash, cell.storageAddr[:cell.storageAddrLen])
				}

				return leafHash, storageRootHashIsSet, storageRootHash[:], nil
			}
		}
	}
	if cell.accountAddrLen > 0 {
		if err := hashKey(hph.keccak, cell.accountAddr[:cell.accountAddrLen], cell.hashedExtension[:], depth, cell.hashBuf[:]); err != nil {
			return nil, storageRootHashIsSet, nil, err
		}
		cell.hashedExtension[64-depth] = 16 // Add terminator
		if !storageRootHashIsSet {
			if cell.extLen > 0 { // Extension
				if cell.hashLen == 0 {
					return nil, storageRootHashIsSet, nil, errors.New("computeCellHash extension without hash")
				}
				if hph.trace {
					fmt.Printf("extensionHash for [%x]=>[%x]\n", cell.extension[:cell.extLen], cell.hash[:cell.hashLen])
				}
				if storageRootHash, err = hph.extensionHash(cell.extension[:cell.extLen], cell.hash[:cell.hashLen]); err != nil {
					return nil, storageRootHashIsSet, nil, err
				}
				if hph.trace {
					fmt.Printf("EXTENSION HASH %x DROPS stateHash\n", storageRootHash)
				}
				cell.stateHashLen = 0
				hadToReset.Add(1)
			} else if cell.hashLen > 0 {
				storageRootHash = cell.hash
				storageRootHashIsSet = true
			} else {
				storageRootHash = *(*[length.Hash]byte)(EmptyRootHash)
			}
		}
		if !cell.loaded.account() {
			if cell.stateHashLen > 0 {
				res := append([]byte{160}, cell.stateHash[:cell.stateHashLen]...)
				hph.keccak.Reset()

				mxTrieStateSkipRate.Inc()
				skippedLoad.Add(1)
				if hph.trace {
					fmt.Printf("REUSED stateHash %x apk %x\n", res, cell.accountAddr[:cell.accountAddrLen])
				}
				return res, storageRootHashIsSet, storageRootHash[:], nil
			}
			// storage root update or extension update could invalidate older stateHash, so we need to reload state
			update, err := hph.ctx.Account(cell.accountAddr[:cell.accountAddrLen])
			if err != nil {
				return nil, storageRootHashIsSet, storageRootHash[:], err
			}
			cell.setFromUpdate(update)
		}

		var valBuf [128]byte
		valLen := cell.accountForHashing(valBuf[:], storageRootHash)
		if hph.trace {
			fmt.Printf("accountLeafHashWithKey for [%x]=>[%x]\n", cell.hashedExtension[:65-depth], rlp.RlpEncodedBytes(valBuf[:valLen]))
		}
		leafHash, err := hph.accountLeafHashWithKey(buf, cell.hashedExtension[:65-depth], rlp.RlpEncodedBytes(valBuf[:valLen]))
		if err != nil {
			return nil, storageRootHashIsSet, nil, err
		}
		if hph.trace {
			fmt.Printf("STATE HASH account memoized %x\n", leafHash)
		}
		copy(cell.stateHash[:], leafHash[1:])
		cell.stateHashLen = len(leafHash) - 1
		return leafHash, storageRootHashIsSet, storageRootHash[:], nil
	}

	buf = append(buf, 0x80+32)
	if cell.extLen > 0 { // Extension
		if cell.hashLen > 0 {
			if hph.trace {
				fmt.Printf("extensionHash for [%x]=>[%x]\n", cell.extension[:cell.extLen], cell.hash[:cell.hashLen])
			}
			var hash [length.Hash]byte
			if hash, err = hph.extensionHash(cell.extension[:cell.extLen], cell.hash[:cell.hashLen]); err != nil {
				return nil, storageRootHashIsSet, storageRootHash[:], err
			}
			buf = append(buf, hash[:]...)
		} else {
			return nil, storageRootHashIsSet, storageRootHash[:], errors.New("computeCellHash extension without hash")
		}
	} else if cell.hashLen > 0 {
		buf = append(buf, cell.hash[:cell.hashLen]...)
	} else if storageRootHashIsSet {
		buf = append(buf, storageRootHash[:]...)
		copy(cell.hash[:], storageRootHash[:])
		cell.hashLen = len(storageRootHash)
	} else {
		buf = append(buf, EmptyRootHash...)
	}
	return buf, storageRootHashIsSet, storageRootHash[:], nil
}

func (hph *HexPatriciaHashed) computeCellHash(cell *cell, depth int, buf []byte) ([]byte, error) {
	var err error
	var storageRootHash [length.Hash]byte
	var storageRootHashIsSet bool
	if cell.storageAddrLen > 0 {
		var hashedKeyOffset int
		if depth >= 64 {
			hashedKeyOffset = depth - 64
		}
		singleton := depth <= 64
		koffset := hph.accountKeyLen
		if depth == 0 && cell.accountAddrLen == 0 {
			// if account key is empty, then we need to hash storage key from the key beginning
			koffset = 0
		}
		if err = cell.hashStorageKey(hph.keccak, koffset, 0, hashedKeyOffset); err != nil {
			return nil, err
		}
		cell.hashedExtension[64-hashedKeyOffset] = 16 // Add terminator

		if cell.stateHashLen > 0 {
			hph.keccak.Reset()
			if hph.trace {
				fmt.Printf("REUSED stateHash %x spk %x\n", cell.stateHash[:cell.stateHashLen], cell.storageAddr[:cell.storageAddrLen])
			}
			mxTrieStateSkipRate.Inc()
			skippedLoad.Add(1)
			if !singleton {
				return append(append(buf[:0], byte(160)), cell.stateHash[:cell.stateHashLen]...), nil
			}
			storageRootHashIsSet = true
			storageRootHash = *(*[length.Hash]byte)(cell.stateHash[:cell.stateHashLen])
		} else {
			if !cell.loaded.storage() {
				return nil, fmt.Errorf("storage %x was not loaded as expected: cell %v", cell.storageAddr[:cell.storageAddrLen], cell.String())
				// update, err := hph.ctx.Storage(cell.storageAddr[:cell.storageAddrLen])
				// if err != nil {
				// 	return nil, err
				// }
				// cell.setFromUpdate(update)
			}

			leafHash, err := hph.leafHashWithKeyVal(buf, cell.hashedExtension[:64-hashedKeyOffset+1], cell.Storage[:cell.StorageLen], singleton)
			if err != nil {
				return nil, err
			}
			if hph.trace {
				fmt.Printf("leafHashWithKeyVal(singleton=%t) {%x} for [%x]=>[%x] %v\n",
					singleton, leafHash, cell.hashedExtension[:64-hashedKeyOffset+1], cell.Storage[:cell.StorageLen], cell.String())
			}
			if !singleton {
				copy(cell.stateHash[:], leafHash[1:])
				cell.stateHashLen = len(leafHash) - 1
				return leafHash, nil
			}
			storageRootHash = *(*[length.Hash]byte)(leafHash[1:])
			storageRootHashIsSet = true
			cell.stateHashLen = 0
			hadToReset.Add(1)
		}
	}
	if cell.accountAddrLen > 0 {
		if err := cell.hashAccKey(hph.keccak, depth); err != nil {
			return nil, err
		}
		cell.hashedExtension[64-depth] = 16 // Add terminator
		if !storageRootHashIsSet {
			if cell.extLen > 0 { // Extension
				if cell.hashLen == 0 {
					return nil, errors.New("computeCellHash extension without hash")
				}
				if hph.trace {
					fmt.Printf("extensionHash for [%x]=>[%x]\n", cell.extension[:cell.extLen], cell.hash[:cell.hashLen])
				}
				if storageRootHash, err = hph.extensionHash(cell.extension[:cell.extLen], cell.hash[:cell.hashLen]); err != nil {
					return nil, err
				}
				if hph.trace {
					fmt.Printf("EXTENSION HASH %x DROPS stateHash\n", storageRootHash)
				}
				cell.stateHashLen = 0
				hadToReset.Add(1)
			} else if cell.hashLen > 0 {
				storageRootHash = cell.hash
			} else {
				storageRootHash = *(*[length.Hash]byte)(EmptyRootHash)
			}
		}
		if !cell.loaded.account() {
			if cell.stateHashLen > 0 {
				hph.keccak.Reset()

				mxTrieStateSkipRate.Inc()
				skippedLoad.Add(1)
				if hph.trace {
					fmt.Printf("REUSED stateHash %x apk %x\n", cell.stateHash[:cell.stateHashLen], cell.accountAddr[:cell.accountAddrLen])
				}
				return append(append(buf[:0], byte(160)), cell.stateHash[:cell.stateHashLen]...), nil
			}
			// storage root update or extension update could invalidate older stateHash, so we need to reload state
			update, err := hph.ctx.Account(cell.accountAddr[:cell.accountAddrLen])
			if err != nil {
				return nil, err
			}
			cell.setFromUpdate(update)
		}

		valLen := cell.accountForHashing(hph.accValBuf, storageRootHash)
		buf, err = hph.accountLeafHashWithKey(buf, cell.hashedExtension[:65-depth], hph.accValBuf[:valLen])
		if err != nil {
			return nil, err
		}
		if hph.trace {
			fmt.Printf("accountLeafHashWithKey {%x} (memorised) for [%x]=>[%x]\n", buf, cell.hashedExtension[:65-depth], hph.accValBuf[:valLen])
		}
		copy(cell.stateHash[:], buf[1:])
		cell.stateHashLen = len(buf) - 1
		return buf, nil
	}

	buf = append(buf, 0x80+32)
	if cell.extLen > 0 { // Extension
		if cell.hashLen > 0 {
			if hph.trace {
				fmt.Printf("extensionHash for [%x]=>[%x]\n", cell.extension[:cell.extLen], cell.hash[:cell.hashLen])
			}
			if storageRootHash, err = hph.extensionHash(cell.extension[:cell.extLen], cell.hash[:cell.hashLen]); err != nil {
				return nil, err
			}
			buf = append(buf, storageRootHash[:]...)
		} else {
			return nil, errors.New("computeCellHash extension without hash")
		}
	} else if cell.hashLen > 0 {
		buf = append(buf, cell.hash[:cell.hashLen]...)
	} else if storageRootHashIsSet {
		buf = append(buf, storageRootHash[:]...)
		copy(cell.hash[:], storageRootHash[:])
		cell.hashLen = len(storageRootHash)
	} else {
		buf = append(buf, EmptyRootHash...)
	}
	return buf, nil
}

func (hph *HexPatriciaHashed) needUnfolding(hashedKey []byte) int {
	var cell *cell
	var depth int
	if hph.activeRows == 0 {
		if hph.trace {
			fmt.Printf("needUnfolding root, rootChecked = %t\n", hph.rootChecked)
		}
		if hph.root.hashedExtLen == 64 && hph.root.accountAddrLen > 0 && hph.root.storageAddrLen > 0 {
			// in case if root is a leaf node with storage and account, we need to derive storage part of a key
			if err := hph.root.deriveHashedKeys(depth, hph.keccak, hph.accountKeyLen); err != nil {
				log.Warn("deriveHashedKeys for root with storage", "err", err, "cell", hph.root.FullString())
				return 0
			}
			//copy(hph.currentKey[:], hph.root.hashedExtension[:])
			if hph.trace {
				fmt.Printf("derived prefix %x\n", hph.currentKey[:hph.currentKeyLen])
			}
		}
		if hph.root.hashedExtLen == 0 && hph.root.hashLen == 0 {
			if hph.rootChecked {
				return 0 // Previously checked, empty root, no unfolding needed
			}
			return 1 // Need to attempt to unfold the root
		}
		cell = &hph.root
	} else {
		col := int(hashedKey[hph.currentKeyLen])
		cell = &hph.grid[hph.activeRows-1][col]
		depth = hph.depths[hph.activeRows-1]
		if hph.trace {
			fmt.Printf("currentKey [%x] needUnfolding cell (%d, %x, depth=%d) cell.hash=[%x]\n", hph.currentKey[:hph.currentKeyLen], hph.activeRows-1, col, depth, cell.hash[:cell.hashLen])
		}
	}
	if len(hashedKey) <= depth {
		return 0
	}
	if cell.hashedExtLen == 0 {
		if cell.hashLen == 0 {
			// cell is empty, no need to unfold further
			return 0
		}
		// unfold branch node
		return 1
	}
	cpl := commonPrefixLen(hashedKey[depth:], cell.hashedExtension[:cell.hashedExtLen-1])
	if hph.trace {
		fmt.Printf("cpl=%d cell.hashedExtension=[%x] hashedKey[depth=%d:]=[%x]\n", cpl, cell.hashedExtension[:cell.hashedExtLen], depth, hashedKey[depth:])
	}
	unfolding := cpl + 1
	if depth < 64 && depth+unfolding > 64 {
		// This is to make sure that unfolding always breaks at the level where storage subtrees start
		unfolding = 64 - depth
		if hph.trace {
			fmt.Printf("adjusted unfolding=%d <- %d\n", unfolding, cpl+1)
		}
	}
	return unfolding
}

func (c *cell) IsEmpty() bool {
	return c.hashLen == 0 && c.hashedExtLen == 0 && c.extLen == 0 && c.accountAddrLen == 0 && c.storageAddrLen == 0
}

func (c *cell) String() string {
	s := "("
	if c.hashLen > 0 {
		s += fmt.Sprintf("hash(len=%d)=%x, ", c.hashLen, c.hash)
	}
	if c.hashedExtLen > 0 {
		s += fmt.Sprintf("hashedExtension(len=%d)=%x, ", c.hashedExtLen, c.hashedExtension[:c.hashedExtLen])
	}
	if c.extLen > 0 {
		s += fmt.Sprintf("extension(len=%d)=%x, ", c.extLen, c.extension[:c.extLen])
	}
	if c.accountAddrLen > 0 {
		s += fmt.Sprintf("accountAddr=%x, ", c.accountAddr)
	}
	if c.storageAddrLen > 0 {
		s += fmt.Sprintf("storageAddr=%x, ", c.storageAddr)
	}

	s += ")"
	return s
}

func (hph *HexPatriciaHashed) PrintGrid() {
	fmt.Printf("GRID:\n")
	for row := 0; row < hph.activeRows; row++ {
		fmt.Printf("row %d depth %d:\n", row, hph.depths[row])
		for col := 0; col < 16; col++ {
			cell := &hph.grid[row][col]
			if cell.hashedExtLen > 0 || cell.accountAddrLen > 0 {
				var cellHash []byte
				cellHash, _, _, err := hph.computeCellHashWithStorage(cell, hph.depths[row], nil)
				if err != nil {
					panic("failed to compute cell hash")
				}
				fmt.Printf("\t %x: %v cellHash=%x, \n", col, cell, cellHash)
			} else {
				fmt.Printf("\t %x: %v , \n", col, cell)
			}
		}
		fmt.Printf("\n")
	}
	fmt.Printf("\n")
}

// this function is only related to the witness
func (hph *HexPatriciaHashed) createAccountNode(c *cell, row int, hashedKey []byte, codeReads map[libcommon.Hash]witnesstypes.CodeWithHash) (*trie.AccountNode, error) {
	_, storageIsSet, storageRootHash, err := hph.computeCellHashWithStorage(c, hph.depths[row], nil)
	if err != nil {
		return nil, err
	}
	accountUpdate, err := hph.ctx.Account(c.accountAddr[:c.accountAddrLen])
	if err != nil {
		return nil, err
	}
	var account accounts.Account
	account.Nonce = accountUpdate.Nonce
	account.Balance = accountUpdate.Balance
	account.Initialised = true
	account.Root = accountUpdate.Storage
	account.CodeHash = accountUpdate.CodeHash

	addrHash, err := compactKey(hashedKey[:64])
	if err != nil {
		return nil, err
	}

	// get code
	var code []byte
	codeWithHash, hasCode := codeReads[[32]byte(addrHash)]
	if !hasCode {
		code = nil
	} else {
		code = codeWithHash.Code
		// sanity check
		if account.CodeHash != codeWithHash.CodeHash {
			return nil, fmt.Errorf("account.CodeHash(%x)!=codeReads[%x].CodeHash(%x)", account.CodeHash, addrHash, codeWithHash.CodeHash)
		}
	}

	var accountNode *trie.AccountNode
	if !storageIsSet {
		account.Root = trie.EmptyRoot
		accountNode = &trie.AccountNode{Account: account, Storage: nil, RootCorrect: true, Code: code, CodeSize: -1}
	} else {
		accountNode = &trie.AccountNode{Account: account, Storage: trie.NewHashNode(storageRootHash), RootCorrect: true, Code: code, CodeSize: -1}
	}
	return accountNode, nil
}

func (hph *HexPatriciaHashed) nCellsInRow(row int) int { //nolint:unused
	count := 0
	for col := 0; col < 16; col++ {
		c := &hph.grid[row][col]
		if !c.IsEmpty() {
			count++
		}
	}
	return count
}

// Traverse the grid following `hashedKey` and produce the witness `trie.Trie` for that key
func (hph *HexPatriciaHashed) ToTrie(hashedKey []byte, codeReads map[libcommon.Hash]witnesstypes.CodeWithHash) (*trie.Trie, error) {
	rootNode := &trie.FullNode{}
	var currentNode trie.Node = rootNode
	keyPos := 0 // current position in hashedKey (usually same as row, but could be different due to extension nodes)
	for row := 0; row < hph.activeRows && keyPos < len(hashedKey); row++ {
		currentNibble := hashedKey[keyPos]
		// determine the type of the next node to expand (in the next iteration)
		var nextNode trie.Node
		// need to check node type along the key path
		cellToExpand := &hph.grid[row][currentNibble]
		// determine the next node
		if cellToExpand.hashedExtLen > 0 { // extension cell
			keyPos += cellToExpand.hashedExtLen // jump ahead
			hashedExtKey := cellToExpand.hashedExtension[:cellToExpand.hashedExtLen]
			extKeyLength := len(hashedExtKey)
			if keyPos+1 == len(hashedKey) || keyPos+1 == 64 {
				extKeyLength++ //  +1 for the terminator 0x10 ([16])  byte when on a terminal extension node
			}
			extensionKey := make([]byte, extKeyLength)
			copy(extensionKey, hashedExtKey)
			if keyPos+1 == len(hashedKey) || keyPos+1 == 64 {
				extensionKey[len(extensionKey)-1] = 16 // append terminator byte
			}
			nextNode = &trie.ShortNode{Key: extensionKey} // Value will be in the next iteration
			if keyPos+1 == len(hashedKey) {
				if cellToExpand.storageAddrLen > 0 {
					storageUpdate, err := hph.ctx.Storage(cellToExpand.storageAddr[:cellToExpand.storageAddrLen])
					if err != nil {
						return nil, err
					}
					storageValueNode := trie.ValueNode(storageUpdate.Storage[:storageUpdate.StorageLen])
					nextNode = &trie.ShortNode{Key: extensionKey, Val: storageValueNode}
				} else if cellToExpand.accountAddrLen > 0 {
					accNode, err := hph.createAccountNode(cellToExpand, row, hashedKey, codeReads)
					if err != nil {
						return nil, err
					}
					nextNode = &trie.ShortNode{Key: extensionKey, Val: accNode}
					extNodeSubTrie := trie.NewInMemoryTrie(nextNode)
					subTrieRoot := extNodeSubTrie.Root()
					cellHash, _, _, _ := hph.computeCellHashWithStorage(cellToExpand, hph.depths[row], nil)
					if !bytes.Equal(subTrieRoot, cellHash[1:]) {
						return nil, fmt.Errorf("subTrieRoot(%x) != cellHash(%x)", subTrieRoot, cellHash[1:])
					}
					// // DEBUG patch with cell hash which we know to be correct
					// nextNode = trie.NewHashNode(cellHash[1:])
				}
			}
		} else if cellToExpand.storageAddrLen > 0 { // storage cell
			storageUpdate, err := hph.ctx.Storage(cellToExpand.storageAddr[:cellToExpand.storageAddrLen])
			if err != nil {
				return nil, err
			}
			storageValueNode := trie.ValueNode(storageUpdate.Storage[:storageUpdate.StorageLen])
			nextNode = &storageValueNode //nolint:ineffassign, wastedassign
			break
		} else if cellToExpand.accountAddrLen > 0 { // account cell
			accNode, err := hph.createAccountNode(cellToExpand, row, hashedKey, codeReads)
			if err != nil {
				return nil, err
			}
			nextNode = accNode
			keyPos++ // only move one nibble
		} else if cellToExpand.hashLen > 0 { // hash cell means we will expand using a full node
			nextNode = &trie.FullNode{}
			keyPos++
		} else if cellToExpand.IsEmpty() {
			nextNode = nil // no more expanding can happen (this could be due )
		} else { // default for now before we handle extLen
			nextNode = &trie.FullNode{}
			keyPos++
		}

		// process the current node
		if fullNode, ok := currentNode.(*trie.FullNode); ok { // handle full node case
			for col := 0; col < 16; col++ {
				currentCell := &hph.grid[row][col]
				if currentCell.IsEmpty() {
					fullNode.Children[col] = nil
					continue
				}
				cellHash, _, _, err := hph.computeCellHashWithStorage(currentCell, hph.depths[row], nil)
				if err != nil {
					return nil, err
				}
				fullNode.Children[col] = trie.NewHashNode(cellHash[1:]) // because cellHash has 33 bytes and we want 32
			}
			fullNode.Children[currentNibble] = nextNode // ready to expand next nibble in the path
		} else if accNode, ok := currentNode.(*trie.AccountNode); ok {
			if len(hashedKey) <= 64 { // no storage, stop here
				nextNode = nil // nolint:ineffassign, wastedassign
				break
			}
			// there is storage so we need to expand further
			accNode.Storage = nextNode
		} else if extNode, ok := currentNode.(*trie.ShortNode); ok { // handle extension node case
			// expect only one item in this row, so take the first one
			// technically it should be at the last nibble of the key but we will adjust this later
			if extNode.Val != nil { // early termination
				break
			}
			extNode.Val = nextNode
		} else {
			break // break if currentNode is nil
		}
		// we need to check if we are dealing with the next node being an account node and we have a storage key,
		// in that case start a new tree for the storage
		if nextAccNode, ok := nextNode.(*trie.AccountNode); ok && len(hashedKey) > 64 {
			nextNode = &trie.FullNode{}
			nextAccNode.Storage = nextNode
		}
		currentNode = nextNode
	}
	tr := trie.NewInMemoryTrie(rootNode)
	return tr, nil
}

// unfoldBranchNode returns true if unfolding has been done
func (hph *HexPatriciaHashed) unfoldBranchNode(row, depth int, deleted bool) (bool, error) {
	key := hexToCompact(hph.currentKey[:hph.currentKeyLen])
	timeSpentReadingBranchA := time.Now()
	branchData, fileEndTxNum, err := hph.ctx.Branch(key)
	if err != nil {
		return false, err
	}
	timeSpentReadingBranch += time.Since(timeSpentReadingBranchA)
	hph.depthsToTxNum[depth] = fileEndTxNum
	if len(branchData) >= 2 {
		branchData = branchData[2:] // skip touch map and keep the rest
	}
	if hph.trace {
		fmt.Printf("unfoldBranchNode prefix '%x', nibbles [%x] depth %d row %d '%x'\n", key, hph.currentKey[:hph.currentKeyLen], depth, row, branchData)
	}
	if !hph.rootChecked && hph.currentKeyLen == 0 && len(branchData) == 0 {
		// Special case - empty or deleted root
		hph.rootChecked = true
		return false, nil
	}
	if len(branchData) == 0 {
		log.Warn("got empty branch data during unfold", "key", hex.EncodeToString(key), "row", row, "depth", depth, "deleted", deleted)
		return false, fmt.Errorf("empty branch data read during unfold, prefix %x", hexToCompact(hph.currentKey[:hph.currentKeyLen]))
	}
	hph.branchBefore[row] = true
	bitmap := binary.BigEndian.Uint16(branchData[0:])
	pos := 2
	if deleted {
		// All cells come as deleted (touched but not present after)
		hph.afterMap[row] = 0
		hph.touchMap[row] = bitmap
	} else {
		hph.afterMap[row] = bitmap
		hph.touchMap[row] = 0
	}
	//fmt.Printf("unfoldBranchNode prefix '%x' [%x], afterMap = [%016b], touchMap = [%016b]\n", key, branchData, hph.afterMap[row], hph.touchMap[row])
	// Loop iterating over the set bits of modMask
	for bitset, j := bitmap, 0; bitset != 0; j++ {
		bit := bitset & -bitset
		nibble := bits.TrailingZeros16(bit)
		cell := &hph.grid[row][nibble]
		fieldBits := branchData[pos]
		pos++
		if pos, err = cell.fillFromFields(branchData, pos, cellFields(fieldBits)); err != nil {
			return false, fmt.Errorf("prefix [%x] branchData[%x]: %w", hph.currentKey[:hph.currentKeyLen], branchData, err)
		}
		if hph.trace {
			fmt.Printf("cell (%d, %x, depth=%d) %s\n", row, nibble, depth, cell.FullString())
		}

		// relies on plain account/storage key so need to be dereferenced before hashing
		if err = cell.deriveHashedKeys(depth, hph.keccak, hph.accountKeyLen); err != nil {
			return false, err
		}
		bitset ^= bit
	}
	return true, nil
}

func (hph *HexPatriciaHashed) unfold(hashedKey []byte, unfolding int) error {
	if hph.trace {
		fmt.Printf("unfold %d: activeRows: %d\n", unfolding, hph.activeRows)
	}
	var upCell *cell
	var touched, present bool
	var upDepth, depth int
	if hph.activeRows == 0 {
		if hph.rootChecked && hph.root.hashLen == 0 && hph.root.hashedExtLen == 0 {
			// No unfolding for empty root
			return nil
		}
		upCell = &hph.root
		touched = hph.rootTouched
		present = hph.rootPresent
		if hph.trace {
			fmt.Printf("unfold root: touched: %t present: %t %s\n", touched, present, upCell.FullString())
		}
	} else {
		upDepth = hph.depths[hph.activeRows-1]
		nib := hashedKey[upDepth-1]
		upCell = &hph.grid[hph.activeRows-1][nib]
		touched = hph.touchMap[hph.activeRows-1]&(uint16(1)<<nib) != 0
		present = hph.afterMap[hph.activeRows-1]&(uint16(1)<<nib) != 0
		if hph.trace {
			fmt.Printf("upCell (%d, %x, updepth=%d) touched: %t present: %t\n", hph.activeRows-1, nib, upDepth, touched, present)
		}
		hph.currentKey[hph.currentKeyLen] = nib
		hph.currentKeyLen++
	}
	row := hph.activeRows
	for i := 0; i < 16; i++ {
		hph.grid[row][i].reset()
	}
	hph.touchMap[row], hph.afterMap[row] = 0, 0
	hph.branchBefore[row] = false

	if upCell.hashedExtLen == 0 {
		depth = upDepth + 1
		unfolded, err := hph.unfoldBranchNode(row, depth, touched && !present)
		if err != nil {
			return err
		}
		if unfolded {
			hph.depths[hph.activeRows] = depth
			hph.activeRows++
		}
		// Return here to prevent activeRow from being incremented when !unfolded
		return nil
	}

	var nibble, copyLen int
	if upCell.hashedExtLen >= unfolding {
		depth = upDepth + unfolding
		nibble = int(upCell.hashedExtension[unfolding-1])
		copyLen = unfolding - 1
	} else {
		depth = upDepth + upCell.hashedExtLen
		nibble = int(upCell.hashedExtension[upCell.hashedExtLen-1])
		copyLen = upCell.hashedExtLen - 1
	}

	if touched {
		hph.touchMap[row] = uint16(1) << nibble
	}
	if present {
		hph.afterMap[row] = uint16(1) << nibble
	}

	cell := &hph.grid[row][nibble]
	cell.fillFromUpperCell(upCell, depth, min(unfolding, upCell.hashedExtLen))
	if hph.trace {
		fmt.Printf("unfolded cell (%d, %x, depth=%d) %s\n", row, nibble, depth, cell.FullString())
	}

	if row >= 64 {
		cell.accountAddrLen = 0
	}
	if copyLen > 0 {
		copy(hph.currentKey[hph.currentKeyLen:], upCell.hashedExtension[:copyLen])
	}
	hph.currentKeyLen += copyLen

	hph.depths[hph.activeRows] = depth
	hph.activeRows++
	return nil
}

func (hph *HexPatriciaHashed) needFolding(hashedKey []byte) bool {
	return !bytes.HasPrefix(hashedKey, hph.currentKey[:hph.currentKeyLen])
}

var (
	hadToLoad   atomic.Uint64
	skippedLoad atomic.Uint64
	hadToReset  atomic.Uint64
)

type skipStat struct {
	accLoaded, accSkipped, accReset, storReset, storLoaded, storSkipped uint64
}

func updatedNibs(num uint16) string {
	var nibbles []string
	for i := 0; i < 16; i++ {
		if num&(1<<i) != 0 {
			nibbles = append(nibbles, fmt.Sprintf("%X", i))
		}
	}
	return strings.Join(nibbles, ",")
}

const DepthWithoutNodeHashes = 35 //nolint

func (hph *HexPatriciaHashed) createCellGetter(b []byte, updateKey []byte, row, depth int) func(nibble int, skip bool) (*cell, error) {
	hashBefore := make([]byte, 32) // buffer re-used between calls
	return func(nibble int, skip bool) (*cell, error) {
		if skip {
			if _, err := hph.keccak2.Write(b); err != nil {
				return nil, fmt.Errorf("failed to write empty nibble to hash: %w", err)
			}
			if hph.trace {
				fmt.Printf("  %x: empty(%d, %x, depth=%d)\n", nibble, row, nibble, depth)
			}
			return nil, nil
		}
		cell := &hph.grid[row][nibble]
		if cell.accountAddrLen > 0 && cell.stateHashLen == 0 && !cell.loaded.account() && !cell.Deleted() {
			//panic("account not loaded" + fmt.Sprintf("%x", cell.accountAddr[:cell.accountAddrLen]))
			log.Warn("account not loaded", "pref", updateKey, "c", fmt.Sprintf("(%d, %x, depth=%d", row, nibble, depth), "cell", cell.String())
		}
		if cell.storageAddrLen > 0 && cell.stateHashLen == 0 && !cell.loaded.storage() && !cell.Deleted() {
			//panic("storage not loaded" + fmt.Sprintf("%x", cell.storageAddr[:cell.storageAddrLen]))
			log.Warn("storage not loaded", "pref", updateKey, "c", fmt.Sprintf("(%d, %x, depth=%d", row, nibble, depth), "cell", cell.String())
		}

		loadedBefore := cell.loaded
		copy(hashBefore, cell.stateHash[:cell.stateHashLen])
		hashBefore = hashBefore[:cell.stateHashLen]

		cellHash, err := hph.computeCellHash(cell, depth, hph.hashAuxBuffer[:0])
		if err != nil {
			return nil, err
		}
		if hph.trace {
			fmt.Printf("  %x: computeCellHash(%d, %x, depth=%d)=[%x]\n", nibble, row, nibble, depth, cellHash)
		}

		if hashBefore != nil && (cell.accountAddrLen > 0 || cell.storageAddrLen > 0) {
			counters := hph.hadToLoadL[hph.depthsToTxNum[depth]]
			if !bytes.Equal(hashBefore, cell.stateHash[:cell.stateHashLen]) {
				if cell.accountAddrLen > 0 {
					counters.accReset++
					counters.accLoaded++
				}
				if cell.storageAddrLen > 0 {
					counters.storReset++
					counters.storLoaded++
				}
			} else {
				if cell.accountAddrLen > 0 && (!loadedBefore.account() && !cell.loaded.account()) {
					counters.accSkipped++
				}
				if cell.storageAddrLen > 0 && (!loadedBefore.storage() && !cell.loaded.storage()) {
					counters.storSkipped++
				}
			}
			hph.hadToLoadL[hph.depthsToTxNum[depth]] = counters
		}
		//if len(updateKey) > DepthWithoutNodeHashes {
		//	cell.hashLen = 0 // do not write hashes for storages in the branch node, should reset ext as well which can break unfolding.. -
		//  cell.extLen = 0
		//}
		if _, err := hph.keccak2.Write(cellHash); err != nil {
			return nil, err
		}

		return cell, nil
	}
}

// The purpose of fold is to reduce hph.currentKey[:hph.currentKeyLen]. It should be invoked
// until that current key becomes a prefix of hashedKey that we will process next
// (in other words until the needFolding function returns 0)
func (hph *HexPatriciaHashed) fold() (err error) {
	updateKeyLen := hph.currentKeyLen
	if hph.activeRows == 0 {
		return errors.New("cannot fold - no active rows")
	}
	if hph.trace {
		fmt.Printf("fold [%x] activeRows: %d touchMap: %016b afterMap: %016b\n", hph.currentKey[:hph.currentKeyLen], hph.activeRows, hph.touchMap[hph.activeRows-1], hph.afterMap[hph.activeRows-1])
	}
	// Move information to the row above
	var upCell *cell
	var nibble, upDepth int
	row := hph.activeRows - 1
	if row == 0 {
		if hph.trace {
			fmt.Printf("fold: parent is root %s\n", hph.root.FullString())
		}
		upCell = &hph.root
	} else {
		upDepth = hph.depths[hph.activeRows-2]
		nibble = int(hph.currentKey[upDepth-1])
		if hph.trace {
			fmt.Printf("fold: parent (%d, %x, depth=%d)\n", row-1, nibble, upDepth)
		}
		upCell = &hph.grid[row-1][nibble]
	}

	depth := hph.depths[row]
	updateKey := hexToCompact(hph.currentKey[:updateKeyLen])
	partsCount := bits.OnesCount16(hph.afterMap[row])
	defer func() { hph.depthsToTxNum[depth] = 0 }()

	if hph.trace {
		fmt.Printf("fold: (row=%d, {%s}, depth=%d) prefix [%x] touchMap: %016b afterMap: %016b \n",
			row, updatedNibs(hph.touchMap[row]&hph.afterMap[row]), depth, hph.currentKey[:hph.currentKeyLen], hph.touchMap[row], hph.afterMap[row])
	}

	switch partsCount {
	case 0: // Everything deleted
		if hph.touchMap[row] != 0 {
			if row == 0 {
				// Root is deleted because the tree is empty
				hph.rootTouched = true
				hph.rootPresent = false
			} else if upDepth == 64 {
				// Special case - all storage items of an account have been deleted, but it does not automatically delete the account, just makes it empty storage
				// Therefore we are not propagating deletion upwards, but turn it into a modification
				hph.touchMap[row-1] |= uint16(1) << nibble
			} else {
				// Deletion is propagated upwards
				hph.touchMap[row-1] |= uint16(1) << nibble
				hph.afterMap[row-1] &^= uint16(1) << nibble
			}
		}

		upCell.reset()
		if hph.branchBefore[row] {
			_, err := hph.branchEncoder.CollectUpdate(hph.ctx, updateKey, 0, hph.touchMap[row], 0, RetrieveCellNoop)
			if err != nil {
				return fmt.Errorf("failed to encode leaf node update: %w", err)
			}
		}
		hph.activeRows--
		if upDepth > 0 {
			hph.currentKeyLen = upDepth - 1
		} else {
			hph.currentKeyLen = 0
		}
	case 1: // Leaf or extension node
		if hph.touchMap[row] != 0 {
			// any modifications
			if row == 0 {
				hph.rootTouched = true
			} else {
				// Modification is propagated upwards
				hph.touchMap[row-1] |= uint16(1) << nibble
			}
		}
		nibble := bits.TrailingZeros16(hph.afterMap[row])
		cell := &hph.grid[row][nibble]
		upCell.extLen = 0
		upCell.stateHashLen = 0
		upCell.fillFromLowerCell(cell, depth, hph.currentKey[upDepth:hph.currentKeyLen], nibble)
		// Delete if it existed
		if hph.branchBefore[row] {
			//fmt.Printf("delete existed row %d prefix %x\n", row, updateKey)
			_, err := hph.branchEncoder.CollectUpdate(hph.ctx, updateKey, 0, hph.touchMap[row], 0, RetrieveCellNoop)
			if err != nil {
				return fmt.Errorf("failed to encode leaf node update: %w", err)
			}
		}
		hph.activeRows--
		hph.currentKeyLen = max(upDepth-1, 0)
		if hph.trace {
			fmt.Printf("formed leaf (%d %x, depth=%d) [%x] %s\n", row, nibble, depth, updateKey, cell.FullString())
		}
	default: // Branch node
		if hph.touchMap[row] != 0 { // any modifications
			if row == 0 {
				hph.rootTouched = true
				hph.rootPresent = true
			} else {
				// Modification is propagated upwards
				hph.touchMap[row-1] |= uint16(1) << nibble
			}
		}
		bitmap := hph.touchMap[row] & hph.afterMap[row]
		if !hph.branchBefore[row] {
			// There was no branch node before, so we need to touch even the singular child that existed
			hph.touchMap[row] |= hph.afterMap[row]
			bitmap |= hph.afterMap[row]
		}

		// Calculate total length of all hashes
		totalBranchLen := 17 - partsCount // For every empty cell, one byte
		for bitset, j := hph.afterMap[row], 0; bitset != 0; j++ {
			bit := bitset & -bitset
			nibble := bits.TrailingZeros16(bit)
			cell := &hph.grid[row][nibble]

			/* memoization of state hashes*/
			counters := hph.hadToLoadL[hph.depthsToTxNum[depth]]
			if cell.stateHashLen > 0 && (hph.touchMap[row]&hph.afterMap[row]&uint16(1<<nibble) > 0 || cell.stateHashLen != length.Hash) {
				// drop state hash if updated or hashLen < 32 (corner case, may even not encode such leaf hashes)
				if hph.trace {
					fmt.Printf("DROP hash for (%d, %x, depth=%d) %s\n", row, nibble, depth, cell.FullString())
				}
				cell.stateHashLen = 0
				hadToReset.Add(1)
				if cell.accountAddrLen > 0 {
					counters.accReset++
				}
				if cell.storageAddrLen > 0 {
					counters.storReset++
				}
			}

			if cell.stateHashLen == 0 { // load state if needed
				if !cell.loaded.account() && cell.accountAddrLen > 0 {
					upd, err := hph.ctx.Account(cell.accountAddr[:cell.accountAddrLen])
					if err != nil {
						return fmt.Errorf("failed to get account: %w", err)
					}
					cell.setFromUpdate(upd)
					// if update is empty, loaded flag was not updated so do it manually
					cell.loaded = cell.loaded.addFlag(cellLoadAccount)
					counters.accLoaded++
				}
				if !cell.loaded.storage() && cell.storageAddrLen > 0 {
					upd, err := hph.ctx.Storage(cell.storageAddr[:cell.storageAddrLen])
					if err != nil {
						return fmt.Errorf("failed to get storage: %w", err)
					}
					cell.setFromUpdate(upd)
					// if update is empty, loaded flag was not updated so do it manually
					cell.loaded = cell.loaded.addFlag(cellLoadStorage)
					counters.storLoaded++
				}
				// computeCellHash can reset hash as well so have to check if node has been skipped  right after computeCellHash.
			}
			hph.hadToLoadL[hph.depthsToTxNum[depth]] = counters
			/* end of memoization */

			totalBranchLen += hph.computeCellHashLen(cell, depth)
			bitset ^= bit
		}

		hph.keccak2.Reset()
		pt := rlp.GenerateStructLen(hph.hashAuxBuffer[:], totalBranchLen)
		if _, err := hph.keccak2.Write(hph.hashAuxBuffer[:pt]); err != nil {
			return err
		}

		b := [...]byte{0x80}
		cellGetter := hph.createCellGetter(b[:], updateKey, row, depth)
		lastNibble, err := hph.branchEncoder.CollectUpdate(hph.ctx, updateKey, bitmap, hph.touchMap[row], hph.afterMap[row], cellGetter)
		if err != nil {
			return fmt.Errorf("failed to encode branch update: %w", err)
		}
		for i := lastNibble; i < 17; i++ {
			if _, err := hph.keccak2.Write(b[:]); err != nil {
				return err
			}
			if hph.trace {
				fmt.Printf("  %x: empty(%d, %x, depth=%d)\n", i, row, i, depth)
			}
		}
		upCell.extLen = depth - upDepth - 1
		upCell.hashedExtLen = upCell.extLen
		if upCell.extLen > 0 {
			copy(upCell.extension[:], hph.currentKey[upDepth:hph.currentKeyLen])
			copy(upCell.hashedExtension[:], hph.currentKey[upDepth:hph.currentKeyLen])
		}
		if depth < 64 {
			upCell.accountAddrLen = 0
		}
		upCell.storageAddrLen = 0
		upCell.hashLen = 32
		if _, err := hph.keccak2.Read(upCell.hash[:]); err != nil {
			return err
		}
		if hph.trace {
			fmt.Printf("} [%x]\n", upCell.hash[:])
		}
		hph.activeRows--
		if upDepth > 0 {
			hph.currentKeyLen = upDepth - 1
		} else {
			hph.currentKeyLen = 0
		}
	}
	return nil
}

func (hph *HexPatriciaHashed) deleteCell(hashedKey []byte) {
	if hph.trace {
		fmt.Printf("deleteCell, activeRows = %d\n", hph.activeRows)
	}
	var cell *cell
	if hph.activeRows == 0 { // Remove the root
		cell = &hph.root
		hph.rootTouched, hph.rootPresent = true, false
	} else {
		row := hph.activeRows - 1
		if hph.depths[row] < len(hashedKey) {
			if hph.trace {
				fmt.Printf("deleteCell skipping spurious delete depth=%d, len(hashedKey)=%d\n", hph.depths[row], len(hashedKey))
			}
			return
		}
		nibble := int(hashedKey[hph.currentKeyLen])
		cell = &hph.grid[row][nibble]
		col := uint16(1) << nibble
		if hph.afterMap[row]&col != 0 {
			// Prevent "spurios deletions", i.e. deletion of absent items
			hph.touchMap[row] |= col
			hph.afterMap[row] &^= col
			if hph.trace {
				fmt.Printf("deleteCell setting (%d, %x)\n", row, nibble)
			}
		} else {
			if hph.trace {
				fmt.Printf("deleteCell ignoring (%d, %x)\n", row, nibble)
			}
		}
	}
	cell.reset()
}

// fetches cell by key and set touch/after maps. Requires that prefix to be already unfolded
func (hph *HexPatriciaHashed) updateCell(plainKey, hashedKey []byte, u *Update) (cell *cell) {
	if u.Deleted() {
		hph.deleteCell(hashedKey)
		return nil
	}

	var depth int
	if hph.activeRows == 0 {
		cell = &hph.root
		hph.rootTouched, hph.rootPresent = true, true
	} else {
		row := hph.activeRows - 1
		depth = hph.depths[row]
		nibble := int(hashedKey[hph.currentKeyLen])
		cell = &hph.grid[row][nibble]
		col := uint16(1) << nibble

		hph.touchMap[row] |= col
		hph.afterMap[row] |= col
		if hph.trace {
			fmt.Printf("updateCell setting (%d, %x, depth=%d)\n", row, nibble, depth)
		}
	}
	if cell.hashedExtLen == 0 {
		copy(cell.hashedExtension[:], hashedKey[depth:])
		cell.hashedExtLen = len(hashedKey) - depth
		if hph.trace {
			fmt.Printf("set downHasheKey=[%x]\n", cell.hashedExtension[:cell.hashedExtLen])
		}
	} else {
		if hph.trace {
			fmt.Printf("keep downHasheKey=[%x]\n", cell.hashedExtension[:cell.hashedExtLen])
		}
	}
	if len(plainKey) == hph.accountKeyLen {
		cell.accountAddrLen = len(plainKey)
		copy(cell.accountAddr[:], plainKey)

		copy(cell.CodeHash[:], EmptyCodeHash) // todo check
	} else { // set storage key
		cell.storageAddrLen = len(plainKey)
		copy(cell.storageAddr[:], plainKey)
	}
	cell.stateHashLen = 0

	cell.setFromUpdate(u)
	if hph.trace {
		fmt.Printf("updateCell %x => %s\n", plainKey, u.String())
	}
	return cell
}

func (hph *HexPatriciaHashed) RootHash() ([]byte, error) {
	hph.root.stateHashLen = 0
	rootHash, err := hph.computeCellHash(&hph.root, 0, nil)
	if err != nil {
		return nil, err
	}
	return rootHash[1:], nil // first byte is 128+hash_len=160
}

<<<<<<< HEAD
<<<<<<< HEAD
var (
	timeSpentFold           time.Duration
	timeSpentUnf            time.Duration
	timeSpentReadingAccount time.Duration
	timeSpentReadingStorage time.Duration
	timeSpentReadingBranch  time.Duration
)

func printShit() {

=======
// Generate the block witness. This works by loading each key from the list of updates (they are not really updates since we won't modify the trie,
// but currently need to be defined like that for the fold/unfold algorithm) into the grid and traversing the grid to convert it into `trie.Trie`.
// All the individual tries are combined to create the final witness trie.
// Because the grid is lacking information about the code in smart contract accounts which is also part of the witness, we need to provide that as an input parameter to this function (`codeReads`)
func (hph *HexPatriciaHashed) GenerateWitness(ctx context.Context, updates *Updates, codeReads map[libcommon.Hash]witnesstypes.CodeWithHash, expectedRootHash []byte, logPrefix string) (witnessTrie *trie.Trie, rootHash []byte, err error) {
	var (
		m  runtime.MemStats
		ki uint64

		updatesCount = updates.Size()
		logEvery     = time.NewTicker(20 * time.Second)
	)
	defer logEvery.Stop()
	var tries []*trie.Trie = make([]*trie.Trie, 0, len(updates.keys)) // slice of tries, i.e the witness for each key, these will be all merged into single trie
	err = updates.HashSort(ctx, func(hashedKey, plainKey []byte, stateUpdate *Update) error {
		select {
		case <-logEvery.C:
			dbg.ReadMemStats(&m)
			log.Info(fmt.Sprintf("[%s][agg] computing trie", logPrefix),
				"progress", fmt.Sprintf("%s/%s", common.PrettyCounter(ki), common.PrettyCounter(updatesCount)),
				"alloc", common.ByteCount(m.Alloc), "sys", common.ByteCount(m.Sys))

		default:
		}

		var tr *trie.Trie
		var computedRootHash []byte

		fmt.Printf("\n%d/%d) plainKey [%x] hashedKey [%x] currentKey [%x]\n", ki+1, updatesCount, plainKey, hashedKey, hph.currentKey[:hph.currentKeyLen])

		if len(plainKey) == 20 { // account
			account, err := hph.ctx.Account(plainKey)
			if err != nil {
				return fmt.Errorf("account with plainkey=%x not found: %w", plainKey, err)
			} else {
				addrHash := ecrypto.Keccak256(plainKey)
				fmt.Printf("account with plainKey=%x, addrHash=%x FOUND = %v\n", plainKey, addrHash, account)
			}
		} else {
			storage, err := hph.ctx.Storage(plainKey)
			if err != nil {
				return fmt.Errorf("storage with plainkey=%x not found: %w", plainKey, err)
			}
			fmt.Printf("storage found = %v\n", storage.Storage)
		}

		// Keep folding until the currentKey is the prefix of the key we modify
		for hph.needFolding(hashedKey) {
			if err := hph.fold(); err != nil {
				return fmt.Errorf("fold: %w", err)
			}
		}
		// Now unfold until we step on an empty cell
		for unfolding := hph.needUnfolding(hashedKey); unfolding > 0; unfolding = hph.needUnfolding(hashedKey) {
			if err := hph.unfold(hashedKey, unfolding); err != nil {
				return fmt.Errorf("unfold: %w", err)
			}
		}
		hph.PrintGrid()

		// convert grid to trie.Trie
		tr, err = hph.ToTrie(hashedKey, codeReads) // build witness trie for this key, based on the current state of the grid
		if err != nil {
			return err
		}
		computedRootHash = tr.Root()
		fmt.Printf("computedRootHash = %x\n", computedRootHash)

		if !bytes.Equal(computedRootHash, expectedRootHash) {
			err = fmt.Errorf("root hash mismatch computedRootHash(%x)!=expectedRootHash(%x)", computedRootHash, expectedRootHash)
			return err
		}

		tries = append(tries, tr)
		ki++
		return nil
	})

	if err != nil {
		return nil, nil, fmt.Errorf("hash sort failed: %w", err)
	}

	// Folding everything up to the root
	for hph.activeRows > 0 {
		if err := hph.fold(); err != nil {
			return nil, nil, fmt.Errorf("final fold: %w", err)
		}
	}

	rootHash, err = hph.RootHash()
	if err != nil {
		return nil, nil, fmt.Errorf("root hash evaluation failed: %w", err)
	}
	if hph.trace {
		fmt.Printf("root hash %x updates %d\n", rootHash, updatesCount)
	}

	// merge all individual tries
	witnessTrie, err = trie.MergeTries(tries)
	if err != nil {
		return nil, nil, err
	}

	witnessTrieRootHash := witnessTrie.Root()

	fmt.Printf("mergedTrieRootHash = %x\n", witnessTrieRootHash)

	if !bytes.Equal(witnessTrieRootHash, expectedRootHash) {
		return nil, nil, fmt.Errorf("root hash mismatch witnessTrieRootHash(%x)!=expectedRootHash(%x)", witnessTrieRootHash, expectedRootHash)
	}

	return witnessTrie, rootHash, nil
>>>>>>> origin/main
}

=======
var (
	timeTotalCum    time.Duration
	timeSpentFold   time.Duration
	timeSpentUnf    time.Duration
	perfCountersCum map[string]time.Duration
)

>>>>>>> da1ea496
func (hph *HexPatriciaHashed) Process(ctx context.Context, updates *Updates, logPrefix string) (rootHash []byte, err error) {
	var (
		m      runtime.MemStats
		ki     uint64
		update *Update

		updatesCount = updates.Size()
		start        = time.Now()
		logEvery     = time.NewTicker(20 * time.Second)
	)
	defer logEvery.Stop()
	//hph.trace = true

	err = updates.HashSort(ctx, func(hashedKey, plainKey []byte, stateUpdate *Update) error {
		select {
		case <-logEvery.C:
			dbg.ReadMemStats(&m)
			log.Info(fmt.Sprintf("[%s][agg] computing trie", logPrefix),
				"progress", fmt.Sprintf("%s/%s", common.PrettyCounter(ki), common.PrettyCounter(updatesCount)),
				"alloc", common.ByteCount(m.Alloc), "sys", common.ByteCount(m.Sys))

		default:
		}

		if hph.trace {
			fmt.Printf("\n%d/%d) plainKey [%x] hashedKey [%x] currentKey [%x]\n", ki+1, updatesCount, plainKey, hashedKey, hph.currentKey[:hph.currentKeyLen])
		}
		// Keep folding until the currentKey is the prefix of the key we modify
		for hph.needFolding(hashedKey) {
			start := time.Now()
			if err := hph.fold(); err != nil {
				return fmt.Errorf("fold: %w", err)
			}
<<<<<<< HEAD
			timeSpentFold += time.Since(start)
=======
			t := time.Since(start)
			timeSpentFold += t
>>>>>>> da1ea496
		}
		// Now unfold until we step on an empty cell
		for unfolding := hph.needUnfolding(hashedKey); unfolding > 0; unfolding = hph.needUnfolding(hashedKey) {
			start := time.Now()
			if err := hph.unfold(hashedKey, unfolding); err != nil {
				return fmt.Errorf("unfold: %w", err)
			}
<<<<<<< HEAD
			timeSpentUnf += time.Since(start)
=======
			t := time.Since(start)
			timeSpentUnf += t
>>>>>>> da1ea496
		}

		if stateUpdate == nil {
			// Update the cell
			if len(plainKey) == hph.accountKeyLen {
				a := time.Now()
				update, err = hph.ctx.Account(plainKey)
				if err != nil {
					return fmt.Errorf("GetAccount for key %x failed: %w", plainKey, err)
				}
				timeSpentReadingAccount += time.Since(a)
			} else {
				a := time.Now()
				update, err = hph.ctx.Storage(plainKey)
				if err != nil {
					return fmt.Errorf("GetStorage for key %x failed: %w", plainKey, err)
				}
				timeSpentReadingStorage += time.Since(a)
			}
		} else {
			if update == nil {
				update = stateUpdate
			} else {
				update.Reset()
				update.Merge(stateUpdate)
			}
		}
		hph.updateCell(plainKey, hashedKey, update)

		mxTrieProcessedKeys.Inc()
		ki++
		return nil
	})
	if err != nil {
		return nil, fmt.Errorf("hash sort failed: %w", err)
	}
	fmt.Println("totalTimeProcessing", time.Since(start), "timeSpentFold", timeSpentFold, "timeSpentUnf", timeSpentUnf, "timeSpentReadingCommitmentDB", common.ReadFromDB, "timeSpentReadingCommitmentFiles", common.ReadFromFiles, "timeSpentReplacingAccountAndStorage", common.ReplacedKeys, "timeSpentReplacingAccountAndStorageOnly", common.ReplacedKeys2)
	timeSpentFold, timeSpentUnf, common.ReadFromDB, common.ReadFromFiles, common.ReplacedKeys, common.ReplacedKeys2 = 0, 0, 0, 0, 0, 0

	// Folding everything up to the root
	for hph.activeRows > 0 {
		if err := hph.fold(); err != nil {
			return nil, fmt.Errorf("final fold: %w", err)
		}
	}
	total := time.Since(start)
	timeTotalCum += total
	perfCounters := hph.ctx.PerfCounters()
	if perfCountersCum == nil {
		perfCountersCum = map[string]time.Duration{}
	}
	for k, v := range perfCounters {
		perfCountersCum[k+"_cum"] += v
	}
	perfCountersCum["fold_cum"] += timeSpentFold
	perfCountersCum["unfold_cum"] += timeSpentUnf
	fmt.Println(
		"total", total, "total_cum", timeTotalCum,
		"\nfold", timeSpentFold,
		"unfold", timeSpentUnf,
		"\n", perfCounters,
		"\n", perfCountersCum)
	timeSpentFold, timeSpentUnf = 0, 0
	hph.ctx.ResetPerfCounters()
	cum_keys := make([]string, 0, len(perfCountersCum))
	for k := range perfCountersCum {
		cum_keys = append(cum_keys, k)
	}
	sort.Strings(cum_keys)
	perfCountersPercents := map[string]float64{}
	for k, v := range perfCountersCum {
		perfCountersPercents[k] = 100.0 * float64(v) / float64(timeTotalCum)
	}
	for _, k := range cum_keys {
		fmt.Printf("%6.2f%% %s\n", perfCountersPercents[k], k)
	}

	rootHash, err = hph.RootHash()
	if err != nil {
		return nil, fmt.Errorf("root hash evaluation failed: %w", err)
	}
	if hph.trace {
		fmt.Printf("root hash %x updates %d\n", rootHash, updatesCount)
	}
	err = hph.branchEncoder.Load(hph.ctx, etl.TransformArgs{Quit: ctx.Done()})
	if err != nil {
		return nil, fmt.Errorf("branch update failed: %w", err)
	}
	if dbg.KVReadLevelledMetrics {
		log.Debug("commitment finished, counters updated (no reset)",
			//"hadToLoad", common.PrettyCounter(hadToLoad.Load()), "skippedLoad", common.PrettyCounter(skippedLoad.Load()),
			//"hadToReset", common.PrettyCounter(hadToReset.Load()),
			"skip ratio", fmt.Sprintf("%.1f%%", 100*(float64(skippedLoad.Load())/float64(hadToLoad.Load()+skippedLoad.Load()))),
			"reset ratio", fmt.Sprintf("%.1f%%", 100*(float64(hadToReset.Load())/float64(hadToLoad.Load()))),
			"keys", common.PrettyCounter(ki), "spent", time.Since(start),
		)
		ends := make([]uint64, 0, len(hph.hadToLoadL))
		for k := range hph.hadToLoadL {
			ends = append(ends, k)
		}
		sort.Slice(ends, func(i, j int) bool { return ends[i] > ends[j] })
		var Li int
		for _, k := range ends {
			v := hph.hadToLoadL[k]
			accs := fmt.Sprintf("load=%s skip=%s (%.1f%%) reset %.1f%%", common.PrettyCounter(v.accLoaded), common.PrettyCounter(v.accSkipped), 100*(float64(v.accSkipped)/float64(v.accLoaded+v.accSkipped)), 100*(float64(v.accReset)/float64(v.accReset+v.accSkipped)))
			stors := fmt.Sprintf("load=%s skip=%s (%.1f%%) reset %.1f%%", common.PrettyCounter(v.storLoaded), common.PrettyCounter(v.storSkipped), 100*(float64(v.storSkipped)/float64(v.storLoaded+v.storSkipped)), 100*(float64(v.storReset)/float64(v.storReset+v.storSkipped)))
			if k == 0 {
				log.Debug("branchData memoization, new branches", "endStep", k, "accounts", accs, "storages", stors)
			} else {
				log.Debug("branchData memoization", "L", Li, "endStep", k, "accounts", accs, "storages", stors)
				Li++

				mxTrieStateLevelledSkipRatesAccount[min(Li, 5)].Add(float64(v.accSkipped))
				mxTrieStateLevelledSkipRatesStorage[min(Li, 5)].Add(float64(v.storSkipped))
				mxTrieStateLevelledLoadRatesAccount[min(Li, 5)].Add(float64(v.accLoaded))
				mxTrieStateLevelledLoadRatesStorage[min(Li, 5)].Add(float64(v.storLoaded))
			}
		}
	}

	return rootHash, nil
}

func (hph *HexPatriciaHashed) SetTrace(trace bool) { hph.trace = trace }

func (hph *HexPatriciaHashed) Variant() TrieVariant { return VariantHexPatriciaTrie }

// Reset allows HexPatriciaHashed instance to be reused for the new commitment calculation
func (hph *HexPatriciaHashed) Reset() {
	hph.root.reset()
	hph.rootTouched = false
	hph.rootChecked = false
	hph.rootPresent = true
}

func (hph *HexPatriciaHashed) ResetContext(ctx PatriciaContext) {
	hph.ctx = ctx
}

type stateRootFlag int8

var (
	stateRootPresent stateRootFlag = 1
	stateRootChecked stateRootFlag = 2
	stateRootTouched stateRootFlag = 4
)

// represents state of the tree
type state struct {
	Root         []byte      // encoded root cell
	Depths       [128]int    // For each row, the depth of cells in that row
	TouchMap     [128]uint16 // For each row, bitmap of cells that were either present before modification, or modified or deleted
	AfterMap     [128]uint16 // For each row, bitmap of cells that were present after modification
	BranchBefore [128]bool   // For each row, whether there was a branch node in the database loaded in unfold
	RootChecked  bool        // Set to false if it is not known whether the root is empty, set to true if it is checked
	RootTouched  bool
	RootPresent  bool
}

func (s *state) Encode(buf []byte) ([]byte, error) {
	var rootFlags stateRootFlag
	if s.RootPresent {
		rootFlags |= stateRootPresent
	}
	if s.RootChecked {
		rootFlags |= stateRootChecked
	}
	if s.RootTouched {
		rootFlags |= stateRootTouched
	}

	ee := bytes.NewBuffer(buf)
	if err := binary.Write(ee, binary.BigEndian, int8(rootFlags)); err != nil {
		return nil, fmt.Errorf("encode rootFlags: %w", err)
	}
	if err := binary.Write(ee, binary.BigEndian, uint16(len(s.Root))); err != nil {
		return nil, fmt.Errorf("encode root len: %w", err)
	}
	if n, err := ee.Write(s.Root); err != nil || n != len(s.Root) {
		return nil, fmt.Errorf("encode root: %w", err)
	}
	d := make([]byte, len(s.Depths))
	for i := 0; i < len(s.Depths); i++ {
		d[i] = byte(s.Depths[i])
	}
	if n, err := ee.Write(d); err != nil || n != len(s.Depths) {
		return nil, fmt.Errorf("encode depths: %w", err)
	}
	if err := binary.Write(ee, binary.BigEndian, s.TouchMap); err != nil {
		return nil, fmt.Errorf("encode touchMap: %w", err)
	}
	if err := binary.Write(ee, binary.BigEndian, s.AfterMap); err != nil {
		return nil, fmt.Errorf("encode afterMap: %w", err)
	}

	var before1, before2 uint64
	for i := 0; i < 64; i++ {
		if s.BranchBefore[i] {
			before1 |= 1 << i
		}
	}
	for i, j := 64, 0; i < 128; i, j = i+1, j+1 {
		if s.BranchBefore[i] {
			before2 |= 1 << j
		}
	}
	if err := binary.Write(ee, binary.BigEndian, before1); err != nil {
		return nil, fmt.Errorf("encode branchBefore_1: %w", err)
	}
	if err := binary.Write(ee, binary.BigEndian, before2); err != nil {
		return nil, fmt.Errorf("encode branchBefore_2: %w", err)
	}
	return ee.Bytes(), nil
}

func (s *state) Decode(buf []byte) error {
	aux := bytes.NewBuffer(buf)
	var rootFlags stateRootFlag
	if err := binary.Read(aux, binary.BigEndian, &rootFlags); err != nil {
		return fmt.Errorf("rootFlags: %w", err)
	}

	if rootFlags&stateRootPresent != 0 {
		s.RootPresent = true
	}
	if rootFlags&stateRootTouched != 0 {
		s.RootTouched = true
	}
	if rootFlags&stateRootChecked != 0 {
		s.RootChecked = true
	}

	var rootSize uint16
	if err := binary.Read(aux, binary.BigEndian, &rootSize); err != nil {
		return fmt.Errorf("root size: %w", err)
	}
	s.Root = make([]byte, rootSize)
	if _, err := aux.Read(s.Root); err != nil {
		return fmt.Errorf("root: %w", err)
	}
	d := make([]byte, len(s.Depths))
	if err := binary.Read(aux, binary.BigEndian, &d); err != nil {
		return fmt.Errorf("depths: %w", err)
	}
	for i := 0; i < len(s.Depths); i++ {
		s.Depths[i] = int(d[i])
	}
	if err := binary.Read(aux, binary.BigEndian, &s.TouchMap); err != nil {
		return fmt.Errorf("touchMap: %w", err)
	}
	if err := binary.Read(aux, binary.BigEndian, &s.AfterMap); err != nil {
		return fmt.Errorf("afterMap: %w", err)
	}
	var branch1, branch2 uint64
	if err := binary.Read(aux, binary.BigEndian, &branch1); err != nil {
		return fmt.Errorf("branchBefore1: %w", err)
	}
	if err := binary.Read(aux, binary.BigEndian, &branch2); err != nil {
		return fmt.Errorf("branchBefore2: %w", err)
	}

	for i := 0; i < 64; i++ {
		if branch1&(1<<i) != 0 {
			s.BranchBefore[i] = true
		}
	}
	for i, j := 64, 0; i < 128; i, j = i+1, j+1 {
		if branch2&(1<<j) != 0 {
			s.BranchBefore[i] = true
		}
	}
	return nil
}

func (cell *cell) Encode() []byte {
	var pos = 1
	size := pos + 5 + cell.hashLen + cell.accountAddrLen + cell.storageAddrLen + cell.hashedExtLen + cell.extLen // max size
	buf := make([]byte, size)

	var flags uint8
	if cell.hashLen != 0 {
		flags |= cellFlagHash
		buf[pos] = byte(cell.hashLen)
		pos++
		copy(buf[pos:pos+cell.hashLen], cell.hash[:])
		pos += cell.hashLen
	}
	if cell.accountAddrLen != 0 {
		flags |= cellFlagAccount
		buf[pos] = byte(cell.accountAddrLen)
		pos++
		copy(buf[pos:pos+cell.accountAddrLen], cell.accountAddr[:])
		pos += cell.accountAddrLen
	}
	if cell.storageAddrLen != 0 {
		flags |= cellFlagStorage
		buf[pos] = byte(cell.storageAddrLen)
		pos++
		copy(buf[pos:pos+cell.storageAddrLen], cell.storageAddr[:])
		pos += cell.storageAddrLen
	}
	if cell.hashedExtLen != 0 {
		flags |= cellFlagDownHash
		buf[pos] = byte(cell.hashedExtLen)
		pos++
		copy(buf[pos:pos+cell.hashedExtLen], cell.hashedExtension[:cell.hashedExtLen])
		pos += cell.hashedExtLen
	}
	if cell.extLen != 0 {
		flags |= cellFlagExtension
		buf[pos] = byte(cell.extLen)
		pos++
		copy(buf[pos:pos+cell.extLen], cell.extension[:])
		pos += cell.extLen //nolint
	}
	if cell.Deleted() {
		flags |= cellFlagDelete
	}
	buf[0] = flags
	return buf
}

const (
	cellFlagHash = uint8(1 << iota)
	cellFlagAccount
	cellFlagStorage
	cellFlagDownHash
	cellFlagExtension
	cellFlagDelete
)

func (cell *cell) Decode(buf []byte) error {
	if len(buf) < 1 {
		return errors.New("invalid buffer size to contain cell (at least 1 byte expected)")
	}
	cell.reset()

	var pos int
	flags := buf[pos]
	pos++

	if flags&cellFlagHash != 0 {
		cell.hashLen = int(buf[pos])
		pos++
		copy(cell.hash[:], buf[pos:pos+cell.hashLen])
		pos += cell.hashLen
	}
	if flags&cellFlagAccount != 0 {
		cell.accountAddrLen = int(buf[pos])
		pos++
		copy(cell.accountAddr[:], buf[pos:pos+cell.accountAddrLen])
		pos += cell.accountAddrLen
	}
	if flags&cellFlagStorage != 0 {
		cell.storageAddrLen = int(buf[pos])
		pos++
		copy(cell.storageAddr[:], buf[pos:pos+cell.storageAddrLen])
		pos += cell.storageAddrLen
	}
	if flags&cellFlagDownHash != 0 {
		cell.hashedExtLen = int(buf[pos])
		pos++
		copy(cell.hashedExtension[:], buf[pos:pos+cell.hashedExtLen])
		pos += cell.hashedExtLen
	}
	if flags&cellFlagExtension != 0 {
		cell.extLen = int(buf[pos])
		pos++
		copy(cell.extension[:], buf[pos:pos+cell.extLen])
		pos += cell.extLen //nolint
	}
	if flags&cellFlagDelete != 0 {
		log.Warn("deleted cell should not be encoded", "cell", cell.String())
		cell.Update.Flags = DeleteUpdate
	}
	return nil
}

// Encode current state of hph into bytes
func (hph *HexPatriciaHashed) EncodeCurrentState(buf []byte) ([]byte, error) {
	s := state{
		RootChecked: hph.rootChecked,
		RootTouched: hph.rootTouched,
		RootPresent: hph.rootPresent,
	}
	if hph.currentKeyLen > 0 {
		panic("currentKeyLen > 0")
	}

	s.Root = hph.root.Encode()
	copy(s.Depths[:], hph.depths[:])
	copy(s.BranchBefore[:], hph.branchBefore[:])
	copy(s.TouchMap[:], hph.touchMap[:])
	copy(s.AfterMap[:], hph.afterMap[:])

	return s.Encode(buf)
}

// buf expected to be encoded hph state. Decode state and set up hph to that state.
func (hph *HexPatriciaHashed) SetState(buf []byte) error {
	hph.Reset()

	if buf == nil {
		// reset state to 'empty'
		hph.currentKeyLen = 0
		hph.rootChecked = false
		hph.rootTouched = false
		hph.rootPresent = false
		hph.activeRows = 0

		for i := 0; i < len(hph.depths); i++ {
			hph.depths[i] = 0
			hph.branchBefore[i] = false
			hph.touchMap[i] = 0
			hph.afterMap[i] = 0
		}
		return nil
	}
	if hph.activeRows != 0 {
		return errors.New("target trie has active rows, could not reset state before fold")
	}

	var s state
	if err := s.Decode(buf); err != nil {
		return err
	}

	if err := hph.root.Decode(s.Root); err != nil {
		return err
	}
	hph.rootChecked = s.RootChecked
	hph.rootTouched = s.RootTouched
	hph.rootPresent = s.RootPresent

	copy(hph.depths[:], s.Depths[:])
	copy(hph.branchBefore[:], s.BranchBefore[:])
	copy(hph.touchMap[:], s.TouchMap[:])
	copy(hph.afterMap[:], s.AfterMap[:])

	if hph.root.accountAddrLen > 0 {
		if hph.ctx == nil {
			panic("nil ctx")
		}
		update, err := hph.ctx.Account(hph.root.accountAddr[:hph.root.accountAddrLen])
		if err != nil {
			return err
		}
		hph.root.setFromUpdate(update)
	}
	if hph.root.storageAddrLen > 0 {
		if hph.ctx == nil {
			panic("nil ctx")
		}
		update, err := hph.ctx.Storage(hph.root.storageAddr[:hph.root.storageAddrLen])
		if err != nil {
			return err
		}
		hph.root.setFromUpdate(update)
		//hph.root.deriveHashedKeys(0, hph.keccak, hph.accountKeyLen)
	}

	return nil
}

func HexTrieExtractStateRoot(enc []byte) ([]byte, error) {
	if len(enc) < 18 { // 8*2+2
		return nil, fmt.Errorf("invalid state length %x (min %d expected)", len(enc), 18)
	}

	//txn := binary.BigEndian.Uint64(enc)
	//bn := binary.BigEndian.Uint64(enc[8:])
	sl := binary.BigEndian.Uint16(enc[16:18])
	var s state
	if err := s.Decode(enc[18 : 18+sl]); err != nil {
		return nil, err
	}
	root := new(cell)
	if err := root.Decode(s.Root); err != nil {
		return nil, err
	}
	return root.hash[:], nil
}

func HexTrieStateToString(enc []byte) (string, error) {
	if len(enc) < 18 {
		return "", fmt.Errorf("invalid state length %x (min %d expected)", len(enc), 18)
	}
	txn := binary.BigEndian.Uint64(enc)
	bn := binary.BigEndian.Uint64(enc[8:])
	sl := binary.BigEndian.Uint16(enc[16:18])

	var s state
	sb := new(strings.Builder)
	if err := s.Decode(enc[18 : 18+sl]); err != nil {
		return "", err
	}
	fmt.Fprintf(sb, "block: %d txn: %d\n", bn, txn)
	// fmt.Fprintf(sb, " touchMaps: %v\n", s.TouchMap)
	// fmt.Fprintf(sb, " afterMaps: %v\n", s.AfterMap)
	// fmt.Fprintf(sb, " depths: %v\n", s.Depths)

	printAfterMap := func(sb *strings.Builder, name string, list []uint16, depths []int, existedBefore []bool) {
		fmt.Fprintf(sb, "\t::%s::\n\n", name)
		lastNonZero := 0
		for i := len(list) - 1; i >= 0; i-- {
			if list[i] != 0 {
				lastNonZero = i
				break
			}
		}
		for i, v := range list {
			newBranchSuf := ""
			if !existedBefore[i] {
				newBranchSuf = " NEW"
			}

			fmt.Fprintf(sb, " d=%3d %016b%s\n", depths[i], v, newBranchSuf)
			if i == lastNonZero {
				break
			}
		}
	}
	fmt.Fprintf(sb, " rootNode: %x [touched=%t, present=%t, checked=%t]\n", s.Root, s.RootTouched, s.RootPresent, s.RootChecked)

	root := new(cell)
	if err := root.Decode(s.Root); err != nil {
		return "", err
	}

	fmt.Fprintf(sb, "RootHash: %x\n", root.hash)
	printAfterMap(sb, "afterMap", s.AfterMap[:], s.Depths[:], s.BranchBefore[:])

	return sb.String(), nil
}

func hexToCompact(key []byte) []byte {
	zeroByte, keyPos, keyLen := makeCompactZeroByte(key)
	bufLen := keyLen/2 + 1 // always > 0
	buf := make([]byte, bufLen)
	buf[0] = zeroByte
	return decodeKey(key[keyPos:], buf)
}

func makeCompactZeroByte(key []byte) (compactZeroByte byte, keyPos, keyLen int) {
	keyLen = len(key)
	if hasTerm(key) {
		keyLen--
		compactZeroByte = 0x20
	}
	var firstNibble byte
	if len(key) > 0 {
		firstNibble = key[0]
	}
	if keyLen&1 == 1 {
		compactZeroByte |= 0x10 | firstNibble // Odd: (1<<4) + first nibble
		keyPos++
	}

	return
}

func decodeKey(key, buf []byte) []byte {
	keyLen := len(key)
	if hasTerm(key) {
		keyLen--
	}
	for keyIndex, bufIndex := 0, 1; keyIndex < keyLen; keyIndex, bufIndex = keyIndex+2, bufIndex+1 {
		if keyIndex == keyLen-1 {
			buf[bufIndex] = buf[bufIndex] & 0x0f
		} else {
			buf[bufIndex] = key[keyIndex+1]
		}
		buf[bufIndex] |= key[keyIndex] << 4
	}
	return buf
}

func CompactedKeyToHex(compact []byte) []byte {
	if len(compact) == 0 {
		return compact
	}
	base := keybytesToHexNibbles(compact)
	// delete terminator flag
	if base[0] < 2 {
		base = base[:len(base)-1]
	}
	// apply odd flag
	chop := 2 - base[0]&1
	return base[chop:]
}

func keybytesToHexNibbles(str []byte) []byte {
	l := len(str)*2 + 1
	var nibbles = make([]byte, l)
	for i, b := range str {
		nibbles[i*2] = b / 16
		nibbles[i*2+1] = b % 16
	}
	nibbles[l-1] = 16
	return nibbles
}

// hasTerm returns whether a hex key has the terminator flag.
func hasTerm(s []byte) bool {
	return len(s) > 0 && s[len(s)-1] == 16
}

func commonPrefixLen(b1, b2 []byte) int {
	var i int
	for i = 0; i < len(b1) && i < len(b2); i++ {
		if b1[i] != b2[i] {
			break
		}
	}
	return i
}

// nolint
// Hashes provided key and expands resulting hash into nibbles (each byte split into two nibbles by 4 bits)
func (hph *HexPatriciaHashed) HashAndNibblizeKey(key []byte) []byte {
	hashedKey := make([]byte, length.Hash)

	hph.keccak.Reset()
	fp := length.Addr
	if len(key) < length.Addr {
		fp = len(key)
	}
	hph.keccak.Write(key[:fp])
	hph.keccak.Read(hashedKey[:length.Hash])

	if len(key[fp:]) > 0 {
		hashedKey = append(hashedKey, make([]byte, length.Hash)...)
		hph.keccak.Reset()
		hph.keccak.Write(key[fp:])
		hph.keccak.Read(hashedKey[length.Hash:])
	}

	nibblized := make([]byte, len(hashedKey)*2)
	for i, b := range hashedKey {
		nibblized[i*2] = (b >> 4) & 0xf
		nibblized[i*2+1] = b & 0xf
	}
	return nibblized
}

func nibblize(key []byte) []byte { // nolint:unused
	nibblized := make([]byte, len(key)*2)
	for i, b := range key {
		nibblized[i*2] = (b >> 4) & 0xf
		nibblized[i*2+1] = b & 0xf
	}
	return nibblized
}

// compactKey takes a slice of nibbles and compacts them into the original byte slice.
// It returns an error if the input contains invalid nibbles (values > 0xF).
func compactKey(nibbles []byte) ([]byte, error) {
	// If the number of nibbles is odd, you might decide to handle it differently.
	// For this example, we'll return an error.
	if len(nibbles)%2 != 0 {
		return nil, errors.New("nibbles slice has an odd length")
	}

	key := make([]byte, len(nibbles)/2)
	for i := 0; i < len(key); i++ {
		highNibble := nibbles[i*2]
		lowNibble := nibbles[i*2+1]

		// Validate that each nibble is indeed a nibble
		if highNibble > 0xF || lowNibble > 0xF {
			return nil, fmt.Errorf("invalid nibble at position %d or %d: 0x%X, 0x%X", i*2, i*2+1, highNibble, lowNibble)
		}

		key[i] = (highNibble << 4) | (lowNibble & 0x0F)
	}
	return key, nil
}

func (hph *HexPatriciaHashed) Grid() [128][16]cell {
	return hph.grid
}

func (hph *HexPatriciaHashed) PrintAccountsInGrid() {
	fmt.Printf("SEARCHING FOR ACCOUNTS IN GRID\n")
	for row := 0; row < 128; row++ {
		for col := 0; col < 16; col++ {
			c := hph.grid[row][col]
			if c.accountAddr[19] != 0 && c.accountAddr[0] != 0 {
				fmt.Printf("FOUND account %x in position (%d,%d)\n", c.accountAddr, row, col)
			}
		}
	}
}<|MERGE_RESOLUTION|>--- conflicted
+++ resolved
@@ -41,17 +41,8 @@
 
 	"github.com/erigontech/erigon-lib/common/dbg"
 
-<<<<<<< HEAD
-	"golang.org/x/crypto/sha3"
-
-	"github.com/erigontech/erigon-lib/common"
-<<<<<<< HEAD
-=======
 	"github.com/erigontech/erigon-lib/common"
 	libcommon "github.com/erigontech/erigon-lib/common"
->>>>>>> origin/main
-=======
->>>>>>> da1ea496
 	"github.com/erigontech/erigon-lib/common/hexutility"
 	"github.com/erigontech/erigon-lib/common/length"
 	ecrypto "github.com/erigontech/erigon-lib/crypto"
@@ -1339,12 +1330,10 @@
 // unfoldBranchNode returns true if unfolding has been done
 func (hph *HexPatriciaHashed) unfoldBranchNode(row, depth int, deleted bool) (bool, error) {
 	key := hexToCompact(hph.currentKey[:hph.currentKeyLen])
-	timeSpentReadingBranchA := time.Now()
 	branchData, fileEndTxNum, err := hph.ctx.Branch(key)
 	if err != nil {
 		return false, err
 	}
-	timeSpentReadingBranch += time.Since(timeSpentReadingBranchA)
 	hph.depthsToTxNum[depth] = fileEndTxNum
 	if len(branchData) >= 2 {
 		branchData = branchData[2:] // skip touch map and keep the rest
@@ -1890,19 +1879,13 @@
 	return rootHash[1:], nil // first byte is 128+hash_len=160
 }
 
-<<<<<<< HEAD
-<<<<<<< HEAD
 var (
-	timeSpentFold           time.Duration
-	timeSpentUnf            time.Duration
-	timeSpentReadingAccount time.Duration
-	timeSpentReadingStorage time.Duration
-	timeSpentReadingBranch  time.Duration
+	timeTotalCum    time.Duration
+	timeSpentFold   time.Duration
+	timeSpentUnf    time.Duration
+	perfCountersCum map[string]time.Duration
 )
 
-func printShit() {
-
-=======
 // Generate the block witness. This works by loading each key from the list of updates (they are not really updates since we won't modify the trie,
 // but currently need to be defined like that for the fold/unfold algorithm) into the grid and traversing the grid to convert it into `trie.Trie`.
 // All the individual tries are combined to create the final witness trie.
@@ -2015,18 +1998,8 @@
 	}
 
 	return witnessTrie, rootHash, nil
->>>>>>> origin/main
-}
-
-=======
-var (
-	timeTotalCum    time.Duration
-	timeSpentFold   time.Duration
-	timeSpentUnf    time.Duration
-	perfCountersCum map[string]time.Duration
-)
-
->>>>>>> da1ea496
+}
+
 func (hph *HexPatriciaHashed) Process(ctx context.Context, updates *Updates, logPrefix string) (rootHash []byte, err error) {
 	var (
 		m      runtime.MemStats
@@ -2060,12 +2033,8 @@
 			if err := hph.fold(); err != nil {
 				return fmt.Errorf("fold: %w", err)
 			}
-<<<<<<< HEAD
-			timeSpentFold += time.Since(start)
-=======
 			t := time.Since(start)
 			timeSpentFold += t
->>>>>>> da1ea496
 		}
 		// Now unfold until we step on an empty cell
 		for unfolding := hph.needUnfolding(hashedKey); unfolding > 0; unfolding = hph.needUnfolding(hashedKey) {
@@ -2073,30 +2042,22 @@
 			if err := hph.unfold(hashedKey, unfolding); err != nil {
 				return fmt.Errorf("unfold: %w", err)
 			}
-<<<<<<< HEAD
-			timeSpentUnf += time.Since(start)
-=======
 			t := time.Since(start)
 			timeSpentUnf += t
->>>>>>> da1ea496
 		}
 
 		if stateUpdate == nil {
 			// Update the cell
 			if len(plainKey) == hph.accountKeyLen {
-				a := time.Now()
 				update, err = hph.ctx.Account(plainKey)
 				if err != nil {
 					return fmt.Errorf("GetAccount for key %x failed: %w", plainKey, err)
 				}
-				timeSpentReadingAccount += time.Since(a)
 			} else {
-				a := time.Now()
 				update, err = hph.ctx.Storage(plainKey)
 				if err != nil {
 					return fmt.Errorf("GetStorage for key %x failed: %w", plainKey, err)
 				}
-				timeSpentReadingStorage += time.Since(a)
 			}
 		} else {
 			if update == nil {
@@ -2115,8 +2076,6 @@
 	if err != nil {
 		return nil, fmt.Errorf("hash sort failed: %w", err)
 	}
-	fmt.Println("totalTimeProcessing", time.Since(start), "timeSpentFold", timeSpentFold, "timeSpentUnf", timeSpentUnf, "timeSpentReadingCommitmentDB", common.ReadFromDB, "timeSpentReadingCommitmentFiles", common.ReadFromFiles, "timeSpentReplacingAccountAndStorage", common.ReplacedKeys, "timeSpentReplacingAccountAndStorageOnly", common.ReplacedKeys2)
-	timeSpentFold, timeSpentUnf, common.ReadFromDB, common.ReadFromFiles, common.ReplacedKeys, common.ReplacedKeys2 = 0, 0, 0, 0, 0, 0
 
 	// Folding everything up to the root
 	for hph.activeRows > 0 {

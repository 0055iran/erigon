--- conflicted
+++ resolved
@@ -108,24 +108,15 @@
 	accountAddr     [length.Addr]byte               // account plain key
 	storageAddr     [length.Addr + length.Hash]byte // storage plain key
 	hash            [length.Hash]byte               // cell hash
-<<<<<<< HEAD
 	leafHash        [length.Hash]byte
-	hashedExtLen    int
-	extLen          int
+	hashedExtLen    int // length of the hashed extension, if any
+	extLen          int// length of the extension, if any
 	accountAddrLen  int       // length of account plain key
 	storageAddrLen  int       // length of the storage plain key
 	hashLen         int       // Length of the hash (or embedded)
 	lhLen           int       // leafHash length, if > 0 can reuse
 	loaded          loadFlags // folded Cell have only hash, unfolded have all fields
-	Update
-=======
-	hashLen         int                             // Length of the hash (or embedded)
-	accountAddrLen  int                             // length of account plain key
-	storageAddrLen  int                             // length of the storage plain key
-	hashedExtLen    int                             // length of the hashed extension, if any
-	extLen          int                             // length of the extension, if any
-	Update                                          // state update
->>>>>>> 1cdee69c
+	Update   // state update
 }
 
 type loadFlags uint8
@@ -415,23 +406,22 @@
 	return nil
 }
 
-<<<<<<< HEAD
-func (cell *cell) fillFromFields(data []byte, pos int, fieldBits PartFlags) (int, error) {
+func (cell *cell) fillFromFields(data []byte, pos int, fieldBits cellFields) (int, error) {
 	fields := []struct {
-		flag      PartFlags
+		flag      cellFields
 		lenField  *int
 		dataField []byte
 		extraFunc func(int)
 	}{
-		{HashedKeyPart, &cell.hashedExtLen, cell.hashedExtension[:], func(l int) {
+		{fieldExtension, &cell.hashedExtLen, cell.hashedExtension[:], func(l int) {
 			cell.extLen = l
 			if l > 0 {
 				copy(cell.extension[:], cell.hashedExtension[:l])
 			}
 		}},
-		{AccountPlainPart, &cell.accountAddrLen, cell.accountAddr[:], nil},
-		{StoragePlainPart, &cell.storageAddrLen, cell.storageAddr[:], nil},
-		{HashPart, &cell.hashLen, cell.hash[:], nil},
+		{fieldAccountAddr, &cell.accountAddrLen, cell.accountAddr[:], nil},
+		{fieldStorageAddr, &cell.storageAddrLen, cell.storageAddr[:], nil},
+		{fieldHash, &cell.hashLen, cell.hash[:], nil},
 		{LeafHashPart, &cell.lhLen, cell.leafHash[:], nil},
 	}
 
@@ -457,95 +447,14 @@
 			}
 		} else {
 			*f.lenField = 0
-			if f.flag == HashedKeyPart {
+			if f.flag == fieldExtension {
 				cell.extLen = 0
 			}
 		}
 	}
 
-	if fieldBits&AccountPlainPart != 0 {
+	if fieldBits&fieldAccountAddr != 0 {
 		copy(cell.CodeHash[:], EmptyCodeHash)
-=======
-func (cell *cell) fillFromFields(data []byte, pos int, fieldBits cellFields) (int, error) {
-	if fieldBits&fieldExtension != 0 {
-		l, n := binary.Uvarint(data[pos:])
-		if n == 0 {
-			return 0, errors.New("fillFromFields buffer too small for hashedKey len")
-		} else if n < 0 {
-			return 0, errors.New("fillFromFields value overflow for hashedKey len")
-		}
-		pos += n
-		if len(data) < pos+int(l) {
-			return 0, fmt.Errorf("fillFromFields buffer too small for hashedKey exp %d got %d", pos+int(l), len(data))
-		}
-		cell.hashedExtLen = int(l)
-		cell.extLen = int(l)
-		if l > 0 {
-			copy(cell.hashedExtension[:], data[pos:pos+int(l)])
-			copy(cell.extension[:], data[pos:pos+int(l)])
-			pos += int(l)
-		}
-	} else {
-		cell.hashedExtLen = 0
-		cell.extLen = 0
-	}
-	if fieldBits&fieldAccountAddr != 0 {
-		l, n := binary.Uvarint(data[pos:])
-		if n == 0 {
-			return 0, errors.New("fillFromFields buffer too small for accountAddr len")
-		} else if n < 0 {
-			return 0, errors.New("fillFromFields value overflow for accountAddr len")
-		}
-		pos += n
-		if len(data) < pos+int(l) {
-			return 0, errors.New("fillFromFields buffer too small for accountAddr")
-		}
-		cell.accountAddrLen = int(l)
-		if l > 0 {
-			copy(cell.accountAddr[:], data[pos:pos+int(l)])
-			pos += int(l)
-		}
-	} else {
-		cell.accountAddrLen = 0
-	}
-	if fieldBits&fieldStorageAddr != 0 {
-		l, n := binary.Uvarint(data[pos:])
-		if n == 0 {
-			return 0, errors.New("fillFromFields buffer too small for storageAddr len")
-		} else if n < 0 {
-			return 0, errors.New("fillFromFields value overflow for storageAddr len")
-		}
-		pos += n
-		if len(data) < pos+int(l) {
-			return 0, errors.New("fillFromFields buffer too small for storageAddr")
-		}
-		cell.storageAddrLen = int(l)
-		if l > 0 {
-			copy(cell.storageAddr[:], data[pos:pos+int(l)])
-			pos += int(l)
-		}
-	} else {
-		cell.storageAddrLen = 0
-	}
-	if fieldBits&fieldHash != 0 {
-		l, n := binary.Uvarint(data[pos:])
-		if n == 0 {
-			return 0, errors.New("fillFromFields buffer too small for hash len")
-		} else if n < 0 {
-			return 0, errors.New("fillFromFields value overflow for hash len")
-		}
-		pos += n
-		if len(data) < pos+int(l) {
-			return 0, errors.New("fillFromFields buffer too small for hash")
-		}
-		cell.hashLen = int(l)
-		if l > 0 {
-			copy(cell.hash[:], data[pos:pos+int(l)])
-			pos += int(l)
-		}
-	} else {
-		cell.hashLen = 0
->>>>>>> 1cdee69c
 	}
 	return pos, nil
 }
@@ -804,13 +713,10 @@
 
 func (hph *HexPatriciaHashed) computeCellHashLen(cell *cell, depth int) int {
 	if cell.storageAddrLen > 0 && depth >= 64 {
-<<<<<<< HEAD
 		if cell.lhLen > 0 {
 			return cell.lhLen + 1
 		}
 
-=======
->>>>>>> 1cdee69c
 		keyLen := 128 - depth + 1 // Length of hex key with terminator character
 		var kp, kl int
 		compactLen := (keyLen-1)/2 + 1
@@ -825,7 +731,6 @@
 		var lenPrefix [4]byte
 		pt := rlp.GenerateStructLen(lenPrefix[:], totalLen)
 		if totalLen+pt < length.Hash {
-			//fmt.Printf("HL: %d+%d\n", totalLen, pt)
 			return totalLen + pt
 		}
 	}
@@ -835,11 +740,7 @@
 func (hph *HexPatriciaHashed) computeCellHash(cell *cell, depth int, buf []byte) ([]byte, error) {
 	var err error
 	var storageRootHash [length.Hash]byte
-<<<<<<< HEAD
 	var storageRootHashIsSet bool
-=======
-	storageRootHashIsSet := false
->>>>>>> 1cdee69c
 	if cell.storageAddrLen > 0 {
 		var hashedKeyOffset int
 		if depth >= 64 {
@@ -851,7 +752,6 @@
 			// if account key is empty, then we need to hash storage key from the key beginning
 			koffset = 0
 		}
-<<<<<<< HEAD
 		if err = hashKey(hph.keccak, cell.storageAddr[koffset:cell.storageAddrLen], cell.hashedExtension[:], hashedKeyOffset); err != nil {
 			return nil, err
 		}
@@ -871,25 +771,8 @@
 				storageRootHash = *(*[length.Hash]byte)(res[1:])
 				//copy(storageRootHash[:], res[1:])
 				//cell.lhLen = 0
-=======
-		if err := hashKey(hph.keccak, cell.storageAddr[koffset:cell.storageAddrLen], cell.hashedExtension[:], hashedKeyOffset); err != nil {
-			return nil, err
-		}
-		cell.hashedExtension[64-hashedKeyOffset] = 16 // Add terminator
-		if singleton {
-			if hph.trace {
-				fmt.Printf("leafHashWithKeyVal(singleton) for [%x]=>[%x]\n", cell.hashedExtension[:64-hashedKeyOffset+1], cell.Storage[:cell.StorageLen])
-			}
-			aux := make([]byte, 0, 33)
-			if aux, err = hph.leafHashWithKeyVal(aux, cell.hashedExtension[:64-hashedKeyOffset+1], cell.Storage[:cell.StorageLen], true); err != nil {
-				return nil, err
-			}
-			if hph.trace {
-				fmt.Printf("leafHashWithKeyVal(singleton) storage hash [%x]\n", aux)
->>>>>>> 1cdee69c
 			}
 		} else {
-<<<<<<< HEAD
 			if !cell.loaded.storage() {
 				update, err := hph.ctx.Storage(cell.storageAddr[:cell.storageAddrLen])
 				if err != nil {
@@ -930,12 +813,6 @@
 
 				return leafHash, nil
 			}
-=======
-			if hph.trace {
-				fmt.Printf("leafHashWithKeyVal for [%x]=>[%x]\n", cell.hashedExtension[:64-hashedKeyOffset+1], cell.Storage[:cell.StorageLen])
-			}
-			return hph.leafHashWithKeyVal(buf, cell.hashedExtension[:64-hashedKeyOffset+1], cell.Storage[:cell.StorageLen], false)
->>>>>>> 1cdee69c
 		}
 	}
 	if cell.accountAddrLen > 0 {
@@ -988,7 +865,6 @@
 		if hph.trace {
 			fmt.Printf("accountLeafHashWithKey for [%x]=>[%x]\n", cell.hashedExtension[:65-depth], rlp.RlpEncodedBytes(valBuf[:valLen]))
 		}
-<<<<<<< HEAD
 		leafHash, err := hph.accountLeafHashWithKey(buf, cell.hashedExtension[:65-depth], rlp.RlpEncodedBytes(valBuf[:valLen]))
 		if err != nil {
 			return nil, err
@@ -999,9 +875,6 @@
 		copy(cell.leafHash[:], leafHash[1:])
 		cell.lhLen = len(leafHash) - 1
 		return leafHash, nil
-=======
-		return hph.accountLeafHashWithKey(buf, cell.hashedExtension[:65-depth], rlp.RlpEncodedBytes(valBuf[:valLen]))
->>>>>>> 1cdee69c
 	}
 
 	buf = append(buf, 0x80+32)
@@ -1037,16 +910,10 @@
 		if hph.trace {
 			fmt.Printf("needUnfolding root, rootChecked = %t\n", hph.rootChecked)
 		}
-<<<<<<< HEAD
 		if hph.root.hashedExtLen == 64 && hph.root.accountAddrLen > 0 && hph.root.storageAddrLen > 0 {
 			// in case if root is a leaf node with storage and account, we need to derive storage part of a key
 			if err := hph.root.deriveHashedKeys(depth, hph.keccak, hph.accountKeyLen); err != nil {
 				log.Warn("deriveHashedKeys for root with storage", "err", err, "cell", hph.root.FullString())
-=======
-		if hph.root.hashedExtLen == 0 && hph.root.hashLen == 0 {
-			if hph.rootChecked {
-				// Previously checked, empty root, no unfolding needed
->>>>>>> 1cdee69c
 				return 0
 			}
 			//copy(hph.currentKey[:], hph.root.hashedExtension[:])
@@ -1082,11 +949,7 @@
 	}
 	cpl := commonPrefixLen(hashedKey[depth:], cell.hashedExtension[:cell.hashedExtLen-1])
 	if hph.trace {
-<<<<<<< HEAD
 		fmt.Printf("cpl=%d cell.hashedExtension=[%x] hashedKey[depth=%d:]=[%x]\n", cpl, cell.hashedExtension[:cell.hashedExtLen], depth, hashedKey[depth:])
-=======
-		fmt.Printf("cpl=%d, cell.hashedExtension=[%x], depth=%d, hashedKey[depth:]=[%x]\n", cpl, cell.hashedExtension[:cell.hashedExtLen], depth, hashedKey[depth:])
->>>>>>> 1cdee69c
 	}
 	unfolding := cpl + 1
 	if depth < 64 && depth+unfolding > 64 {
@@ -1141,8 +1004,7 @@
 		cell := &hph.grid[row][nibble]
 		fieldBits := branchData[pos]
 		pos++
-<<<<<<< HEAD
-		if pos, err = cell.fillFromFields(branchData, pos, PartFlags(fieldBits)); err != nil {
+		if pos, err = cell.fillFromFields(branchData, pos, cellFields(fieldBits)); err != nil {
 			return false, fmt.Errorf("prefix [%x] branchData[%x]: %w", hph.currentKey[:hph.currentKeyLen], branchData, err)
 		}
 
@@ -1168,31 +1030,6 @@
 		//}
 		if hph.trace {
 			fmt.Printf("cell (%d, %x, depth=%d) %s\n", row, nibble, depth, cell.FullString())
-=======
-		var err error
-		if pos, err = cell.fillFromFields(branchData, pos, cellFields(fieldBits)); err != nil {
-			return false, fmt.Errorf("prefix [%x], branchData[%x]: %w", hph.currentKey[:hph.currentKeyLen], branchData, err)
-		}
-		if hph.trace {
-			fmt.Printf("cell (%d, %x) depth=%d, hash=[%x], accountAddr=[%x], storageAddr=[%x], extension=[%x]\n", row, nibble, depth, cell.hash[:cell.hashLen], cell.accountAddr[:cell.accountAddrLen], cell.storageAddr[:cell.storageAddrLen], cell.extension[:cell.extLen])
-		}
-		if cell.accountAddrLen > 0 {
-			update, err := hph.ctx.Account(cell.accountAddr[:cell.accountAddrLen])
-			if err != nil {
-				return false, fmt.Errorf("unfoldBranchNode GetAccount: %w", err)
-			}
-			cell.setFromUpdate(update)
-			if hph.trace {
-				fmt.Printf("GetAccount[%x] return balance=%d, nonce=%d code=%x\n", cell.accountAddr[:cell.accountAddrLen], &cell.Balance, cell.Nonce, cell.CodeHash[:])
-			}
-		}
-		if cell.storageAddrLen > 0 {
-			update, err := hph.ctx.Storage(cell.storageAddr[:cell.storageAddrLen])
-			if err != nil {
-				return false, fmt.Errorf("unfoldBranchNode GetAccount: %w", err)
-			}
-			cell.setFromUpdate(update)
->>>>>>> 1cdee69c
 		}
 
 		// relies on plain account/storage key so need to be dereferenced before hashing
@@ -1213,10 +1050,6 @@
 	var upDepth, depth int
 	if hph.activeRows == 0 {
 		if hph.rootChecked && hph.root.hashLen == 0 && hph.root.hashedExtLen == 0 {
-<<<<<<< HEAD
-			fmt.Printf("no unfolding for empty root %s\n", hph.root.FullString())
-=======
->>>>>>> 1cdee69c
 			// No unfolding for empty root
 			return nil
 		}
@@ -1224,11 +1057,7 @@
 		touched = hph.rootTouched
 		present = hph.rootPresent
 		if hph.trace {
-<<<<<<< HEAD
 			fmt.Printf("unfold root: touched: %t present: %t %s\n", touched, present, upCell.FullString())
-=======
-			fmt.Printf("unfold root, touched %t, present %t, column %d hashedExtension %x\n", touched, present, col, upCell.hashedExtension[:upCell.hashedExtLen])
->>>>>>> 1cdee69c
 		}
 	} else {
 		upDepth = hph.depths[hph.activeRows-1]
@@ -1250,32 +1079,15 @@
 	hph.branchBefore[row] = false
 
 	if upCell.hashedExtLen == 0 {
-<<<<<<< HEAD
-=======
-		// root unfolded
->>>>>>> 1cdee69c
 		depth = upDepth + 1
 		unfolded, err := hph.unfoldBranchNode(row, depth, touched && !present)
 		if err != nil {
 			return err
-<<<<<<< HEAD
-=======
-		} else if !unfolded {
-			// Return here to prevent activeRow from being incremented
-			return nil
-		}
-	} else if upCell.hashedExtLen >= unfolding {
-		depth = upDepth + unfolding
-		nibble := upCell.hashedExtension[unfolding-1]
-		if touched {
-			hph.touchMap[row] = uint16(1) << nibble
->>>>>>> 1cdee69c
 		}
 		if unfolded {
 			hph.depths[hph.activeRows] = depth
 			hph.activeRows++
 		}
-<<<<<<< HEAD
 		// Return here to prevent activeRow from being incremented when !unfolded
 		return nil
 	}
@@ -1309,42 +1121,6 @@
 	}
 	if copyLen > 0 {
 		copy(hph.currentKey[hph.currentKeyLen:], upCell.hashedExtension[:copyLen])
-=======
-		cell := &hph.grid[row][nibble]
-		cell.fillFromUpperCell(upCell, depth, unfolding)
-		if hph.trace {
-			fmt.Printf("cell (%d, %x) depth=%d\n", row, nibble, depth)
-		}
-		if row >= 64 {
-			cell.accountAddrLen = 0
-		}
-		if unfolding > 1 {
-			copy(hph.currentKey[hph.currentKeyLen:], upCell.hashedExtension[:unfolding-1])
-		}
-		hph.currentKeyLen += unfolding - 1
-	} else {
-		// upCell.hashedExtLen < unfolding
-		depth = upDepth + upCell.hashedExtLen
-		nibble := upCell.hashedExtension[upCell.hashedExtLen-1]
-		if touched {
-			hph.touchMap[row] = uint16(1) << nibble
-		}
-		if present {
-			hph.afterMap[row] = uint16(1) << nibble
-		}
-		cell := &hph.grid[row][nibble]
-		cell.fillFromUpperCell(upCell, depth, upCell.hashedExtLen)
-		if hph.trace {
-			fmt.Printf("cell (%d, %x) depth=%d\n", row, nibble, depth)
-		}
-		if row >= 64 {
-			cell.accountAddrLen = 0
-		}
-		if upCell.hashedExtLen > 1 {
-			copy(hph.currentKey[hph.currentKeyLen:], upCell.hashedExtension[:upCell.hashedExtLen-1])
-		}
-		hph.currentKeyLen += upCell.hashedExtLen - 1
->>>>>>> 1cdee69c
 	}
 	hph.currentKeyLen += copyLen
 
@@ -1434,16 +1210,8 @@
 				hph.afterMap[row-1] &^= uint16(1) << nibble
 			}
 		}
-<<<<<<< HEAD
 
 		upCell.reset()
-=======
-		upCell.hashLen = 0
-		upCell.accountAddrLen = 0
-		upCell.storageAddrLen = 0
-		upCell.extLen = 0
-		upCell.hashedExtLen = 0
->>>>>>> 1cdee69c
 		if hph.branchBefore[row] {
 			_, err := hph.branchEncoder.CollectUpdate(hph.ctx, updateKey, 0, hph.touchMap[row], 0, RetrieveCellNoop)
 			if err != nil {
@@ -1734,12 +1502,8 @@
 	if len(plainKey) == hph.accountKeyLen {
 		cell.accountAddrLen = len(plainKey)
 		copy(cell.accountAddr[:], plainKey)
-<<<<<<< HEAD
 
 		copy(cell.CodeHash[:], EmptyCodeHash) // todo check
-=======
-		copy(cell.CodeHash[:], EmptyCodeHash)
->>>>>>> 1cdee69c
 	} else { // set storage key
 		cell.storageAddrLen = len(plainKey)
 		copy(cell.storageAddr[:], plainKey)

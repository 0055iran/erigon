// Copyright 2022 The Erigon Authors
// This file is part of Erigon.
//
// Erigon is free software: you can redistribute it and/or modify
// it under the terms of the GNU Lesser General Public License as published by
// the Free Software Foundation, either version 3 of the License, or
// (at your option) any later version.
//
// Erigon is distributed in the hope that it will be useful,
// but WITHOUT ANY WARRANTY; without even the implied warranty of
// MERCHANTABILITY or FITNESS FOR A PARTICULAR PURPOSE. See the
// GNU Lesser General Public License for more details.
//
// You should have received a copy of the GNU Lesser General Public License
// along with Erigon. If not, see <http://www.gnu.org/licenses/>.

package commitment

import (
	"bytes"
	"context"
	"encoding/binary"
	"encoding/hex"
	"errors"
	"fmt"
	"hash"
	"io"
	"math/bits"
	"path/filepath"
	"runtime"
	"sort"
	"strings"
	"sync"
	"sync/atomic"
	"time"

	"github.com/erigontech/erigon-lib/etl"
	"github.com/erigontech/erigon-lib/log/v3"

	"github.com/erigontech/erigon-lib/common/dbg"

	"golang.org/x/crypto/sha3"

	"github.com/erigontech/erigon-lib/common/hexutility"

	"github.com/erigontech/erigon-lib/common"
	"github.com/erigontech/erigon-lib/common/length"
	rlp "github.com/erigontech/erigon-lib/rlp2"
)

// keccakState wraps sha3.state. In addition to the usual hash methods, it also supports
// Read to get a variable amount of data from the hash state. Read is faster than Sum
// because it doesn't copy the internal state, but also modifies the internal state.
type keccakState interface {
	hash.Hash
	Read([]byte) (int, error)
}

// HexPatriciaHashed implements commitment based on patricia merkle tree with radix 16,
// with keys pre-hashed by keccak256
type HexPatriciaHashed struct {
	root cell // Root cell of the tree
	// How many rows (starting from row 0) are currently active and have corresponding selected columns
	// Last active row does not have selected column
	activeRows int
	// Length of the key that reflects current positioning of the grid. It may be larger than number of active rows,
	// if an account leaf cell represents multiple nibbles in the key
	currentKeyLen int
	accountKeyLen int
	// Rows of the grid correspond to the level of depth in the patricia tree
	// Columns of the grid correspond to pointers to the nodes further from the root
	grid          [128][16]cell // First 64 rows of this grid are for account trie, and next 64 rows are for storage trie
	currentKey    [128]byte     // For each row indicates which column is currently selected
	depths        [128]int      // For each row, the depth of cells in that row
	branchBefore  [128]bool     // For each row, whether there was a branch node in the database loaded in unfold
	touchMap      [128]uint16   // For each row, bitmap of cells that were either present before modification, or modified or deleted
	afterMap      [128]uint16   // For each row, bitmap of cells that were present after modification
	keccak        keccakState
	keccak2       keccakState
	rootChecked   bool // Set to false if it is not known whether the root is empty, set to true if it is checked
	rootTouched   bool
	rootPresent   bool
	trace         bool
	ctx           PatriciaContext
	hashAuxBuffer [128]byte     // buffer to compute cell hash or write hash-related things
	auxBuffer     *bytes.Buffer // auxiliary buffer used during branch updates encoding
	branchEncoder *BranchEncoder

	depthsToTxNum [129]uint64 // endTxNum of file with branch data for that depth
	hadToLoadL    map[uint64]skipStat
	mounted       bool
	mountedNib    int // < 16
}

func NewHexPatriciaHashed(accountKeyLen int, ctx PatriciaContext, tmpdir string) *HexPatriciaHashed {
	hph := &HexPatriciaHashed{
		ctx:           ctx,
		keccak:        sha3.NewLegacyKeccak256().(keccakState),
		keccak2:       sha3.NewLegacyKeccak256().(keccakState),
		accountKeyLen: accountKeyLen,
		auxBuffer:     bytes.NewBuffer(make([]byte, 8192)),
		hadToLoadL:    make(map[uint64]skipStat),
	}
	hph.branchEncoder = NewBranchEncoder(1024, filepath.Join(tmpdir, "branch-encoder"))
	return hph
}

type cell struct {
	hashedExtension [128]byte
	extension       [64]byte
	accountAddr     [length.Addr]byte               // account plain key
	storageAddr     [length.Addr + length.Hash]byte // storage plain key
	hash            [length.Hash]byte               // cell hash
	stateHash       [length.Hash]byte
	hashedExtLen    int       // length of the hashed extension, if any
	extLen          int       // length of the extension, if any
	accountAddrLen  int       // length of account plain key
	storageAddrLen  int       // length of the storage plain key
	hashLen         int       // Length of the hash (or embedded)
	stateHashLen    int       // stateHash length, if > 0 can reuse
	loaded          loadFlags // folded Cell have only hash, unfolded have all fields
	Update                    // state update

	// temporary buffers
	hashBuf [length.Hash]byte
}

type loadFlags uint8

func (f loadFlags) String() string {
	var b strings.Builder
	if f == cellLoadNone {
		b.WriteString("false")
	} else {
		if f.account() {
			b.WriteString("Account ")
		}
		if f.storage() {
			b.WriteString("Storage ")
		}
	}
	return b.String()
}

func (f loadFlags) account() bool {
	return f&cellLoadAccount != 0
}

func (f loadFlags) storage() bool {
	return f&cellLoadStorage != 0
}

func (f loadFlags) addFlag(loadFlags loadFlags) loadFlags {
	if loadFlags == cellLoadNone {
		return f
	}
	return f | loadFlags
}

const (
	cellLoadNone    = loadFlags(0)
	cellLoadAccount = loadFlags(1)
	cellLoadStorage = loadFlags(2)
)

var (
	EmptyRootHash      = hexutility.MustDecodeHex("56e81f171bcc55a6ff8345e692c0f86e5b48e01b996cadc001622fb5e363b421")
	EmptyCodeHash      = hexutility.MustDecodeHex("c5d2460186f7233c927e7db2dcc703c0e500b653ca82273b7bfad8045d85a470")
	EmptyCodeHashArray = *(*[length.Hash]byte)(EmptyCodeHash)
)

func (cell *cell) hashAccKey(keccak keccakState, depth int) error {
	return hashKey(keccak, cell.accountAddr[:cell.accountAddrLen], cell.hashedExtension[:], depth, cell.hashBuf[:])
}

func (cell *cell) hashStorageKey(keccak keccakState, accountKeyLen, downOffset int, hashedKeyOffset int) error {
	return hashKey(keccak, cell.storageAddr[accountKeyLen:cell.storageAddrLen], cell.hashedExtension[downOffset:], hashedKeyOffset, cell.hashBuf[:])
}

func (cell *cell) reset() {
	cell.accountAddrLen = 0
	cell.storageAddrLen = 0
	cell.hashedExtLen = 0
	cell.extLen = 0
	cell.hashLen = 0
	cell.stateHashLen = 0
	cell.loaded = cellLoadNone
	clear(cell.hashedExtension[:])
	clear(cell.extension[:])
	clear(cell.accountAddr[:])
	clear(cell.storageAddr[:])
	clear(cell.hash[:])
	cell.Update.Reset()
}

func (cell *cell) String() string {
	b := new(strings.Builder)
	b.WriteString("{")
	b.WriteString(fmt.Sprintf("loaded=%v ", cell.loaded))
	if cell.Deleted() {
		b.WriteString("DELETED ")
	}
	if cell.accountAddrLen > 0 {
		b.WriteString(fmt.Sprintf("addr=%x ", cell.accountAddr[:cell.accountAddrLen]))
	}
	if cell.storageAddrLen > 0 {
		b.WriteString(fmt.Sprintf("addr[s]=%x", cell.storageAddr[:cell.storageAddrLen]))

	}
	if cell.hashLen > 0 {
		b.WriteString(fmt.Sprintf("h=%x", cell.hash[:cell.hashLen]))
	}
	b.WriteString("}")
	return b.String()
}

func (cell *cell) FullString() string {
	b := new(strings.Builder)
	b.WriteString("{")
	b.WriteString(fmt.Sprintf("loaded=%v ", cell.loaded))
	if cell.Deleted() {
		b.WriteString("DELETED ")
	}

	if cell.accountAddrLen > 0 {
		b.WriteString(fmt.Sprintf("addr=%x ", cell.accountAddr[:cell.accountAddrLen]))
		b.WriteString(fmt.Sprintf("balance=%s ", cell.Balance.String()))
		b.WriteString(fmt.Sprintf("nonce=%d ", cell.Nonce))
		if cell.CodeHash != EmptyCodeHashArray {
			b.WriteString(fmt.Sprintf("codeHash=%x ", cell.CodeHash[:]))
		} else {
			b.WriteString("codeHash=EMPTY ")
		}
	}
	if cell.storageAddrLen > 0 {
		b.WriteString(fmt.Sprintf("addr[s]=%x ", cell.storageAddr[:cell.storageAddrLen]))
		b.WriteString(fmt.Sprintf("storage=%x ", cell.Storage[:cell.StorageLen]))
	}
	if cell.hashLen > 0 {
		b.WriteString(fmt.Sprintf("h=%x ", cell.hash[:cell.hashLen]))
	}
	if cell.stateHashLen > 0 {
		b.WriteString(fmt.Sprintf("memHash=%x ", cell.stateHash[:cell.stateHashLen]))
	}
	if cell.extLen > 0 {
		b.WriteString(fmt.Sprintf("extension=%x ", cell.extension[:cell.extLen]))
	}
	if cell.hashedExtLen > 0 {
		b.WriteString(fmt.Sprintf("hashedExtension=%x ", cell.hashedExtension[:cell.hashedExtLen]))
	}

	b.WriteString("}")
	return b.String()
}

func (cell *cell) setFromUpdate(update *Update) {
	cell.Update.Merge(update)
	if update.Flags&StorageUpdate != 0 {
		cell.loaded = cell.loaded.addFlag(cellLoadStorage)
		mxTrieStateLoadRate.Inc()
		hadToLoad.Add(1)
	}
	if update.Flags&BalanceUpdate != 0 || update.Flags&NonceUpdate != 0 || update.Flags&CodeUpdate != 0 {
		cell.loaded = cell.loaded.addFlag(cellLoadAccount)
		mxTrieStateLoadRate.Inc()
		hadToLoad.Add(1)
	}
}

func (cell *cell) fillFromUpperCell(upCell *cell, depth, depthIncrement int) {
	if upCell.hashedExtLen >= depthIncrement {
		cell.hashedExtLen = upCell.hashedExtLen - depthIncrement
	} else {
		cell.hashedExtLen = 0
	}
	if upCell.hashedExtLen > depthIncrement {
		copy(cell.hashedExtension[:], upCell.hashedExtension[depthIncrement:upCell.hashedExtLen])
	}
	if upCell.extLen >= depthIncrement {
		cell.extLen = upCell.extLen - depthIncrement
	} else {
		cell.extLen = 0
	}
	if upCell.extLen > depthIncrement {
		copy(cell.extension[:], upCell.extension[depthIncrement:upCell.extLen])
	}
	if depth <= 64 {
		cell.accountAddrLen = upCell.accountAddrLen
		if upCell.accountAddrLen > 0 {
			copy(cell.accountAddr[:], upCell.accountAddr[:cell.accountAddrLen])
			cell.Balance.Set(&upCell.Balance)
			cell.Nonce = upCell.Nonce
			copy(cell.CodeHash[:], upCell.CodeHash[:])
			cell.extLen = upCell.extLen
			if upCell.extLen > 0 {
				copy(cell.extension[:], upCell.extension[:upCell.extLen])
			}
		}
	} else {
		cell.accountAddrLen = 0
	}
	cell.storageAddrLen = upCell.storageAddrLen
	if upCell.storageAddrLen > 0 {
		copy(cell.storageAddr[:], upCell.storageAddr[:upCell.storageAddrLen])
		cell.StorageLen = upCell.StorageLen
		if upCell.StorageLen > 0 {
			copy(cell.Storage[:], upCell.Storage[:upCell.StorageLen])
		}
	}
	cell.hashLen = upCell.hashLen
	if upCell.hashLen > 0 {
		copy(cell.hash[:], upCell.hash[:upCell.hashLen])
	}
	cell.loaded = upCell.loaded
}

// fillFromLowerCell fills the cell with the data from the cell of the lower row during fold
func (cell *cell) fillFromLowerCell(lowCell *cell, lowDepth int, preExtension []byte, nibble int) {
	if lowCell.accountAddrLen > 0 || lowDepth < 64 {
		cell.accountAddrLen = lowCell.accountAddrLen
	}
	if lowCell.accountAddrLen > 0 {
		copy(cell.accountAddr[:], lowCell.accountAddr[:cell.accountAddrLen])
		cell.Balance.Set(&lowCell.Balance)
		cell.Nonce = lowCell.Nonce
		copy(cell.CodeHash[:], lowCell.CodeHash[:])
	}
	cell.storageAddrLen = lowCell.storageAddrLen
	if lowCell.storageAddrLen > 0 {
		copy(cell.storageAddr[:], lowCell.storageAddr[:cell.storageAddrLen])
		cell.StorageLen = lowCell.StorageLen
		if lowCell.StorageLen > 0 {
			copy(cell.Storage[:], lowCell.Storage[:lowCell.StorageLen])
		}
	}
	if lowCell.hashLen > 0 {
		if (lowCell.accountAddrLen == 0 && lowDepth < 64) || (lowCell.storageAddrLen == 0 && lowDepth > 64) {
			// Extension is related to either accounts branch node, or storage branch node, we prepend it by preExtension | nibble
			if len(preExtension) > 0 {
				copy(cell.extension[:], preExtension)
			}
			cell.extension[len(preExtension)] = byte(nibble)
			if lowCell.extLen > 0 {
				copy(cell.extension[1+len(preExtension):], lowCell.extension[:lowCell.extLen])
			}
			cell.extLen = lowCell.extLen + 1 + len(preExtension)
		} else {
			// Extension is related to a storage branch node, so we copy it upwards as is
			cell.extLen = lowCell.extLen
			if lowCell.extLen > 0 {
				copy(cell.extension[:], lowCell.extension[:lowCell.extLen])
			}
		}
	}
	cell.hashLen = lowCell.hashLen
	if lowCell.hashLen > 0 {
		copy(cell.hash[:], lowCell.hash[:lowCell.hashLen])
	}
	cell.loaded = lowCell.loaded
}

func hashKey(keccak keccakState, plainKey []byte, dest []byte, hashedKeyOffset int, hashBuf []byte) error {
	_, _ = hashBuf[length.Hash-1], dest[length.Hash*2-1] // bounds checks elimination
	keccak.Reset()
	if _, err := keccak.Write(plainKey); err != nil {
		return err
	}
	if _, err := keccak.Read(hashBuf); err != nil {
		return err
	}
	hashBuf = hashBuf[hashedKeyOffset/2:]
	var k int
	if hashedKeyOffset%2 == 1 {
		dest[0] = hashBuf[0] & 0xf
		k++
		hashBuf = hashBuf[1:]
	}
	for _, c := range hashBuf {
		dest[k] = (c >> 4) & 0xf
		k++
		dest[k] = c & 0xf
		k++
	}
	return nil
}

func (cell *cell) deriveHashedKeys(depth int, keccak keccakState, accountKeyLen int) error {
	extraLen := 0
	if cell.accountAddrLen > 0 {
		if depth > 64 {
			return errors.New("deriveHashedKeys accountAddr present at depth > 64")
		}
		extraLen = 64 - depth
	}
	if cell.storageAddrLen > 0 {
		if depth >= 64 {
			extraLen = 128 - depth
		} else {
			extraLen += 64
		}
	}
	if extraLen > 0 {
		if cell.hashedExtLen > 0 {
			copy(cell.hashedExtension[extraLen:], cell.hashedExtension[:cell.hashedExtLen])
		}
		cell.hashedExtLen = min(extraLen+cell.hashedExtLen, len(cell.hashedExtension))
		var hashedKeyOffset, downOffset int
		if cell.accountAddrLen > 0 {
			if err := cell.hashAccKey(keccak, depth); err != nil {
				return err
			}
			downOffset = 64 - depth
		}
		if cell.storageAddrLen > 0 {
			if depth >= 64 {
				hashedKeyOffset = depth - 64
			}
			if depth == 0 {
				accountKeyLen = 0
			}
			if err := cell.hashStorageKey(keccak, accountKeyLen, downOffset, hashedKeyOffset); err != nil {
				return err
			}
		}
	}
	return nil
}

func (cell *cell) fillFromFields(data []byte, pos int, fieldBits cellFields) (int, error) {
	fields := []struct {
		flag      cellFields
		lenField  *int
		dataField []byte
		extraFunc func(int)
	}{
		{fieldExtension, &cell.hashedExtLen, cell.hashedExtension[:], func(l int) {
			cell.extLen = l
			if l > 0 {
				copy(cell.extension[:], cell.hashedExtension[:l])
			}
		}},
		{fieldAccountAddr, &cell.accountAddrLen, cell.accountAddr[:], nil},
		{fieldStorageAddr, &cell.storageAddrLen, cell.storageAddr[:], nil},
		{fieldHash, &cell.hashLen, cell.hash[:], nil},
		{fieldStateHash, &cell.stateHashLen, cell.stateHash[:], nil},
	}

	for _, f := range fields {
		if fieldBits&f.flag != 0 {
			l, n, err := readUvarint(data[pos:])
			if err != nil {
				return 0, err
			}
			pos += n

			if len(data) < pos+int(l) {
				return 0, fmt.Errorf("buffer too small for %v", f.flag)
			}

			*f.lenField = int(l)
			if l > 0 {
				copy(f.dataField, data[pos:pos+int(l)])
				pos += int(l)
			}
			if f.extraFunc != nil {
				f.extraFunc(int(l))
			}
		} else {
			*f.lenField = 0
			if f.flag == fieldExtension {
				cell.extLen = 0
			}
		}
	}

	if fieldBits&fieldAccountAddr != 0 {
		copy(cell.CodeHash[:], EmptyCodeHash)
	}
	return pos, nil
}

func readUvarint(data []byte) (uint64, int, error) {
	l, n := binary.Uvarint(data)
	if n == 0 {
		return 0, 0, errors.New("buffer too small for length")
	} else if n < 0 {
		return 0, 0, errors.New("value overflow for length")
	}
	return l, n, nil
}

func (cell *cell) accountForHashing(buffer []byte, storageRootHash [length.Hash]byte) int {
	balanceBytes := 0
	if !cell.Balance.LtUint64(128) {
		balanceBytes = cell.Balance.ByteLen()
	}

	var nonceBytes int
	if cell.Nonce < 128 && cell.Nonce != 0 {
		nonceBytes = 0
	} else {
		nonceBytes = common.BitLenToByteLen(bits.Len64(cell.Nonce))
	}

	var structLength = uint(balanceBytes + nonceBytes + 2)
	structLength += 66 // Two 32-byte arrays + 2 prefixes

	var pos int
	if structLength < 56 {
		buffer[0] = byte(192 + structLength)
		pos = 1
	} else {
		lengthBytes := common.BitLenToByteLen(bits.Len(structLength))
		buffer[0] = byte(247 + lengthBytes)

		for i := lengthBytes; i > 0; i-- {
			buffer[i] = byte(structLength)
			structLength >>= 8
		}

		pos = lengthBytes + 1
	}

	// Encoding nonce
	if cell.Nonce < 128 && cell.Nonce != 0 {
		buffer[pos] = byte(cell.Nonce)
	} else {
		buffer[pos] = byte(128 + nonceBytes)
		var nonce = cell.Nonce
		for i := nonceBytes; i > 0; i-- {
			buffer[pos+i] = byte(nonce)
			nonce >>= 8
		}
	}
	pos += 1 + nonceBytes

	// Encoding balance
	if cell.Balance.LtUint64(128) && !cell.Balance.IsZero() {
		buffer[pos] = byte(cell.Balance.Uint64())
		pos++
	} else {
		buffer[pos] = byte(128 + balanceBytes)
		pos++
		cell.Balance.WriteToSlice(buffer[pos : pos+balanceBytes])
		pos += balanceBytes
	}

	// Encoding Root and CodeHash
	buffer[pos] = 128 + 32
	pos++
	copy(buffer[pos:], storageRootHash[:])
	pos += 32
	buffer[pos] = 128 + 32
	pos++
	copy(buffer[pos:], cell.CodeHash[:])
	pos += 32
	return pos
}

func (hph *HexPatriciaHashed) completeLeafHash(buf []byte, compactLen int, key []byte, compact0 byte, ni int, val rlp.RlpSerializable, singleton bool) ([]byte, error) {
	// Compute the total length of binary representation
	var kp, kl int
	var keyPrefix [1]byte
	if compactLen > 1 {
		keyPrefix[0] = 0x80 + byte(compactLen)
		kp = 1
		kl = compactLen
	} else {
		kl = 1
	}

	totalLen := kp + kl + val.DoubleRLPLen()
	var lenPrefix [4]byte
	pl := rlp.GenerateStructLen(lenPrefix[:], totalLen)
	canEmbed := !singleton && totalLen+pl < length.Hash
	var writer io.Writer
	if canEmbed {
		//hph.byteArrayWriter.Setup(buf)
		hph.auxBuffer.Reset()
		writer = hph.auxBuffer
	} else {
		hph.keccak.Reset()
		writer = hph.keccak
	}
	if _, err := writer.Write(lenPrefix[:pl]); err != nil {
		return nil, err
	}
	if _, err := writer.Write(keyPrefix[:kp]); err != nil {
		return nil, err
	}
	b := [1]byte{compact0}
	if _, err := writer.Write(b[:]); err != nil {
		return nil, err
	}
	for i := 1; i < compactLen; i++ {
		b[0] = key[ni]*16 + key[ni+1]
		if _, err := writer.Write(b[:]); err != nil {
			return nil, err
		}
		ni += 2
	}
	var prefixBuf [8]byte
	if err := val.ToDoubleRLP(writer, prefixBuf[:]); err != nil {
		return nil, err
	}
	if canEmbed {
		buf = hph.auxBuffer.Bytes()
	} else {
		var hashBuf [33]byte
		hashBuf[0] = 0x80 + length.Hash
		if _, err := hph.keccak.Read(hashBuf[1:]); err != nil {
			return nil, err
		}
		buf = append(buf, hashBuf[:]...)
	}
	return buf, nil
}

func (hph *HexPatriciaHashed) leafHashWithKeyVal(buf, key []byte, val rlp.RlpSerializableBytes, singleton bool) ([]byte, error) {
	// Write key
	var compactLen int
	var ni int
	var compact0 byte
	compactLen = (len(key)-1)/2 + 1
	if len(key)&1 == 0 {
		compact0 = 0x30 + key[0] // Odd: (3<<4) + first nibble
		ni = 1
	} else {
		compact0 = 0x20
	}
	return hph.completeLeafHash(buf, compactLen, key, compact0, ni, val, singleton)
}

func (hph *HexPatriciaHashed) accountLeafHashWithKey(buf, key []byte, val rlp.RlpSerializable) ([]byte, error) {
	// Write key
	var compactLen int
	var ni int
	var compact0 byte
	if hasTerm(key) {
		compactLen = (len(key)-1)/2 + 1
		if len(key)&1 == 0 {
			compact0 = 48 + key[0] // Odd (1<<4) + first nibble
			ni = 1
		} else {
			compact0 = 32
		}
	} else {
		compactLen = len(key)/2 + 1
		if len(key)&1 == 1 {
			compact0 = 16 + key[0] // Odd (1<<4) + first nibble
			ni = 1
		}
	}
	return hph.completeLeafHash(buf, compactLen, key, compact0, ni, val, true)
}

func (hph *HexPatriciaHashed) extensionHash(key []byte, hash []byte) ([length.Hash]byte, error) {
	var hashBuf [length.Hash]byte

	// Compute the total length of binary representation
	var kp, kl int
	// Write key
	var compactLen int
	var ni int
	var compact0 byte
	if hasTerm(key) {
		compactLen = (len(key)-1)/2 + 1
		if len(key)&1 == 0 {
			compact0 = 0x30 + key[0] // Odd: (3<<4) + first nibble
			ni = 1
		} else {
			compact0 = 0x20
		}
	} else {
		compactLen = len(key)/2 + 1
		if len(key)&1 == 1 {
			compact0 = 0x10 + key[0] // Odd: (1<<4) + first nibble
			ni = 1
		}
	}
	var keyPrefix [1]byte
	if compactLen > 1 {
		keyPrefix[0] = 0x80 + byte(compactLen)
		kp = 1
		kl = compactLen
	} else {
		kl = 1
	}
	totalLen := kp + kl + 33
	var lenPrefix [4]byte
	pt := rlp.GenerateStructLen(lenPrefix[:], totalLen)
	hph.keccak.Reset()
	if _, err := hph.keccak.Write(lenPrefix[:pt]); err != nil {
		return hashBuf, err
	}
	if _, err := hph.keccak.Write(keyPrefix[:kp]); err != nil {
		return hashBuf, err
	}
	var b [1]byte
	b[0] = compact0
	if _, err := hph.keccak.Write(b[:]); err != nil {
		return hashBuf, err
	}
	for i := 1; i < compactLen; i++ {
		b[0] = key[ni]*16 + key[ni+1]
		if _, err := hph.keccak.Write(b[:]); err != nil {
			return hashBuf, err
		}
		ni += 2
	}
	b[0] = 0x80 + length.Hash
	if _, err := hph.keccak.Write(b[:]); err != nil {
		return hashBuf, err
	}
	if _, err := hph.keccak.Write(hash); err != nil {
		return hashBuf, err
	}
	// Replace previous hash with the new one
	if _, err := hph.keccak.Read(hashBuf[:]); err != nil {
		return hashBuf, err
	}
	return hashBuf, nil
}

func (hph *HexPatriciaHashed) computeCellHashLen(cell *cell, depth int) int {
	if cell.storageAddrLen > 0 && depth >= 64 {
		if cell.stateHashLen > 0 {
			return cell.stateHashLen + 1
		}

		keyLen := 128 - depth + 1 // Length of hex key with terminator character
		var kp, kl int
		compactLen := (keyLen-1)/2 + 1
		if compactLen > 1 {
			kp = 1
			kl = compactLen
		} else {
			kl = 1
		}
		val := rlp.RlpSerializableBytes(cell.Storage[:cell.StorageLen])
		totalLen := kp + kl + val.DoubleRLPLen()
		var lenPrefix [4]byte
		pt := rlp.GenerateStructLen(lenPrefix[:], totalLen)
		if totalLen+pt < length.Hash {
			return totalLen + pt
		}
	}
	return length.Hash + 1
}

func (hph *HexPatriciaHashed) computeCellHash(cell *cell, depth int, buf []byte) ([]byte, error) {
	var err error
	var storageRootHash [length.Hash]byte
	var storageRootHashIsSet bool
	if cell.storageAddrLen > 0 {
		var hashedKeyOffset int
		if depth >= 64 {
			hashedKeyOffset = depth - 64
		}
		singleton := depth <= 64
		koffset := hph.accountKeyLen
		if depth == 0 && cell.accountAddrLen == 0 {
			// if account key is empty, then we need to hash storage key from the key beginning
			koffset = 0
		}
		if err = cell.hashStorageKey(hph.keccak, koffset, 0, hashedKeyOffset); err != nil {
			return nil, err
		}
		cell.hashedExtension[64-hashedKeyOffset] = 16 // Add terminator

		if cell.stateHashLen > 0 {
			hph.keccak.Reset()
			if hph.trace {
				fmt.Printf("REUSED stateHash %x spk %x\n", cell.stateHash[:cell.stateHashLen], cell.storageAddr[:cell.storageAddrLen])
			}
			mxTrieStateSkipRate.Inc()
			skippedLoad.Add(1)
			if !singleton {
				return append(append(buf[:0], byte(160)), cell.stateHash[:cell.stateHashLen]...), nil
			}
			storageRootHashIsSet = true
			storageRootHash = *(*[length.Hash]byte)(cell.stateHash[:cell.stateHashLen])
		} else {
			if !cell.loaded.storage() {
				return nil, fmt.Errorf("storage %x was not loaded as expected: cell %v", cell.storageAddr[:cell.storageAddrLen], cell.String())
				// update, err := hph.ctx.Storage(cell.storageAddr[:cell.storageAddrLen])
				// if err != nil {
				// 	return nil, err
				// }
				// cell.setFromUpdate(update)
			}

			leafHash, err := hph.leafHashWithKeyVal(buf, cell.hashedExtension[:64-hashedKeyOffset+1], cell.Storage[:cell.StorageLen], singleton)
			if err != nil {
				return nil, err
			}
			if hph.trace {
				fmt.Printf("leafHashWithKeyVal(singleton=%t) {%x} for [%x]=>[%x] %v\n",
					singleton, leafHash, cell.hashedExtension[:64-hashedKeyOffset+1], cell.Storage[:cell.StorageLen], cell.String())
			}
			if !singleton {
				copy(cell.stateHash[:], leafHash[1:])
				cell.stateHashLen = len(leafHash) - 1
				return leafHash, nil
			}
			storageRootHash = *(*[length.Hash]byte)(leafHash[1:])
			storageRootHashIsSet = true
			cell.stateHashLen = 0
			hadToReset.Add(1)
		}
	}
	if cell.accountAddrLen > 0 {
		if err := cell.hashAccKey(hph.keccak, depth); err != nil {
			return nil, err
		}
		cell.hashedExtension[64-depth] = 16 // Add terminator
		if !storageRootHashIsSet {
			if cell.extLen > 0 { // Extension
				if cell.hashLen == 0 {
					return nil, errors.New("computeCellHash extension without hash")
				}
				if hph.trace {
					fmt.Printf("extensionHash for [%x]=>[%x]\n", cell.extension[:cell.extLen], cell.hash[:cell.hashLen])
				}
				if storageRootHash, err = hph.extensionHash(cell.extension[:cell.extLen], cell.hash[:cell.hashLen]); err != nil {
					return nil, err
				}
				if hph.trace {
					fmt.Printf("EXTENSION HASH %x DROPS stateHash\n", storageRootHash)
				}
				cell.stateHashLen = 0
				hadToReset.Add(1)
			} else if cell.hashLen > 0 {
				storageRootHash = cell.hash
			} else {
				storageRootHash = *(*[length.Hash]byte)(EmptyRootHash)
			}
		}
		if !cell.loaded.account() {
			if cell.stateHashLen > 0 {
				hph.keccak.Reset()

				mxTrieStateSkipRate.Inc()
				skippedLoad.Add(1)
				if hph.trace {
					fmt.Printf("REUSED stateHash %x apk %x\n", cell.stateHash[:cell.stateHashLen], cell.accountAddr[:cell.accountAddrLen])
				}
				return append(append(buf[:0], byte(160)), cell.stateHash[:cell.stateHashLen]...), nil
			}
			// storage root update or extension update could invalidate older stateHash, so we need to reload state
			update, err := hph.ctx.Account(cell.accountAddr[:cell.accountAddrLen])
			if err != nil {
				return nil, err
			}
			cell.setFromUpdate(update)
		}

		var valBuf [128]byte
		valLen := cell.accountForHashing(valBuf[:], storageRootHash)
		buf, err = hph.accountLeafHashWithKey(buf, cell.hashedExtension[:65-depth], rlp.RlpEncodedBytes(valBuf[:valLen]))
		if err != nil {
			return nil, err
		}
		if hph.trace {
			fmt.Printf("accountLeafHashWithKey {%x} (memorised) for [%x]=>[%x]\n", buf, cell.hashedExtension[:65-depth], rlp.RlpEncodedBytes(valBuf[:valLen]))
		}
		copy(cell.stateHash[:], buf[1:])
		cell.stateHashLen = len(buf) - 1
		return buf, nil
	}

	buf = append(buf, 0x80+32)
	if cell.extLen > 0 { // Extension
		if cell.hashLen > 0 {
			if hph.trace {
				fmt.Printf("extensionHash for [%x]=>[%x]\n", cell.extension[:cell.extLen], cell.hash[:cell.hashLen])
			}
			if storageRootHash, err = hph.extensionHash(cell.extension[:cell.extLen], cell.hash[:cell.hashLen]); err != nil {
				return nil, err
			}
			buf = append(buf, storageRootHash[:]...)
		} else {
			return nil, errors.New("computeCellHash extension without hash")
		}
	} else if cell.hashLen > 0 {
		buf = append(buf, cell.hash[:cell.hashLen]...)
	} else if storageRootHashIsSet {
		buf = append(buf, storageRootHash[:]...)
		copy(cell.hash[:], storageRootHash[:])
		cell.hashLen = len(storageRootHash)
	} else {
		buf = append(buf, EmptyRootHash...)
	}
	return buf, nil
}

func (hph *HexPatriciaHashed) needUnfolding(hashedKey []byte) int {
	var cell *cell
	var depth int
	if hph.activeRows == 0 {
		if hph.trace {
			fmt.Printf("needUnfolding root, rootChecked = %t\n", hph.rootChecked)
		}
		if hph.root.hashedExtLen == 64 && hph.root.accountAddrLen > 0 && hph.root.storageAddrLen > 0 {
			// in case if root is a leaf node with storage and account, we need to derive storage part of a key
			if err := hph.root.deriveHashedKeys(depth, hph.keccak, hph.accountKeyLen); err != nil {
				log.Warn("deriveHashedKeys for root with storage", "err", err, "cell", hph.root.FullString())
				return 0
			}
			//copy(hph.currentKey[:], hph.root.hashedExtension[:])
			if hph.trace {
				fmt.Printf("derived prefix %x\n", hph.currentKey[:hph.currentKeyLen])
			}
		}
		if hph.root.hashedExtLen == 0 && hph.root.hashLen == 0 {
			if hph.rootChecked {
				return 0 // Previously checked, empty root, no unfolding needed
			}
			return 1 // Need to attempt to unfold the root
		}
		cell = &hph.root
	} else {
		col := int(hashedKey[hph.currentKeyLen])
		cell = &hph.grid[hph.activeRows-1][col]
		depth = hph.depths[hph.activeRows-1]
		if hph.trace {
			fmt.Printf("currentKey [%x] needUnfolding cell (%d, %x, depth=%d) cell.hash=[%x]\n", hph.currentKey[:hph.currentKeyLen], hph.activeRows-1, col, depth, cell.hash[:cell.hashLen])
		}
	}
	if len(hashedKey) <= depth {
		return 0
	}
	if cell.hashedExtLen == 0 {
		if cell.hashLen == 0 {
			// cell is empty, no need to unfold further
			return 0
		}
		// unfold branch node
		return 1
	}
	cpl := commonPrefixLen(hashedKey[depth:], cell.hashedExtension[:cell.hashedExtLen-1])
	if hph.trace {
		fmt.Printf("cpl=%d cell.hashedExtension=[%x] hashedKey[depth=%d:]=[%x]\n", cpl, cell.hashedExtension[:cell.hashedExtLen], depth, hashedKey[depth:])
	}
	unfolding := cpl + 1
	if depth < 64 && depth+unfolding > 64 {
		// This is to make sure that unfolding always breaks at the level where storage subtrees start
		unfolding = 64 - depth
		if hph.trace {
			fmt.Printf("adjusted unfolding=%d <- %d\n", unfolding, cpl+1)
		}
	}
	return unfolding
}

// unfoldBranchNode returns true if unfolding has been done
func (hph *HexPatriciaHashed) unfoldBranchNode(row, depth int, deleted bool) (bool, error) {
	key := hexToCompact(hph.currentKey[:hph.currentKeyLen])
	branchData, fileEndTxNum, err := hph.ctx.Branch(key)
	if err != nil {
		return false, err
	}
	hph.depthsToTxNum[depth] = fileEndTxNum
	if len(branchData) >= 2 {
		branchData = branchData[2:] // skip touch map and keep the rest
	}
	if hph.trace {
		fmt.Printf("unfoldBranchNode prefix '%x', nibbles [%x] depth %d row %d '%x'\n", key, hph.currentKey[:hph.currentKeyLen], depth, row, branchData)
	}
	if !hph.rootChecked && hph.currentKeyLen == 0 && len(branchData) == 0 {
		// Special case - empty or deleted root
		hph.rootChecked = true
		return false, nil
	}
	if len(branchData) == 0 {
		log.Warn("got empty branch data during unfold", "key", hex.EncodeToString(key), "row", row, "depth", depth, "deleted", deleted)
		return false, fmt.Errorf("empty branch data read during unfold, prefix %x", hexToCompact(hph.currentKey[:hph.currentKeyLen]))
	}
	hph.branchBefore[row] = true
	bitmap := binary.BigEndian.Uint16(branchData[0:])
	pos := 2
	if deleted {
		// All cells come as deleted (touched but not present after)
		hph.afterMap[row] = 0
		hph.touchMap[row] = bitmap
	} else {
		hph.afterMap[row] = bitmap
		hph.touchMap[row] = 0
	}
	//fmt.Printf("unfoldBranchNode prefix '%x' [%x], afterMap = [%016b], touchMap = [%016b]\n", key, branchData, hph.afterMap[row], hph.touchMap[row])
	// Loop iterating over the set bits of modMask
	for bitset, j := bitmap, 0; bitset != 0; j++ {
		bit := bitset & -bitset
		nibble := bits.TrailingZeros16(bit)
		cell := &hph.grid[row][nibble]
		fieldBits := branchData[pos]
		pos++
		if pos, err = cell.fillFromFields(branchData, pos, cellFields(fieldBits)); err != nil {
			return false, fmt.Errorf("prefix [%x] branchData[%x]: %w", hph.currentKey[:hph.currentKeyLen], branchData, err)
		}
		if hph.trace {
			fmt.Printf("cell (%d, %x, depth=%d) %s\n", row, nibble, depth, cell.FullString())
		}

		// relies on plain account/storage key so need to be dereferenced before hashing
		if err = cell.deriveHashedKeys(depth, hph.keccak, hph.accountKeyLen); err != nil {
			return false, err
		}
		bitset ^= bit
	}
	return true, nil
}

func (hph *HexPatriciaHashed) unfold(hashedKey []byte, unfolding int) error {
	if hph.trace {
		fmt.Printf("unfold %d: activeRows: %d\n", unfolding, hph.activeRows)
	}
	var upCell *cell
	var touched, present bool
	var upDepth, depth int
	if hph.activeRows == 0 {
		if hph.rootChecked && hph.root.hashLen == 0 && hph.root.hashedExtLen == 0 {
			// No unfolding for empty root
			return nil
		}
		upCell = &hph.root
		touched = hph.rootTouched
		present = hph.rootPresent
		if hph.trace {
			fmt.Printf("unfold root: touched: %t present: %t %s\n", touched, present, upCell.FullString())
		}
	} else {
		upDepth = hph.depths[hph.activeRows-1]
		nib := hashedKey[upDepth-1]
		upCell = &hph.grid[hph.activeRows-1][nib]
		touched = hph.touchMap[hph.activeRows-1]&(uint16(1)<<nib) != 0
		present = hph.afterMap[hph.activeRows-1]&(uint16(1)<<nib) != 0
		if hph.trace {
			fmt.Printf("upCell (%d, %x, updepth=%d) touched: %t present: %t\n", hph.activeRows-1, nib, upDepth, touched, present)
		}
		hph.currentKey[hph.currentKeyLen] = nib
		hph.currentKeyLen++
	}
	row := hph.activeRows
	for i := 0; i < 16; i++ {
		hph.grid[row][i].reset()
	}
	hph.touchMap[row], hph.afterMap[row] = 0, 0
	hph.branchBefore[row] = false

	if upCell.hashedExtLen == 0 {
		depth = upDepth + 1
		unfolded, err := hph.unfoldBranchNode(row, depth, touched && !present)
		if err != nil {
			return err
		}
		if unfolded {
			hph.depths[hph.activeRows] = depth
			hph.activeRows++
		}
		// Return here to prevent activeRow from being incremented when !unfolded
		return nil
	}

	var nibble, copyLen int
	if upCell.hashedExtLen >= unfolding {
		depth = upDepth + unfolding
		nibble = int(upCell.hashedExtension[unfolding-1])
		copyLen = unfolding - 1
	} else {
		depth = upDepth + upCell.hashedExtLen
		nibble = int(upCell.hashedExtension[upCell.hashedExtLen-1])
		copyLen = upCell.hashedExtLen - 1
	}

	if touched {
		hph.touchMap[row] = uint16(1) << nibble
	}
	if present {
		hph.afterMap[row] = uint16(1) << nibble
	}

	cell := &hph.grid[row][nibble]
	cell.fillFromUpperCell(upCell, depth, min(unfolding, upCell.hashedExtLen))
	if hph.trace {
		fmt.Printf("unfolded cell (%d, %x, depth=%d) %s\n", row, nibble, depth, cell.FullString())
	}

	if row >= 64 {
		cell.accountAddrLen = 0
	}
	if copyLen > 0 {
		copy(hph.currentKey[hph.currentKeyLen:], upCell.hashedExtension[:copyLen])
	}
	hph.currentKeyLen += copyLen

	hph.depths[hph.activeRows] = depth
	hph.activeRows++
	return nil
}

func (hph *HexPatriciaHashed) needFolding(hashedKey []byte) bool {
	return !bytes.HasPrefix(hashedKey, hph.currentKey[:hph.currentKeyLen])
}

var (
	hadToLoad   atomic.Uint64
	skippedLoad atomic.Uint64
	hadToReset  atomic.Uint64
)

type skipStat struct {
	accLoaded, accSkipped, accReset, storReset, storLoaded, storSkipped uint64
}

func updatedNibs(num uint16) string {
	var nibbles []string
	for i := 0; i < 16; i++ {
		if num&(1<<i) != 0 {
			nibbles = append(nibbles, fmt.Sprintf("%X", i))
		}
	}
	return strings.Join(nibbles, ",")
}

const DepthWithoutNodeHashes = 35 //nolint

func (hph *HexPatriciaHashed) createCellGetter(b []byte, updateKey []byte, row, depth int) func(nibble int, skip bool) (*cell, error) {
	hashBefore := make([]byte, 32) // buffer re-used between calls
	return func(nibble int, skip bool) (*cell, error) {
		if skip {
			if _, err := hph.keccak2.Write(b); err != nil {
				return nil, fmt.Errorf("failed to write empty nibble to hash: %w", err)
			}
			if hph.trace {
				fmt.Printf("  %x: empty(%d, %x, depth=%d)\n", nibble, row, nibble, depth)
			}
			return nil, nil
		}
		cell := &hph.grid[row][nibble]
		if cell.accountAddrLen > 0 && cell.stateHashLen == 0 && !cell.loaded.account() && !cell.Deleted() {
			//panic("account not loaded" + fmt.Sprintf("%x", cell.accountAddr[:cell.accountAddrLen]))
			log.Warn("account not loaded", "pref", updateKey, "c", fmt.Sprintf("(%d, %x, depth=%d", row, nibble, depth), "cell", cell.String())
		}
		if cell.storageAddrLen > 0 && cell.stateHashLen == 0 && !cell.loaded.storage() && !cell.Deleted() {
			//panic("storage not loaded" + fmt.Sprintf("%x", cell.storageAddr[:cell.storageAddrLen]))
			log.Warn("storage not loaded", "pref", updateKey, "c", fmt.Sprintf("(%d, %x, depth=%d", row, nibble, depth), "cell", cell.String())
		}

		loadedBefore := cell.loaded
		copy(hashBefore, cell.stateHash[:cell.stateHashLen])
		hashBefore = hashBefore[:cell.stateHashLen]

		cellHash, err := hph.computeCellHash(cell, depth, hph.hashAuxBuffer[:0])
		if err != nil {
			return nil, err
		}
		if hph.trace {
			fmt.Printf("  %x: computeCellHash(%d, %x, depth=%d)=[%x]\n", nibble, row, nibble, depth, cellHash)
		}

		if hashBefore != nil && (cell.accountAddrLen > 0 || cell.storageAddrLen > 0) {
			counters := hph.hadToLoadL[hph.depthsToTxNum[depth]]
			if !bytes.Equal(hashBefore, cell.stateHash[:cell.stateHashLen]) {
				if cell.accountAddrLen > 0 {
					counters.accReset++
					counters.accLoaded++
				}
				if cell.storageAddrLen > 0 {
					counters.storReset++
					counters.storLoaded++
				}
			} else {
				if cell.accountAddrLen > 0 && (!loadedBefore.account() && !cell.loaded.account()) {
					counters.accSkipped++
				}
				if cell.storageAddrLen > 0 && (!loadedBefore.storage() && !cell.loaded.storage()) {
					counters.storSkipped++
				}
			}
			hph.hadToLoadL[hph.depthsToTxNum[depth]] = counters
		}
		//if len(updateKey) > DepthWithoutNodeHashes {
		//	cell.hashLen = 0 // do not write hashes for storages in the branch node, should reset ext as well which can break unfolding.. -
		//  cell.extLen = 0
		//}
		if _, err := hph.keccak2.Write(cellHash); err != nil {
			return nil, err
		}

		return cell, nil
	}
}

// The purpose of fold is to reduce hph.currentKey[:hph.currentKeyLen]. It should be invoked
// until that current key becomes a prefix of hashedKey that we will process next
// (in other words until the needFolding function returns 0)
func (hph *HexPatriciaHashed) fold() (err error) {
	updateKeyLen := hph.currentKeyLen
	if hph.activeRows == 0 {
		return errors.New("cannot fold - no active rows")
	}
	if hph.trace {
		fmt.Printf("fold [%x] activeRows: %d touchMap: %016b afterMap: %016b\n", hph.currentKey[:hph.currentKeyLen], hph.activeRows, hph.touchMap[hph.activeRows-1], hph.afterMap[hph.activeRows-1])
	}
	// Move information to the row above
	var upCell *cell
	var nibble, upDepth int
	row := hph.activeRows - 1
	if row == 0 {
		if hph.trace {
			fmt.Printf("fold: parent is root %s\n", hph.root.FullString())
		}
		upCell = &hph.root
	} else {
		upDepth = hph.depths[hph.activeRows-2]
		nibble = int(hph.currentKey[upDepth-1])
		if hph.trace {
			fmt.Printf("fold: parent (%d, %x, depth=%d)\n", row-1, nibble, upDepth)
		}
		upCell = &hph.grid[row-1][nibble]
	}

	depth := hph.depths[row]
	updateKey := hexToCompact(hph.currentKey[:updateKeyLen])
	partsCount := bits.OnesCount16(hph.afterMap[row])
	defer func() { hph.depthsToTxNum[depth] = 0 }()
	// if row == 0 && hph.mounted {
	// 	partsCount = 1
	// }
	b := [...]byte{0x80}
	cellGetter := func(nibble int, skip bool) (*cell, error) {
		if skip {
			if _, err := hph.keccak2.Write(b[:]); err != nil {
				return nil, fmt.Errorf("failed to write empty nibble to hash: %w", err)
			}
			if hph.trace {
				fmt.Printf("  %x: empty(%d, %x, depth=%d)\n", nibble, row, nibble, depth)
			}
			return nil, nil
		}
		cell := &hph.grid[row][nibble]
		if cell.accountAddrLen > 0 && cell.stateHashLen == 0 && !cell.loaded.account() && !cell.Deleted() {
			//panic("account not loaded" + fmt.Sprintf("%x", cell.accountAddr[:cell.accountAddrLen]))
			log.Warn("account not loaded", "pref", updateKey, "c", fmt.Sprintf("(%d, %x, depth=%d", row, nibble, depth), "cell", cell.String())
		}
		if cell.storageAddrLen > 0 && cell.stateHashLen == 0 && !cell.loaded.storage() && !cell.Deleted() {
			//panic("storage not loaded" + fmt.Sprintf("%x", cell.storageAddr[:cell.storageAddrLen]))
			log.Warn("storage not loaded", "pref", updateKey, "c", fmt.Sprintf("(%d, %x, depth=%d", row, nibble, depth), "cell", cell.String())
		}

		loadedBefore := cell.loaded
		hashBefore := common.Copy(cell.stateHash[:cell.stateHashLen])

		cellHash, err := hph.computeCellHash(cell, depth, hph.hashAuxBuffer[:0])
		if err != nil {
			return nil, err
		}
		if hph.trace {
			fmt.Printf("  %x: computeCellHash(%d, %x, depth=%d)=[%x]\n", nibble, row, nibble, depth, cellHash)
		}

		if hashBefore != nil && (cell.accountAddrLen > 0 || cell.storageAddrLen > 0) {
			counters := hph.hadToLoadL[hph.depthsToTxNum[depth]]
			if !bytes.Equal(hashBefore, cell.stateHash[:cell.stateHashLen]) {
				if cell.accountAddrLen > 0 {
					counters.accReset++
					counters.accLoaded++
				}
				if cell.storageAddrLen > 0 {
					counters.storReset++
					counters.storLoaded++
				}
			} else {
				if cell.accountAddrLen > 0 && (!loadedBefore.account() && !cell.loaded.account()) {
					counters.accSkipped++
				}
				if cell.storageAddrLen > 0 && (!loadedBefore.storage() && !cell.loaded.storage()) {
					counters.storSkipped++
				}
			}
			hph.hadToLoadL[hph.depthsToTxNum[depth]] = counters
		}
		//if len(updateKey) > DepthWithoutNodeHashes {
		//	cell.hashLen = 0 // do not write hashes for storages in the branch node, should reset ext as well which can break unfolding.. -
		//  cell.extLen = 0
		//}
		if _, err := hph.keccak2.Write(cellHash); err != nil {
			return nil, err
		}

		return cell, nil
	}

	if hph.trace {
		fmt.Printf("fold: (row=%d, {%s}, depth=%d) prefix [%x] touchMap: %016b afterMap: %016b \n",
			row, updatedNibs(hph.touchMap[row]&hph.afterMap[row]), depth, hph.currentKey[:hph.currentKeyLen], hph.touchMap[row], hph.afterMap[row])
	}
	switch partsCount {
	case 0: // Everything deleted
		if hph.touchMap[row] != 0 {
			if row == 0 {
				// Root is deleted because the tree is empty
				hph.rootTouched = true
				hph.rootPresent = false
			} else if upDepth == 64 {
				// Special case - all storage items of an account have been deleted, but it does not automatically delete the account, just makes it empty storage
				// Therefore we are not propagating deletion upwards, but turn it into a modification
				hph.touchMap[row-1] |= uint16(1) << nibble
			} else {
				// Deletion is propagated upwards
				hph.touchMap[row-1] |= uint16(1) << nibble
				hph.afterMap[row-1] &^= uint16(1) << nibble
			}
		}

		upCell.reset()
		if hph.branchBefore[row] {
			_, err := hph.branchEncoder.CollectUpdate(hph.ctx, updateKey, 0, hph.touchMap[row], 0, RetrieveCellNoop)
			if err != nil {
				return fmt.Errorf("failed to encode leaf node update: %w", err)
			}
		}
		hph.activeRows--
		if upDepth > 0 {
			hph.currentKeyLen = upDepth - 1
		} else {
			hph.currentKeyLen = 0
		}
	case 1: // Leaf or extension node
		if hph.touchMap[row] != 0 {
			// any modifications
			if row == 0 {
				hph.rootTouched = true
			} else {
				// Modification is propagated upwards
				hph.touchMap[row-1] |= uint16(1) << nibble
			}
		}
		nibble := bits.TrailingZeros16(hph.afterMap[row])
		// if row == 0 && hph.mounted {
		// 	// nibble = hph.mountedNib

		// 	cell := &hph.grid[row][nibble]
		// 	upCell.extLen = 0
		// 	upCell.stateHashLen = 0
		// 	upCell.fillFromLowerCell(cell, depth, hph.currentKey[upDepth:hph.currentKeyLen], nibble)
		// 	fmt.Printf("folding mounted [%x] [%s] cell %s\n", nibble, updatedNibs(hph.afterMap[row]), cell.String())
		// 	c, _ := cellGetter(nibble, false)
		// 	fmt.Printf("folding mounted cell %s\n", c.String())
		// 	// Delete if it existed
		// 	// fmt.Printf("delete existed row %d prefix %x\n", row, updateKey)
		// 	// _, err := hph.branchEncoder.CollectUpdate(hph.ctx, updateKey, 0, hph.touchMap[row], 0, cellGetterFn)
		// 	// if err != nil {
		// 	// 	return fmt.Errorf("failed to encode leaf node update: %w", err)
		// 	// }
		// 	hph.activeRows--
		// 	hph.currentKeyLen = max(upDepth-1, 0)
		// 	if hph.trace {
		// 		fmt.Printf("formed leaf (%d %x, depth=%d) [%x] %s\n", row, nibble, depth, updateKey, cell.FullString())
		// 	}
		// } else {
		cell := &hph.grid[row][nibble]
		upCell.extLen = 0
		upCell.stateHashLen = 0
		upCell.fillFromLowerCell(cell, depth, hph.currentKey[upDepth:hph.currentKeyLen], nibble)
		// Delete if it existed
		if hph.branchBefore[row] {
			// fmt.Printf("delete existed row %d prefix %x\n", row, updateKey)
			_, err := hph.branchEncoder.CollectUpdate(hph.ctx, updateKey, 0, hph.touchMap[row], 0, RetrieveCellNoop)
			if err != nil {
				return fmt.Errorf("failed to encode leaf node update: %w", err)
			}
		}
		hph.activeRows--
		hph.currentKeyLen = max(upDepth-1, 0)
		if hph.trace {
			fmt.Printf("formed leaf (%d %x, depth=%d) [%x] %s\n", row, nibble, depth, updateKey, cell.FullString())
		}

		// }
	default: // Branch node
		if hph.touchMap[row] != 0 { // any modifications
			if row == 0 {
				hph.rootTouched = true
				hph.rootPresent = true
			} else {
				// Modification is propagated upwards
				hph.touchMap[row-1] |= uint16(1) << nibble
			}
		}
		bitmap := hph.touchMap[row] & hph.afterMap[row]
		if !hph.branchBefore[row] {
			// There was no branch node before, so we need to touch even the singular child that existed
			hph.touchMap[row] |= hph.afterMap[row]
			bitmap |= hph.afterMap[row]
		}
		// Calculate total length of all hashes
		totalBranchLen := 17 - partsCount // For every empty cell, one byte
		for bitset, j := hph.afterMap[row], 0; bitset != 0; j++ {
			bit := bitset & -bitset
			nibble := bits.TrailingZeros16(bit)
			cell := &hph.grid[row][nibble]

			/* memoization of state hashes*/
			counters := hph.hadToLoadL[hph.depthsToTxNum[depth]]
			if cell.stateHashLen > 0 && (hph.touchMap[row]&hph.afterMap[row]&uint16(1<<nibble) > 0 || cell.stateHashLen != length.Hash) {
				// drop state hash if updated or hashLen < 32 (corner case, may even not encode such leaf hashes)
				if hph.trace {
					fmt.Printf("DROP hash for (%d, %x, depth=%d) %s\n", row, nibble, depth, cell.FullString())
				}
				cell.stateHashLen = 0
				hadToReset.Add(1)
				if cell.accountAddrLen > 0 {
					counters.accReset++
				}
				if cell.storageAddrLen > 0 {
					counters.storReset++
				}
			}

			if cell.stateHashLen == 0 { // load state if needed
				if !cell.loaded.account() && cell.accountAddrLen > 0 {
					upd, err := hph.ctx.Account(cell.accountAddr[:cell.accountAddrLen])
					if err != nil {
						return fmt.Errorf("failed to get account: %w", err)
					}
					cell.setFromUpdate(upd)
					// if update is empty, loaded flag was not updated so do it manually
					cell.loaded = cell.loaded.addFlag(cellLoadAccount)
					counters.accLoaded++
				}
				if !cell.loaded.storage() && cell.storageAddrLen > 0 {
					upd, err := hph.ctx.Storage(cell.storageAddr[:cell.storageAddrLen])
					if err != nil {
						return fmt.Errorf("failed to get storage: %w", err)
					}
					cell.setFromUpdate(upd)
					// if update is empty, loaded flag was not updated so do it manually
					cell.loaded = cell.loaded.addFlag(cellLoadStorage)
					counters.storLoaded++
				}
				// computeCellHash can reset hash as well so have to check if node has been skipped  right after computeCellHash.
			}
			hph.hadToLoadL[hph.depthsToTxNum[depth]] = counters
			/* end of memoization */

			totalBranchLen += hph.computeCellHashLen(cell, depth)
			bitset ^= bit
		}

		hph.keccak2.Reset()
		pt := rlp.GenerateStructLen(hph.hashAuxBuffer[:], totalBranchLen)
		if _, err := hph.keccak2.Write(hph.hashAuxBuffer[:pt]); err != nil {
			return err
		}

<<<<<<< HEAD
=======
		b := [...]byte{0x80}
		cellGetter := hph.createCellGetter(b[:], updateKey, row, depth)
>>>>>>> 73b12da5
		lastNibble, err := hph.branchEncoder.CollectUpdate(hph.ctx, updateKey, bitmap, hph.touchMap[row], hph.afterMap[row], cellGetter)
		if err != nil {
			return fmt.Errorf("failed to encode branch update: %w", err)
		}
		for i := lastNibble; i < 17; i++ {
			if _, err := hph.keccak2.Write(b[:]); err != nil {
				return err
			}
			if hph.trace {
				fmt.Printf("  %x: empty(%d, %x, depth=%d)\n", i, row, i, depth)
			}
		}
		upCell.extLen = depth - upDepth - 1
		upCell.hashedExtLen = upCell.extLen
		if upCell.extLen > 0 {
			copy(upCell.extension[:], hph.currentKey[upDepth:hph.currentKeyLen])
			copy(upCell.hashedExtension[:], hph.currentKey[upDepth:hph.currentKeyLen])
		}
		if depth < 64 {
			upCell.accountAddrLen = 0
		}
		upCell.storageAddrLen = 0
		upCell.hashLen = 32
		if _, err := hph.keccak2.Read(upCell.hash[:]); err != nil {
			return err
		}
		if hph.trace {
			fmt.Printf("} [%x]\n", upCell.hash[:])
		}
		hph.activeRows--
		if upDepth > 0 {
			hph.currentKeyLen = upDepth - 1
		} else {
			hph.currentKeyLen = 0
		}
	}
	return nil
}

func (hph *HexPatriciaHashed) deleteCell(hashedKey []byte) {
	if hph.trace {
		fmt.Printf("deleteCell, activeRows = %d\n", hph.activeRows)
	}
	var cell *cell
	if hph.activeRows == 0 { // Remove the root
		cell = &hph.root
		hph.rootTouched, hph.rootPresent = true, false
	} else {
		row := hph.activeRows - 1
		if hph.depths[row] < len(hashedKey) {
			if hph.trace {
				fmt.Printf("deleteCell skipping spurious delete depth=%d, len(hashedKey)=%d\n", hph.depths[row], len(hashedKey))
			}
			return
		}
		nibble := int(hashedKey[hph.currentKeyLen])
		cell = &hph.grid[row][nibble]
		col := uint16(1) << nibble
		if hph.afterMap[row]&col != 0 {
			// Prevent "spurios deletions", i.e. deletion of absent items
			hph.touchMap[row] |= col
			hph.afterMap[row] &^= col
			if hph.trace {
				fmt.Printf("deleteCell setting (%d, %x)\n", row, nibble)
			}
		} else {
			if hph.trace {
				fmt.Printf("deleteCell ignoring (%d, %x)\n", row, nibble)
			}
		}
	}
	cell.reset()
}

// fetches cell by key and set touch/after maps. Requires that prefix to be already unfolded
func (hph *HexPatriciaHashed) updateCell(plainKey, hashedKey []byte, u *Update) (cell *cell) {
	if u.Deleted() {
		hph.deleteCell(hashedKey)
		return nil
	}

	var depth int
	if hph.activeRows == 0 {
		cell = &hph.root
		hph.rootTouched, hph.rootPresent = true, true
	} else {
		row := hph.activeRows - 1
		depth = hph.depths[row]
		nibble := int(hashedKey[hph.currentKeyLen])
		cell = &hph.grid[row][nibble]
		col := uint16(1) << nibble

		hph.touchMap[row] |= col
		hph.afterMap[row] |= col
		if hph.trace {
			fmt.Printf("updateCell setting (%d, %x, depth=%d)\n", row, nibble, depth)
		}
	}
	if cell.hashedExtLen == 0 {
		copy(cell.hashedExtension[:], hashedKey[depth:])
		cell.hashedExtLen = len(hashedKey) - depth
		if hph.trace {
			fmt.Printf("set downHasheKey=[%x]\n", cell.hashedExtension[:cell.hashedExtLen])
		}
	} else {
		if hph.trace {
			fmt.Printf("keep downHasheKey=[%x]\n", cell.hashedExtension[:cell.hashedExtLen])
		}
	}
	if len(plainKey) == hph.accountKeyLen {
		cell.accountAddrLen = len(plainKey)
		copy(cell.accountAddr[:], plainKey)

		copy(cell.CodeHash[:], EmptyCodeHash) // todo check
	} else { // set storage key
		cell.storageAddrLen = len(plainKey)
		copy(cell.storageAddr[:], plainKey)
	}
	cell.stateHashLen = 0

	cell.setFromUpdate(u)
	if hph.trace {
		fmt.Printf("updateCell %x => %s\n", plainKey, u.String())
	}
	return cell
}

func (hph *HexPatriciaHashed) RootHash() ([]byte, error) {
	hph.root.stateHashLen = 0
	rootHash, err := hph.computeCellHash(&hph.root, 0, nil)
	if err != nil {
		return nil, err
	}
	return rootHash[1:], nil // first byte is 128+hash_len=160
}

func (hph *HexPatriciaHashed) followAndUpdate(hashedKey, plainKey []byte, stateUpdate *Update) (err error) {
	//if hph.trace {
	//	fmt.Printf("mnt: %0x current: %x path %x\n", hph.mountedNib, hph.currentKey[:hph.currentKeyLen], hashedKey)
	//}
	// Keep folding until the currentKey is the prefix of the key we modify
	for hph.needFolding(hashedKey) {
		if err := hph.fold(); err != nil {
			return fmt.Errorf("fold: %w", err)
		}
	}
	// Now unfold until we step on an empty cell
	for unfolding := hph.needUnfolding(hashedKey); unfolding > 0; unfolding = hph.needUnfolding(hashedKey) {
		if err := hph.unfold(hashedKey, unfolding); err != nil {
			return fmt.Errorf("unfold: %w", err)
		}
	}

	if stateUpdate == nil {
		// Update the cell
		if len(plainKey) == hph.accountKeyLen {
			stateUpdate, err = hph.ctx.Account(plainKey)
			if err != nil {
				return fmt.Errorf("GetAccount for key %x failed: %w", plainKey, err)
			}
		} else {
			stateUpdate, err = hph.ctx.Storage(plainKey)
			if err != nil {
				return fmt.Errorf("GetStorage for key %x failed: %w", plainKey, err)
			}
		}
	}
	hph.updateCell(plainKey, hashedKey, stateUpdate)

	mxTrieProcessedKeys.Inc()
	return nil
}

func (hph *HexPatriciaHashed) foldMounted(nib int) (cell, int, error) {
	if nib != hph.mountedNib {
		panic(fmt.Sprintf("foldMounted: nib (%x)!= mountedNib (%x)", nib, hph.mountedNib))
	}

	if hph.trace {
		fmt.Printf("=======[%x] folding rows %d depths %+v\n", hph.mountedNib, hph.activeRows, hph.depths[:hph.activeRows])
		defer func() { fmt.Printf("=======[%x] folded =========\n", hph.mountedNib) }()
	}

	for hph.activeRows > 0 {
		if hph.activeRows == 1 && hph.depths[hph.activeRows-1] == 1 {
			if hph.trace {
				fmt.Printf("mount early as nibble %02x %s\n", hph.mountedNib, hph.grid[0][hph.mountedNib].String())
			}
			return hph.grid[0][hph.mountedNib], hph.mountedNib, nil
		}
		if err := hph.fold(); err != nil {
			return cell{}, 0, fmt.Errorf("final fold: %w", err)
		}
	}
	if hph.rootPresent && hph.rootTouched {
		if hph.trace {
			fmt.Printf("mount root as %02x %s\n", hph.mountedNib, hph.root.String())
		}
		return hph.root, -1, nil
	}
	if hph.trace {
		fmt.Printf("mount as nibble %02x %s\n", hph.mountedNib, hph.grid[0][hph.mountedNib].String())
	}
	// todo potential bug
	return hph.grid[0][hph.mountedNib], hph.mountedNib, nil
}

func (hph *HexPatriciaHashed) flush(ctx context.Context) error {
	return hph.branchEncoder.Load(hph.ctx, etl.TransformArgs{Quit: ctx.Done()})
}

func (hph *HexPatriciaHashed) Process(ctx context.Context, updates *Updates, logPrefix string) (rootHash []byte, err error) {
	var (
		m  runtime.MemStats
		ki uint64

		updatesCount = updates.Size()
		start        = time.Now()
		logEvery     = time.NewTicker(20 * time.Second)
	)
	defer logEvery.Stop()
	//hph.trace = true

	err = updates.HashSort(ctx, func(hashedKey, plainKey []byte, stateUpdate *Update) error {
		select {
		case <-logEvery.C:
			dbg.ReadMemStats(&m)
			log.Info(fmt.Sprintf("[%s][agg] computing trie", logPrefix),
				"progress", fmt.Sprintf("%s/%s", common.PrettyCounter(ki), common.PrettyCounter(updatesCount)),
				"alloc", common.ByteCount(m.Alloc), "sys", common.ByteCount(m.Sys))

		default:
		}
		if hph.trace {
			fmt.Printf("\n%d/%d) plainKey [%x] hashedKey [%x] currentKey [%x]\n", ki+1, updatesCount, plainKey, hashedKey, hph.currentKey[:hph.currentKeyLen])
		}
		if err := hph.followAndUpdate(hashedKey, plainKey, stateUpdate); err != nil {
			return fmt.Errorf("followAndUpdate: %w", err)
		}

		ki++
		return nil
	})
	if err != nil {
		return nil, fmt.Errorf("hash sort failed: %w", err)
	}

	// Folding everything up to the root
	for hph.activeRows > 0 {
		if err := hph.fold(); err != nil {
			return nil, fmt.Errorf("final fold: %w", err)
		}
	}

	rootHash, err = hph.RootHash()
	if err != nil {
		return nil, fmt.Errorf("root hash evaluation failed: %w", err)
	}
	if hph.trace {
		fmt.Printf("root hash %x updates %d\n", rootHash, updatesCount)
	}
	err = hph.branchEncoder.Load(hph.ctx, etl.TransformArgs{Quit: ctx.Done()})
	if err != nil {
		return nil, fmt.Errorf("branch update failed: %w", err)
	}
	if dbg.KVReadLevelledMetrics {
		log.Debug("commitment finished, counters updated (no reset)",
			//"hadToLoad", common.PrettyCounter(hadToLoad.Load()), "skippedLoad", common.PrettyCounter(skippedLoad.Load()),
			//"hadToReset", common.PrettyCounter(hadToReset.Load()),
			"skip ratio", fmt.Sprintf("%.1f%%", 100*(float64(skippedLoad.Load())/float64(hadToLoad.Load()+skippedLoad.Load()))),
			"reset ratio", fmt.Sprintf("%.1f%%", 100*(float64(hadToReset.Load())/float64(hadToLoad.Load()))),
			"keys", common.PrettyCounter(ki), "spent", time.Since(start),
		)
		ends := make([]uint64, 0, len(hph.hadToLoadL))
		for k := range hph.hadToLoadL {
			ends = append(ends, k)
		}
		sort.Slice(ends, func(i, j int) bool { return ends[i] > ends[j] })
		var Li int
		for _, k := range ends {
			v := hph.hadToLoadL[k]
			accs := fmt.Sprintf("load=%s skip=%s (%.1f%%) reset %.1f%%", common.PrettyCounter(v.accLoaded), common.PrettyCounter(v.accSkipped), 100*(float64(v.accSkipped)/float64(v.accLoaded+v.accSkipped)), 100*(float64(v.accReset)/float64(v.accReset+v.accSkipped)))
			stors := fmt.Sprintf("load=%s skip=%s (%.1f%%) reset %.1f%%", common.PrettyCounter(v.storLoaded), common.PrettyCounter(v.storSkipped), 100*(float64(v.storSkipped)/float64(v.storLoaded+v.storSkipped)), 100*(float64(v.storReset)/float64(v.storReset+v.storSkipped)))
			if k == 0 {
				log.Debug("branchData memoization, new branches", "endStep", k, "accounts", accs, "storages", stors)
			} else {
				log.Debug("branchData memoization", "L", Li, "endStep", k, "accounts", accs, "storages", stors)
				Li++

				mxTrieStateLevelledSkipRatesAccount[min(Li, 5)].Add(float64(v.accSkipped))
				mxTrieStateLevelledSkipRatesStorage[min(Li, 5)].Add(float64(v.storSkipped))
				mxTrieStateLevelledLoadRatesAccount[min(Li, 5)].Add(float64(v.accLoaded))
				mxTrieStateLevelledLoadRatesStorage[min(Li, 5)].Add(float64(v.storLoaded))
			}
		}
	}

	return rootHash, nil
}

func (hph *HexPatriciaHashed) SetTrace(trace bool) { hph.trace = trace }

func (hph *HexPatriciaHashed) Variant() TrieVariant { return VariantHexPatriciaTrie }

// Reset allows HexPatriciaHashed instance to be reused for the new commitment calculation
func (hph *HexPatriciaHashed) Reset() {
	hph.root.reset()
	hph.rootTouched = false
	hph.rootChecked = false
	hph.rootPresent = true
}

func (hph *HexPatriciaHashed) ResetContext(ctx PatriciaContext) {
	hph.ctx = ctx
}

type stateRootFlag int8

var (
	stateRootPresent stateRootFlag = 1
	stateRootChecked stateRootFlag = 2
	stateRootTouched stateRootFlag = 4
)

// represents state of the tree
type state struct {
	Root         []byte      // encoded root cell
	Depths       [128]int    // For each row, the depth of cells in that row
	TouchMap     [128]uint16 // For each row, bitmap of cells that were either present before modification, or modified or deleted
	AfterMap     [128]uint16 // For each row, bitmap of cells that were present after modification
	BranchBefore [128]bool   // For each row, whether there was a branch node in the database loaded in unfold
	RootChecked  bool        // Set to false if it is not known whether the root is empty, set to true if it is checked
	RootTouched  bool
	RootPresent  bool
}

func (s *state) Encode(buf []byte) ([]byte, error) {
	var rootFlags stateRootFlag
	if s.RootPresent {
		rootFlags |= stateRootPresent
	}
	if s.RootChecked {
		rootFlags |= stateRootChecked
	}
	if s.RootTouched {
		rootFlags |= stateRootTouched
	}

	ee := bytes.NewBuffer(buf)
	if err := binary.Write(ee, binary.BigEndian, int8(rootFlags)); err != nil {
		return nil, fmt.Errorf("encode rootFlags: %w", err)
	}
	if err := binary.Write(ee, binary.BigEndian, uint16(len(s.Root))); err != nil {
		return nil, fmt.Errorf("encode root len: %w", err)
	}
	if n, err := ee.Write(s.Root); err != nil || n != len(s.Root) {
		return nil, fmt.Errorf("encode root: %w", err)
	}
	d := make([]byte, len(s.Depths))
	for i := 0; i < len(s.Depths); i++ {
		d[i] = byte(s.Depths[i])
	}
	if n, err := ee.Write(d); err != nil || n != len(s.Depths) {
		return nil, fmt.Errorf("encode depths: %w", err)
	}
	if err := binary.Write(ee, binary.BigEndian, s.TouchMap); err != nil {
		return nil, fmt.Errorf("encode touchMap: %w", err)
	}
	if err := binary.Write(ee, binary.BigEndian, s.AfterMap); err != nil {
		return nil, fmt.Errorf("encode afterMap: %w", err)
	}

	var before1, before2 uint64
	for i := 0; i < 64; i++ {
		if s.BranchBefore[i] {
			before1 |= 1 << i
		}
	}
	for i, j := 64, 0; i < 128; i, j = i+1, j+1 {
		if s.BranchBefore[i] {
			before2 |= 1 << j
		}
	}
	if err := binary.Write(ee, binary.BigEndian, before1); err != nil {
		return nil, fmt.Errorf("encode branchBefore_1: %w", err)
	}
	if err := binary.Write(ee, binary.BigEndian, before2); err != nil {
		return nil, fmt.Errorf("encode branchBefore_2: %w", err)
	}
	return ee.Bytes(), nil
}

func (s *state) Decode(buf []byte) error {
	aux := bytes.NewBuffer(buf)
	var rootFlags stateRootFlag
	if err := binary.Read(aux, binary.BigEndian, &rootFlags); err != nil {
		return fmt.Errorf("rootFlags: %w", err)
	}

	if rootFlags&stateRootPresent != 0 {
		s.RootPresent = true
	}
	if rootFlags&stateRootTouched != 0 {
		s.RootTouched = true
	}
	if rootFlags&stateRootChecked != 0 {
		s.RootChecked = true
	}

	var rootSize uint16
	if err := binary.Read(aux, binary.BigEndian, &rootSize); err != nil {
		return fmt.Errorf("root size: %w", err)
	}
	s.Root = make([]byte, rootSize)
	if _, err := aux.Read(s.Root); err != nil {
		return fmt.Errorf("root: %w", err)
	}
	d := make([]byte, len(s.Depths))
	if err := binary.Read(aux, binary.BigEndian, &d); err != nil {
		return fmt.Errorf("depths: %w", err)
	}
	for i := 0; i < len(s.Depths); i++ {
		s.Depths[i] = int(d[i])
	}
	if err := binary.Read(aux, binary.BigEndian, &s.TouchMap); err != nil {
		return fmt.Errorf("touchMap: %w", err)
	}
	if err := binary.Read(aux, binary.BigEndian, &s.AfterMap); err != nil {
		return fmt.Errorf("afterMap: %w", err)
	}
	var branch1, branch2 uint64
	if err := binary.Read(aux, binary.BigEndian, &branch1); err != nil {
		return fmt.Errorf("branchBefore1: %w", err)
	}
	if err := binary.Read(aux, binary.BigEndian, &branch2); err != nil {
		return fmt.Errorf("branchBefore2: %w", err)
	}

	for i := 0; i < 64; i++ {
		if branch1&(1<<i) != 0 {
			s.BranchBefore[i] = true
		}
	}
	for i, j := 64, 0; i < 128; i, j = i+1, j+1 {
		if branch2&(1<<j) != 0 {
			s.BranchBefore[i] = true
		}
	}
	return nil
}

func (cell *cell) Encode() []byte {
	var pos = 1
	size := pos + 5 + cell.hashLen + cell.accountAddrLen + cell.storageAddrLen + cell.hashedExtLen + cell.extLen // max size
	buf := make([]byte, size)

	var flags uint8
	if cell.hashLen != 0 {
		flags |= cellFlagHash
		buf[pos] = byte(cell.hashLen)
		pos++
		copy(buf[pos:pos+cell.hashLen], cell.hash[:])
		pos += cell.hashLen
	}
	if cell.accountAddrLen != 0 {
		flags |= cellFlagAccount
		buf[pos] = byte(cell.accountAddrLen)
		pos++
		copy(buf[pos:pos+cell.accountAddrLen], cell.accountAddr[:])
		pos += cell.accountAddrLen
	}
	if cell.storageAddrLen != 0 {
		flags |= cellFlagStorage
		buf[pos] = byte(cell.storageAddrLen)
		pos++
		copy(buf[pos:pos+cell.storageAddrLen], cell.storageAddr[:])
		pos += cell.storageAddrLen
	}
	if cell.hashedExtLen != 0 {
		flags |= cellFlagDownHash
		buf[pos] = byte(cell.hashedExtLen)
		pos++
		copy(buf[pos:pos+cell.hashedExtLen], cell.hashedExtension[:cell.hashedExtLen])
		pos += cell.hashedExtLen
	}
	if cell.extLen != 0 {
		flags |= cellFlagExtension
		buf[pos] = byte(cell.extLen)
		pos++
		copy(buf[pos:pos+cell.extLen], cell.extension[:])
		pos += cell.extLen //nolint
	}
	if cell.Deleted() {
		flags |= cellFlagDelete
	}
	buf[0] = flags
	return buf
}

const (
	cellFlagHash = uint8(1 << iota)
	cellFlagAccount
	cellFlagStorage
	cellFlagDownHash
	cellFlagExtension
	cellFlagDelete
)

func (cell *cell) Decode(buf []byte) error {
	if len(buf) < 1 {
		return errors.New("invalid buffer size to contain cell (at least 1 byte expected)")
	}
	cell.reset()

	var pos int
	flags := buf[pos]
	pos++

	if flags&cellFlagHash != 0 {
		cell.hashLen = int(buf[pos])
		pos++
		copy(cell.hash[:], buf[pos:pos+cell.hashLen])
		pos += cell.hashLen
	}
	if flags&cellFlagAccount != 0 {
		cell.accountAddrLen = int(buf[pos])
		pos++
		copy(cell.accountAddr[:], buf[pos:pos+cell.accountAddrLen])
		pos += cell.accountAddrLen
	}
	if flags&cellFlagStorage != 0 {
		cell.storageAddrLen = int(buf[pos])
		pos++
		copy(cell.storageAddr[:], buf[pos:pos+cell.storageAddrLen])
		pos += cell.storageAddrLen
	}
	if flags&cellFlagDownHash != 0 {
		cell.hashedExtLen = int(buf[pos])
		pos++
		copy(cell.hashedExtension[:], buf[pos:pos+cell.hashedExtLen])
		pos += cell.hashedExtLen
	}
	if flags&cellFlagExtension != 0 {
		cell.extLen = int(buf[pos])
		pos++
		copy(cell.extension[:], buf[pos:pos+cell.extLen])
		pos += cell.extLen //nolint
	}
	if flags&cellFlagDelete != 0 {
		log.Warn("deleted cell should not be encoded", "cell", cell.String())
		cell.Update.Flags = DeleteUpdate
	}
	return nil
}

// Encode current state of hph into bytes
func (hph *HexPatriciaHashed) EncodeCurrentState(buf []byte) ([]byte, error) {
	s := state{
		RootChecked: hph.rootChecked,
		RootTouched: hph.rootTouched,
		RootPresent: hph.rootPresent,
	}
	if hph.currentKeyLen > 0 {
		panic("currentKeyLen > 0")
	}

	s.Root = hph.root.Encode()
	copy(s.Depths[:], hph.depths[:])
	copy(s.BranchBefore[:], hph.branchBefore[:])
	copy(s.TouchMap[:], hph.touchMap[:])
	copy(s.AfterMap[:], hph.afterMap[:])

	return s.Encode(buf)
}

// buf expected to be encoded hph state. Decode state and set up hph to that state.
func (hph *HexPatriciaHashed) SetState(buf []byte) error {
	hph.Reset()

	if buf == nil {
		// reset state to 'empty'
		hph.currentKeyLen = 0
		hph.rootChecked = false
		hph.rootTouched = false
		hph.rootPresent = false
		hph.activeRows = 0

		for i := 0; i < len(hph.depths); i++ {
			hph.depths[i] = 0
			hph.branchBefore[i] = false
			hph.touchMap[i] = 0
			hph.afterMap[i] = 0
		}
		return nil
	}
	if hph.activeRows != 0 {
		return errors.New("target trie has active rows, could not reset state before fold")
	}

	var s state
	if err := s.Decode(buf); err != nil {
		return err
	}

	if err := hph.root.Decode(s.Root); err != nil {
		return err
	}
	hph.rootChecked = s.RootChecked
	hph.rootTouched = s.RootTouched
	hph.rootPresent = s.RootPresent

	copy(hph.depths[:], s.Depths[:])
	copy(hph.branchBefore[:], s.BranchBefore[:])
	copy(hph.touchMap[:], s.TouchMap[:])
	copy(hph.afterMap[:], s.AfterMap[:])

	if hph.root.accountAddrLen > 0 {
		if hph.ctx == nil {
			panic("nil ctx")
		}

		update, err := hph.ctx.Account(hph.root.accountAddr[:hph.root.accountAddrLen])
		if err != nil {
			return err
		}
		hph.root.setFromUpdate(update)
	}
	if hph.root.storageAddrLen > 0 {
		if hph.ctx == nil {
			panic("nil ctx")
		}
		update, err := hph.ctx.Storage(hph.root.storageAddr[:hph.root.storageAddrLen])
		if err != nil {
			return err
		}
		hph.root.setFromUpdate(update)
		//hph.root.deriveHashedKeys(0, hph.keccak, hph.accountKeyLen)
	}

	return nil
}

func HexTrieExtractStateRoot(enc []byte) ([]byte, error) {
	if len(enc) < 18 { // 8*2+2
		return nil, fmt.Errorf("invalid state length %x (min %d expected)", len(enc), 18)
	}

	//txn := binary.BigEndian.Uint64(enc)
	//bn := binary.BigEndian.Uint64(enc[8:])
	sl := binary.BigEndian.Uint16(enc[16:18])
	var s state
	if err := s.Decode(enc[18 : 18+sl]); err != nil {
		return nil, err
	}
	root := new(cell)
	if err := root.Decode(s.Root); err != nil {
		return nil, err
	}
	return root.hash[:], nil
}

func HexTrieStateToString(enc []byte) (string, error) {
	if len(enc) < 18 {
		return "", fmt.Errorf("invalid state length %x (min %d expected)", len(enc), 18)
	}
	txn := binary.BigEndian.Uint64(enc)
	bn := binary.BigEndian.Uint64(enc[8:])
	sl := binary.BigEndian.Uint16(enc[16:18])

	var s state
	sb := new(strings.Builder)
	if err := s.Decode(enc[18 : 18+sl]); err != nil {
		return "", err
	}
	fmt.Fprintf(sb, "block: %d txn: %d\n", bn, txn)
	// fmt.Fprintf(sb, " touchMaps: %v\n", s.TouchMap)
	// fmt.Fprintf(sb, " afterMaps: %v\n", s.AfterMap)
	// fmt.Fprintf(sb, " depths: %v\n", s.Depths)

	printAfterMap := func(sb *strings.Builder, name string, list []uint16, depths []int, existedBefore []bool) {
		fmt.Fprintf(sb, "\t::%s::\n\n", name)
		lastNonZero := 0
		for i := len(list) - 1; i >= 0; i-- {
			if list[i] != 0 {
				lastNonZero = i
				break
			}
		}
		for i, v := range list {
			newBranchSuf := ""
			if !existedBefore[i] {
				newBranchSuf = " NEW"
			}

			fmt.Fprintf(sb, " d=%3d %016b%s\n", depths[i], v, newBranchSuf)
			if i == lastNonZero {
				break
			}
		}
	}
	fmt.Fprintf(sb, " rootNode: %x [touched=%t, present=%t, checked=%t]\n", s.Root, s.RootTouched, s.RootPresent, s.RootChecked)

	root := new(cell)
	if err := root.Decode(s.Root); err != nil {
		return "", err
	}

	fmt.Fprintf(sb, "RootHash: %x\n", root.hash)
	printAfterMap(sb, "afterMap", s.AfterMap[:], s.Depths[:], s.BranchBefore[:])

	return sb.String(), nil
}

func hexToCompact(key []byte) []byte {
	zeroByte, keyPos, keyLen := makeCompactZeroByte(key)
	bufLen := keyLen/2 + 1 // always > 0
	buf := make([]byte, bufLen)
	buf[0] = zeroByte
	return decodeKey(key[keyPos:], buf)
}

func makeCompactZeroByte(key []byte) (compactZeroByte byte, keyPos, keyLen int) {
	keyLen = len(key)
	if hasTerm(key) {
		keyLen--
		compactZeroByte = 0x20
	}
	var firstNibble byte
	if len(key) > 0 {
		firstNibble = key[0]
	}
	if keyLen&1 == 1 {
		compactZeroByte |= 0x10 | firstNibble // Odd: (1<<4) + first nibble
		keyPos++
	}

	return
}

func decodeKey(key, buf []byte) []byte {
	keyLen := len(key)
	if hasTerm(key) {
		keyLen--
	}
	for keyIndex, bufIndex := 0, 1; keyIndex < keyLen; keyIndex, bufIndex = keyIndex+2, bufIndex+1 {
		if keyIndex == keyLen-1 {
			buf[bufIndex] = buf[bufIndex] & 0x0f
		} else {
			buf[bufIndex] = key[keyIndex+1]
		}
		buf[bufIndex] |= key[keyIndex] << 4
	}
	return buf
}

func CompactedKeyToHex(compact []byte) []byte {
	if len(compact) == 0 {
		return compact
	}
	base := keybytesToHexNibbles(compact)
	// delete terminator flag
	if base[0] < 2 {
		base = base[:len(base)-1]
	}
	// apply odd flag
	chop := 2 - base[0]&1
	return base[chop:]
}

func keybytesToHexNibbles(str []byte) []byte {
	l := len(str)*2 + 1
	var nibbles = make([]byte, l)
	for i, b := range str {
		nibbles[i*2] = b / 16
		nibbles[i*2+1] = b % 16
	}
	nibbles[l-1] = 16
	return nibbles
}

// hasTerm returns whether a hex key has the terminator flag.
func hasTerm(s []byte) bool {
	return len(s) > 0 && s[len(s)-1] == 16
}

func commonPrefixLen(b1, b2 []byte) int {
	var i int
	for i = 0; i < len(b1) && i < len(b2); i++ {
		if b1[i] != b2[i] {
			break
		}
	}
	return i
}

// nolint
// Hashes provided key and expands resulting hash into nibbles (each byte split into two nibbles by 4 bits)
func (hph *HexPatriciaHashed) hashAndNibblizeKey(key []byte) []byte {
	hashedKey := make([]byte, length.Hash)

	hph.keccak.Reset()
	fp := length.Addr
	if len(key) < length.Addr {
		fp = len(key)
	}
	hph.keccak.Write(key[:fp])
	hph.keccak.Read(hashedKey[:length.Hash])

	if len(key[fp:]) > 0 {
		hashedKey = append(hashedKey, make([]byte, length.Hash)...)
		hph.keccak.Reset()
		hph.keccak.Write(key[fp:])
		hph.keccak.Read(hashedKey[length.Hash:])
	}

	nibblized := make([]byte, len(hashedKey)*2)
	for i, b := range hashedKey {
		nibblized[i*2] = (b >> 4) & 0xf
		nibblized[i*2+1] = b & 0xf
	}
	return nibblized
}

func (hph *HexPatriciaHashed) mountTo(root *HexPatriciaHashed, nibble int) {
	hph.Reset()

	hph.root.hashedExtLen = root.root.hashedExtLen
	hph.root.accountAddrLen = root.root.accountAddrLen
	hph.root.storageAddrLen = root.root.storageAddrLen
	hph.root.stateHashLen = root.root.stateHashLen
	hph.root.hashLen = root.root.hashLen
	hph.root.extLen = root.root.extLen
	hph.root.Flags = root.root.Flags
	hph.rootPresent = root.rootPresent
	hph.rootChecked = root.rootChecked
	hph.rootTouched = root.rootTouched

	copy(hph.root.hashedExtension[:], root.root.hashedExtension[:])
	copy(hph.root.accountAddr[:], root.root.accountAddr[:])
	copy(hph.root.storageAddr[:], root.root.storageAddr[:])
	copy(hph.root.stateHash[:], root.root.stateHash[:])
	copy(hph.root.hash[:], root.root.hash[:])
	copy(hph.root.extension[:], root.root.extension[:])

	//hph.rootPresent = false
	hph.activeRows = root.activeRows
	hph.currentKeyLen = root.currentKeyLen
	copy(hph.currentKey[:], root.currentKey[:])
	copy(hph.depths[:], root.depths[:])
	copy(hph.branchBefore[:], root.branchBefore[:])
	copy(hph.touchMap[:], root.touchMap[:])
	copy(hph.afterMap[:], root.afterMap[:])

	// hph.currentKeyLen = 1
	// hph.currentKey[0] = byte(nibble)

	for i := 0; i < len(hph.grid[0]); i++ {
		hph.grid[0][i] = root.grid[0][i]
	}

	hph.mountedNib = nibble
	hph.mounted = true
}

type ParallelPatriciaHashed struct {
	root   *HexPatriciaHashed
	mounts [16]*HexPatriciaHashed
	ctx    PatriciaContext
}

func (p *ParallelPatriciaHashed) RootTrie() *HexPatriciaHashed {
	return p.root
}

func (p *ParallelPatriciaHashed) unfoldRoot() error {
	// Now unfold until we step on an empty cell
	//rs, err := p.root.EncodeCurrentState(nil)
	//if err != nil {
	//	return fmt.Errorf("encode current state: %w", err)
	//}
	if p.root.trace {
		fmt.Printf("=============ROOT unfold============\n")
	}
	zero := []byte{0}
	for unfolding := p.root.needUnfolding(zero); unfolding > 0; unfolding = p.root.needUnfolding(zero) {
		if err := p.root.unfold(zero, unfolding); err != nil {
			return fmt.Errorf("unfold: %w", err)
		}
	}
	if p.root.trace {
		fmt.Printf("=========END=ROOT unfold============\n")
	}

	for i := range p.mounts {
		if p.mounts[i] == nil {
			panic(fmt.Sprintf("nibble %x is nil", i))
		}
		p.mounts[i].mountTo(p.root, i)

		// hph := p.mounts[i]
		//hph.Reset()
		//if err = hph.SetState(rs); err != nil {
		//	return fmt.Errorf("set state %x: %w", i, err)
		//}
		//
		//hph.mounted = true
		//hph.mountedNib = i
		//for unfolding := hph.needUnfolding(zero); unfolding > 0; unfolding = hph.needUnfolding(zero) {
		//	if err := hph.unfold(zero, unfolding); err != nil {
		//		return fmt.Errorf("unfold: %w", err)
		//	}
		//}
		// p.mounts[i] = hph
	}
	return nil
}

func NewParallelPatriciaHashed(root *HexPatriciaHashed, ctx PatriciaContext, tmpdir string) *ParallelPatriciaHashed {
	p := &ParallelPatriciaHashed{root: root}

	for i := range p.mounts {
		hph := NewHexPatriciaHashed(length.Addr, ctx, tmpdir)
		hph.mountedNib = i
		hph.mounted = true
		p.mounts[i] = hph
	}
	return p
}

func (p *ParallelPatriciaHashed) Close() {
	for i := range p.mounts {
		p.mounts[i].Reset()
	}
}

func (p *ParallelPatriciaHashed) SetTrace(b bool) {
	p.root.SetTrace(b)
	for i := range p.mounts {
		p.mounts[i].SetTrace(b)
	}
}

// pass -1 to enable trace just for root trie
func (p *ParallelPatriciaHashed) SetParticularTrace(b bool, n int) {
	p.root.SetTrace(b)
	if n < len(p.mounts) && n >= 0 {
		p.mounts[n].SetTrace(b)
	}
}

func (t *Updates) ParallelHashSort(ctx context.Context, pph *ParallelPatriciaHashed) error {
	if t.mode != ModeDirect {
		return errors.New("parallel hashsort for indirect mode is not supported")
	}
	if !t.sortPerNibble {
		return errors.New("sortPerNibble disabled")
	}

	mainLock := new(sync.Mutex)
	foldAndFlush := func(prevByte byte) error {
		// prevbyte - can we avoid it?
		c, d, err := pph.mounts[prevByte].foldMounted(int(prevByte))
		if err != nil {
			return err
		}
		_ = d
		if err := pph.mounts[prevByte].branchEncoder.Load(pph.ctx, etl.TransformArgs{Quit: ctx.Done()}); err != nil {
			return err
		}

		mainLock.Lock()
		defer mainLock.Unlock()

		// fmt.Printf("mounted %02x => %s\n", prevByte, c.String())
		c.extLen = 0
		c.hashedExtLen = 0

		pph.root.grid[0][prevByte] = c
		pph.mounts[prevByte].Reset()
		pph.mounts[prevByte].currentKeyLen = 0
		if pph.mounts[prevByte].activeRows >= 0 {
			pph.mounts[prevByte].depths[0] = 0
			pph.mounts[prevByte].activeRows = 0
			pph.mounts[prevByte].touchMap[0] = 0
			pph.mounts[prevByte].afterMap[0] = 0
		}

		pph.root.touchMap[0] |= uint16(1) << prevByte
		pph.root.afterMap[0] |= uint16(1) << prevByte
		pph.root.depths[0] = 1
		return nil
	}

	//g, ctx := errgroup.WithContext(ctx)
	//g.SetLimit(16)

	for n := 0; n < len(t.nibbles); n++ {
		nib := t.nibbles[n]
		phnib := pph.mounts[n]
		n = n

		//g.Go(func() error {
		//n = n
		cnt := 0
		err := nib.Load(nil, "", func(hashedKey, plainKey []byte, table etl.CurrentTableReader, next etl.LoadNextFunc) error {
			cnt++
			if phnib.trace {
				fmt.Printf("\n%x) %d plainKey [%x] hashedKey [%x] currentKey [%x]\n", n, cnt, plainKey, hashedKey, phnib.currentKey[:phnib.currentKeyLen])
			}
			return phnib.followAndUpdate(hashedKey, plainKey, nil)
		}, etl.TransformArgs{Quit: ctx.Done()})
		if err != nil {
			panic(err)
			return err
		}
		if cnt > 0 {
			if err = foldAndFlush(byte(n)); err != nil {
				return err
			}
		}
		//return nil
		//})
	}
	//return g.Wait()
	return nil
}

func (p *ParallelPatriciaHashed) Process(ctx context.Context, updates *Updates, logPrefix string) (rootHash []byte, err error) {
	if err = p.unfoldRoot(); err != nil {
		return nil, err
	}
	err = updates.ParallelHashSort(ctx, p)
	if err != nil {
		return nil, err
	}

	if p.root.trace {
		fmt.Printf("======= folding root =========\n")
	}
	// p.root.currentKeyLen = 0
	if p.root.activeRows == 0 {
		p.root.activeRows = 1
	} else {
		fmt.Printf("\troot active rows %d\n", p.root.activeRows)
	}
	for p.root.activeRows > 0 {
		if err = p.root.fold(); err != nil {
			return nil, err
		}
	}
	rootHash, err = p.root.RootHash()
	if err != nil {
		return nil, err
	}
	if p.root.trace {
		fmt.Printf("======= folding root done =========\n")
	}

	err = p.root.branchEncoder.Load(p.ctx, etl.TransformArgs{Quit: ctx.Done()})
	if err != nil {
		return nil, fmt.Errorf("branch update failed: %w", err)
	}
	return rootHash, nil
}

// Variant returns commitment trie variant
func (p *ParallelPatriciaHashed) Variant() TrieVariant {
	return VariantParallelHexPatricia
}

// Reset Drops everything from the trie
func (p *ParallelPatriciaHashed) Reset() {
	p.root.Reset()
	for i := 0; i < len(p.mounts); i++ {
		p.mounts[i].Reset()
	}
}

// Set context for state IO
func (p *ParallelPatriciaHashed) ResetContext(ctx PatriciaContext) {
	p.root.ctx = ctx
	for i := 0; i < len(p.mounts); i++ {
		p.mounts[i].ResetContext(ctx)
	}
}

func (p *ParallelPatriciaHashed) RootHash() (hash []byte, err error) {
	return p.root.RootHash()
}<|MERGE_RESOLUTION|>--- conflicted
+++ resolved
@@ -1225,72 +1225,9 @@
 	updateKey := hexToCompact(hph.currentKey[:updateKeyLen])
 	partsCount := bits.OnesCount16(hph.afterMap[row])
 	defer func() { hph.depthsToTxNum[depth] = 0 }()
-	// if row == 0 && hph.mounted {
-	// 	partsCount = 1
-	// }
+
 	b := [...]byte{0x80}
-	cellGetter := func(nibble int, skip bool) (*cell, error) {
-		if skip {
-			if _, err := hph.keccak2.Write(b[:]); err != nil {
-				return nil, fmt.Errorf("failed to write empty nibble to hash: %w", err)
-			}
-			if hph.trace {
-				fmt.Printf("  %x: empty(%d, %x, depth=%d)\n", nibble, row, nibble, depth)
-			}
-			return nil, nil
-		}
-		cell := &hph.grid[row][nibble]
-		if cell.accountAddrLen > 0 && cell.stateHashLen == 0 && !cell.loaded.account() && !cell.Deleted() {
-			//panic("account not loaded" + fmt.Sprintf("%x", cell.accountAddr[:cell.accountAddrLen]))
-			log.Warn("account not loaded", "pref", updateKey, "c", fmt.Sprintf("(%d, %x, depth=%d", row, nibble, depth), "cell", cell.String())
-		}
-		if cell.storageAddrLen > 0 && cell.stateHashLen == 0 && !cell.loaded.storage() && !cell.Deleted() {
-			//panic("storage not loaded" + fmt.Sprintf("%x", cell.storageAddr[:cell.storageAddrLen]))
-			log.Warn("storage not loaded", "pref", updateKey, "c", fmt.Sprintf("(%d, %x, depth=%d", row, nibble, depth), "cell", cell.String())
-		}
-
-		loadedBefore := cell.loaded
-		hashBefore := common.Copy(cell.stateHash[:cell.stateHashLen])
-
-		cellHash, err := hph.computeCellHash(cell, depth, hph.hashAuxBuffer[:0])
-		if err != nil {
-			return nil, err
-		}
-		if hph.trace {
-			fmt.Printf("  %x: computeCellHash(%d, %x, depth=%d)=[%x]\n", nibble, row, nibble, depth, cellHash)
-		}
-
-		if hashBefore != nil && (cell.accountAddrLen > 0 || cell.storageAddrLen > 0) {
-			counters := hph.hadToLoadL[hph.depthsToTxNum[depth]]
-			if !bytes.Equal(hashBefore, cell.stateHash[:cell.stateHashLen]) {
-				if cell.accountAddrLen > 0 {
-					counters.accReset++
-					counters.accLoaded++
-				}
-				if cell.storageAddrLen > 0 {
-					counters.storReset++
-					counters.storLoaded++
-				}
-			} else {
-				if cell.accountAddrLen > 0 && (!loadedBefore.account() && !cell.loaded.account()) {
-					counters.accSkipped++
-				}
-				if cell.storageAddrLen > 0 && (!loadedBefore.storage() && !cell.loaded.storage()) {
-					counters.storSkipped++
-				}
-			}
-			hph.hadToLoadL[hph.depthsToTxNum[depth]] = counters
-		}
-		//if len(updateKey) > DepthWithoutNodeHashes {
-		//	cell.hashLen = 0 // do not write hashes for storages in the branch node, should reset ext as well which can break unfolding.. -
-		//  cell.extLen = 0
-		//}
-		if _, err := hph.keccak2.Write(cellHash); err != nil {
-			return nil, err
-		}
-
-		return cell, nil
-	}
+	cellGetter := hph.createCellGetter(b[:], updateKey, row, depth)
 
 	if hph.trace {
 		fmt.Printf("fold: (row=%d, {%s}, depth=%d) prefix [%x] touchMap: %016b afterMap: %016b \n",
@@ -1455,11 +1392,6 @@
 			return err
 		}
 
-<<<<<<< HEAD
-=======
-		b := [...]byte{0x80}
-		cellGetter := hph.createCellGetter(b[:], updateKey, row, depth)
->>>>>>> 73b12da5
 		lastNibble, err := hph.branchEncoder.CollectUpdate(hph.ctx, updateKey, bitmap, hph.touchMap[row], hph.afterMap[row], cellGetter)
 		if err != nil {
 			return fmt.Errorf("failed to encode branch update: %w", err)

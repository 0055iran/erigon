// Copyright 2022 The Erigon Authors
// This file is part of Erigon.
//
// Erigon is free software: you can redistribute it and/or modify
// it under the terms of the GNU Lesser General Public License as published by
// the Free Software Foundation, either version 3 of the License, or
// (at your option) any later version.
//
// Erigon is distributed in the hope that it will be useful,
// but WITHOUT ANY WARRANTY; without even the implied warranty of
// MERCHANTABILITY or FITNESS FOR A PARTICULAR PURPOSE. See the
// GNU Lesser General Public License for more details.
//
// You should have received a copy of the GNU Lesser General Public License
// along with Erigon. If not, see <http://www.gnu.org/licenses/>.

package commitment

import (
	"bytes"
	"context"
	"encoding/binary"
	"encoding/hex"
	"errors"
	"fmt"
	"hash"
	"io"
	"math/bits"
	"path/filepath"
	"runtime"
	"sort"
	"strings"
	"sync/atomic"
	"time"

	"github.com/erigontech/erigon-lib/etl"
	"github.com/erigontech/erigon-lib/log/v3"

	"github.com/erigontech/erigon-lib/common/dbg"

	"golang.org/x/crypto/sha3"

	"github.com/erigontech/erigon-lib/common/hexutility"

	"github.com/erigontech/erigon-lib/common"
	"github.com/erigontech/erigon-lib/common/length"
	rlp "github.com/erigontech/erigon-lib/rlp2"
)

// keccakState wraps sha3.state. In addition to the usual hash methods, it also supports
// Read to get a variable amount of data from the hash state. Read is faster than Sum
// because it doesn't copy the internal state, but also modifies the internal state.
type keccakState interface {
	hash.Hash
	Read([]byte) (int, error)
}

// HexPatriciaHashed implements commitment based on patricia merkle tree with radix 16,
// with keys pre-hashed by keccak256
type HexPatriciaHashed struct {
	root cell // Root cell of the tree
	// How many rows (starting from row 0) are currently active and have corresponding selected columns
	// Last active row does not have selected column
	activeRows int
	// Length of the key that reflects current positioning of the grid. It may be larger than number of active rows,
	// if an account leaf cell represents multiple nibbles in the key
	currentKeyLen int
	accountKeyLen int
	// Rows of the grid correspond to the level of depth in the patricia tree
	// Columns of the grid correspond to pointers to the nodes further from the root
	grid          [128][16]cell // First 64 rows of this grid are for account trie, and next 64 rows are for storage trie
	currentKey    [128]byte     // For each row indicates which column is currently selected
	depths        [128]int      // For each row, the depth of cells in that row
	branchBefore  [128]bool     // For each row, whether there was a branch node in the database loaded in unfold
	touchMap      [128]uint16   // For each row, bitmap of cells that were either present before modification, or modified or deleted
	afterMap      [128]uint16   // For each row, bitmap of cells that were present after modification
	keccak        keccakState
	keccak2       keccakState
	rootChecked   bool // Set to false if it is not known whether the root is empty, set to true if it is checked
	rootTouched   bool
	rootPresent   bool
	trace         bool
	ctx           PatriciaContext
	hashAuxBuffer [128]byte     // buffer to compute cell hash or write hash-related things
	auxBuffer     *bytes.Buffer // auxiliary buffer used during branch updates encoding
	branchEncoder *BranchEncoder

	depthsToTxNum [129]uint64 // endTxNum of file with branch data for that depth
	hadToLoadL    map[uint64]skipStat

	//temp buffers
	keyPrefix [1]byte
	accValBuf rlp.RlpEncodedBytes
}

func NewHexPatriciaHashed(accountKeyLen int, ctx PatriciaContext, tmpdir string) *HexPatriciaHashed {
	hph := &HexPatriciaHashed{
		ctx:           ctx,
		keccak:        sha3.NewLegacyKeccak256().(keccakState),
		keccak2:       sha3.NewLegacyKeccak256().(keccakState),
		accountKeyLen: accountKeyLen,
		auxBuffer:     bytes.NewBuffer(make([]byte, 8192)),
		hadToLoadL:    make(map[uint64]skipStat),
		accValBuf:     make(rlp.RlpEncodedBytes, 128),
	}
	hph.branchEncoder = NewBranchEncoder(1024, filepath.Join(tmpdir, "branch-encoder"))
	return hph
}

type cell struct {
	hashedExtension [128]byte
	extension       [64]byte
	accountAddr     [length.Addr]byte               // account plain key
	storageAddr     [length.Addr + length.Hash]byte // storage plain key
	hash            [length.Hash]byte               // cell hash
	stateHash       [length.Hash]byte
	hashedExtLen    int       // length of the hashed extension, if any
	extLen          int       // length of the extension, if any
	accountAddrLen  int       // length of account plain key
	storageAddrLen  int       // length of the storage plain key
	hashLen         int       // Length of the hash (or embedded)
	stateHashLen    int       // stateHash length, if > 0 can reuse
	loaded          loadFlags // folded Cell have only hash, unfolded have all fields
	Update                    // state update

	// temporary buffers
	hashBuf [length.Hash]byte
}

type loadFlags uint8

func (f loadFlags) String() string {
	var b strings.Builder
	if f == cellLoadNone {
		b.WriteString("false")
	} else {
		if f.account() {
			b.WriteString("Account ")
		}
		if f.storage() {
			b.WriteString("Storage ")
		}
	}
	return b.String()
}

func (f loadFlags) account() bool {
	return f&cellLoadAccount != 0
}

func (f loadFlags) storage() bool {
	return f&cellLoadStorage != 0
}

func (f loadFlags) addFlag(loadFlags loadFlags) loadFlags {
	if loadFlags == cellLoadNone {
		return f
	}
	return f | loadFlags
}

const (
	cellLoadNone    = loadFlags(0)
	cellLoadAccount = loadFlags(1)
	cellLoadStorage = loadFlags(2)
)

var (
	EmptyRootHash      = hexutility.MustDecodeHex("56e81f171bcc55a6ff8345e692c0f86e5b48e01b996cadc001622fb5e363b421")
	EmptyCodeHash      = hexutility.MustDecodeHex("c5d2460186f7233c927e7db2dcc703c0e500b653ca82273b7bfad8045d85a470")
	EmptyCodeHashArray = *(*[length.Hash]byte)(EmptyCodeHash)
)

func (cell *cell) hashAccKey(keccak keccakState, depth int) error {
	return hashKey(keccak, cell.accountAddr[:cell.accountAddrLen], cell.hashedExtension[:], depth, cell.hashBuf[:])
}

func (cell *cell) hashStorageKey(keccak keccakState, accountKeyLen, downOffset int, hashedKeyOffset int) error {
	return hashKey(keccak, cell.storageAddr[accountKeyLen:cell.storageAddrLen], cell.hashedExtension[downOffset:], hashedKeyOffset, cell.hashBuf[:])
}

func (cell *cell) reset() {
	cell.accountAddrLen = 0
	cell.storageAddrLen = 0
	cell.hashedExtLen = 0
	cell.extLen = 0
	cell.hashLen = 0
	cell.stateHashLen = 0
	cell.loaded = cellLoadNone
	clear(cell.hashedExtension[:])
	clear(cell.extension[:])
	clear(cell.accountAddr[:])
	clear(cell.storageAddr[:])
	clear(cell.hash[:])
	cell.Update.Reset()
}

func (cell *cell) String() string {
	b := new(strings.Builder)
	b.WriteString("{")
	b.WriteString(fmt.Sprintf("loaded=%v ", cell.loaded))
	if cell.Deleted() {
		b.WriteString("DELETED ")
	}
	if cell.accountAddrLen > 0 {
		b.WriteString(fmt.Sprintf("addr=%x ", cell.accountAddr[:cell.accountAddrLen]))
	}
	if cell.storageAddrLen > 0 {
		b.WriteString(fmt.Sprintf("addr[s]=%x", cell.storageAddr[:cell.storageAddrLen]))

	}
	if cell.hashLen > 0 {
		b.WriteString(fmt.Sprintf("h=%x", cell.hash[:cell.hashLen]))
	}
	b.WriteString("}")
	return b.String()
}

func (cell *cell) FullString() string {
	b := new(strings.Builder)
	b.WriteString("{")
	b.WriteString(fmt.Sprintf("loaded=%v ", cell.loaded))
	if cell.Deleted() {
		b.WriteString("DELETED ")
	}

	if cell.accountAddrLen > 0 {
		b.WriteString(fmt.Sprintf("addr=%x ", cell.accountAddr[:cell.accountAddrLen]))
		b.WriteString(fmt.Sprintf("balance=%s ", cell.Balance.String()))
		b.WriteString(fmt.Sprintf("nonce=%d ", cell.Nonce))
		if cell.CodeHash != EmptyCodeHashArray {
			b.WriteString(fmt.Sprintf("codeHash=%x ", cell.CodeHash[:]))
		} else {
			b.WriteString("codeHash=EMPTY ")
		}
	}
	if cell.storageAddrLen > 0 {
		b.WriteString(fmt.Sprintf("addr[s]=%x ", cell.storageAddr[:cell.storageAddrLen]))
		b.WriteString(fmt.Sprintf("storage=%x ", cell.Storage[:cell.StorageLen]))
	}
	if cell.hashLen > 0 {
		b.WriteString(fmt.Sprintf("h=%x ", cell.hash[:cell.hashLen]))
	}
	if cell.stateHashLen > 0 {
		b.WriteString(fmt.Sprintf("memHash=%x ", cell.stateHash[:cell.stateHashLen]))
	}
	if cell.extLen > 0 {
		b.WriteString(fmt.Sprintf("extension=%x ", cell.extension[:cell.extLen]))
	}
	if cell.hashedExtLen > 0 {
		b.WriteString(fmt.Sprintf("hashedExtension=%x ", cell.hashedExtension[:cell.hashedExtLen]))
	}

	b.WriteString("}")
	return b.String()
}

func (cell *cell) setFromUpdate(update *Update) {
	cell.Update.Merge(update)
	if update.Flags&StorageUpdate != 0 {
		cell.loaded = cell.loaded.addFlag(cellLoadStorage)
		mxTrieStateLoadRate.Inc()
		hadToLoad.Add(1)
	}
	if update.Flags&BalanceUpdate != 0 || update.Flags&NonceUpdate != 0 || update.Flags&CodeUpdate != 0 {
		cell.loaded = cell.loaded.addFlag(cellLoadAccount)
		mxTrieStateLoadRate.Inc()
		hadToLoad.Add(1)
	}
}

func (cell *cell) fillFromUpperCell(upCell *cell, depth, depthIncrement int) {
	if upCell.hashedExtLen >= depthIncrement {
		cell.hashedExtLen = upCell.hashedExtLen - depthIncrement
	} else {
		cell.hashedExtLen = 0
	}
	if upCell.hashedExtLen > depthIncrement {
		copy(cell.hashedExtension[:], upCell.hashedExtension[depthIncrement:upCell.hashedExtLen])
	}
	if upCell.extLen >= depthIncrement {
		cell.extLen = upCell.extLen - depthIncrement
	} else {
		cell.extLen = 0
	}
	if upCell.extLen > depthIncrement {
		copy(cell.extension[:], upCell.extension[depthIncrement:upCell.extLen])
	}
	if depth <= 64 {
		cell.accountAddrLen = upCell.accountAddrLen
		if upCell.accountAddrLen > 0 {
			copy(cell.accountAddr[:], upCell.accountAddr[:cell.accountAddrLen])
			cell.Balance.Set(&upCell.Balance)
			cell.Nonce = upCell.Nonce
			copy(cell.CodeHash[:], upCell.CodeHash[:])
			cell.extLen = upCell.extLen
			if upCell.extLen > 0 {
				copy(cell.extension[:], upCell.extension[:upCell.extLen])
			}
		}
	} else {
		cell.accountAddrLen = 0
	}
	cell.storageAddrLen = upCell.storageAddrLen
	if upCell.storageAddrLen > 0 {
		copy(cell.storageAddr[:], upCell.storageAddr[:upCell.storageAddrLen])
		cell.StorageLen = upCell.StorageLen
		if upCell.StorageLen > 0 {
			copy(cell.Storage[:], upCell.Storage[:upCell.StorageLen])
		}
	}
	cell.hashLen = upCell.hashLen
	if upCell.hashLen > 0 {
		copy(cell.hash[:], upCell.hash[:upCell.hashLen])
	}
	cell.loaded = upCell.loaded
}

// fillFromLowerCell fills the cell with the data from the cell of the lower row during fold
func (cell *cell) fillFromLowerCell(lowCell *cell, lowDepth int, preExtension []byte, nibble int) {
	if lowCell.accountAddrLen > 0 || lowDepth < 64 {
		cell.accountAddrLen = lowCell.accountAddrLen
	}
	if lowCell.accountAddrLen > 0 {
		copy(cell.accountAddr[:], lowCell.accountAddr[:cell.accountAddrLen])
		cell.Balance.Set(&lowCell.Balance)
		cell.Nonce = lowCell.Nonce
		copy(cell.CodeHash[:], lowCell.CodeHash[:])
	}
	cell.storageAddrLen = lowCell.storageAddrLen
	if lowCell.storageAddrLen > 0 {
		copy(cell.storageAddr[:], lowCell.storageAddr[:cell.storageAddrLen])
		cell.StorageLen = lowCell.StorageLen
		if lowCell.StorageLen > 0 {
			copy(cell.Storage[:], lowCell.Storage[:lowCell.StorageLen])
		}
	}
	if lowCell.hashLen > 0 {
		if (lowCell.accountAddrLen == 0 && lowDepth < 64) || (lowCell.storageAddrLen == 0 && lowDepth > 64) {
			// Extension is related to either accounts branch node, or storage branch node, we prepend it by preExtension | nibble
			if len(preExtension) > 0 {
				copy(cell.extension[:], preExtension)
			}
			cell.extension[len(preExtension)] = byte(nibble)
			if lowCell.extLen > 0 {
				copy(cell.extension[1+len(preExtension):], lowCell.extension[:lowCell.extLen])
			}
			cell.extLen = lowCell.extLen + 1 + len(preExtension)
		} else {
			// Extension is related to a storage branch node, so we copy it upwards as is
			cell.extLen = lowCell.extLen
			if lowCell.extLen > 0 {
				copy(cell.extension[:], lowCell.extension[:lowCell.extLen])
			}
		}
	}
	cell.hashLen = lowCell.hashLen
	if lowCell.hashLen > 0 {
		copy(cell.hash[:], lowCell.hash[:lowCell.hashLen])
	}
	cell.loaded = lowCell.loaded
}

func hashKey(keccak keccakState, plainKey []byte, dest []byte, hashedKeyOffset int, hashBuf []byte) error {
	_, _ = hashBuf[length.Hash-1], dest[length.Hash*2-1] // bounds checks elimination
	keccak.Reset()
	if _, err := keccak.Write(plainKey); err != nil {
		return err
	}
	if _, err := keccak.Read(hashBuf); err != nil {
		return err
	}
	hashBuf = hashBuf[hashedKeyOffset/2:]
	var k int
	if hashedKeyOffset%2 == 1 {
		dest[0] = hashBuf[0] & 0xf
		k++
		hashBuf = hashBuf[1:]
	}
	for _, c := range hashBuf {
		dest[k] = (c >> 4) & 0xf
		k++
		dest[k] = c & 0xf
		k++
	}
	return nil
}

func (cell *cell) deriveHashedKeys(depth int, keccak keccakState, accountKeyLen int) error {
	extraLen := 0
	if cell.accountAddrLen > 0 {
		if depth > 64 {
			return errors.New("deriveHashedKeys accountAddr present at depth > 64")
		}
		extraLen = 64 - depth
	}
	if cell.storageAddrLen > 0 {
		if depth >= 64 {
			extraLen = 128 - depth
		} else {
			extraLen += 64
		}
	}
	if extraLen > 0 {
		if cell.hashedExtLen > 0 {
			copy(cell.hashedExtension[extraLen:], cell.hashedExtension[:cell.hashedExtLen])
		}
		cell.hashedExtLen = min(extraLen+cell.hashedExtLen, len(cell.hashedExtension))
		var hashedKeyOffset, downOffset int
		if cell.accountAddrLen > 0 {
			if err := cell.hashAccKey(keccak, depth); err != nil {
				return err
			}
			downOffset = 64 - depth
		}
		if cell.storageAddrLen > 0 {
			if depth >= 64 {
				hashedKeyOffset = depth - 64
			}
			if depth == 0 {
				accountKeyLen = 0
			}
			if err := cell.hashStorageKey(keccak, accountKeyLen, downOffset, hashedKeyOffset); err != nil {
				return err
			}
		}
	}
	return nil
}

func (cell *cell) fillFromFields(data []byte, pos int, fieldBits cellFields) (int, error) {
	fields := []struct {
		flag      cellFields
		lenField  *int
		dataField []byte
		extraFunc func(int)
	}{
		{fieldExtension, &cell.hashedExtLen, cell.hashedExtension[:], func(l int) {
			cell.extLen = l
			if l > 0 {
				copy(cell.extension[:], cell.hashedExtension[:l])
			}
		}},
		{fieldAccountAddr, &cell.accountAddrLen, cell.accountAddr[:], nil},
		{fieldStorageAddr, &cell.storageAddrLen, cell.storageAddr[:], nil},
		{fieldHash, &cell.hashLen, cell.hash[:], nil},
		{fieldStateHash, &cell.stateHashLen, cell.stateHash[:], nil},
	}

	for _, f := range fields {
		if fieldBits&f.flag != 0 {
			l, n, err := readUvarint(data[pos:])
			if err != nil {
				return 0, err
			}
			pos += n

			if len(data) < pos+int(l) {
				return 0, fmt.Errorf("buffer too small for %v", f.flag)
			}

			*f.lenField = int(l)
			if l > 0 {
				copy(f.dataField, data[pos:pos+int(l)])
				pos += int(l)
			}
			if f.extraFunc != nil {
				f.extraFunc(int(l))
			}
		} else {
			*f.lenField = 0
			if f.flag == fieldExtension {
				cell.extLen = 0
			}
		}
	}

	if fieldBits&fieldAccountAddr != 0 {
		copy(cell.CodeHash[:], EmptyCodeHash)
	}
	return pos, nil
}

func readUvarint(data []byte) (uint64, int, error) {
	l, n := binary.Uvarint(data)
	if n == 0 {
		return 0, 0, errors.New("buffer too small for length")
	} else if n < 0 {
		return 0, 0, errors.New("value overflow for length")
	}
	return l, n, nil
}

func (cell *cell) accountForHashing(buffer []byte, storageRootHash [length.Hash]byte) int {
	balanceBytes := 0
	if !cell.Balance.LtUint64(128) {
		balanceBytes = cell.Balance.ByteLen()
	}

	var nonceBytes int
	if cell.Nonce < 128 && cell.Nonce != 0 {
		nonceBytes = 0
	} else {
		nonceBytes = common.BitLenToByteLen(bits.Len64(cell.Nonce))
	}

	var structLength = uint(balanceBytes + nonceBytes + 2)
	structLength += 66 // Two 32-byte arrays + 2 prefixes

	var pos int
	if structLength < 56 {
		buffer[0] = byte(192 + structLength)
		pos = 1
	} else {
		lengthBytes := common.BitLenToByteLen(bits.Len(structLength))
		buffer[0] = byte(247 + lengthBytes)

		for i := lengthBytes; i > 0; i-- {
			buffer[i] = byte(structLength)
			structLength >>= 8
		}

		pos = lengthBytes + 1
	}

	// Encoding nonce
	if cell.Nonce < 128 && cell.Nonce != 0 {
		buffer[pos] = byte(cell.Nonce)
	} else {
		buffer[pos] = byte(128 + nonceBytes)
		var nonce = cell.Nonce
		for i := nonceBytes; i > 0; i-- {
			buffer[pos+i] = byte(nonce)
			nonce >>= 8
		}
	}
	pos += 1 + nonceBytes

	// Encoding balance
	if cell.Balance.LtUint64(128) && !cell.Balance.IsZero() {
		buffer[pos] = byte(cell.Balance.Uint64())
		pos++
	} else {
		buffer[pos] = byte(128 + balanceBytes)
		pos++
		cell.Balance.WriteToSlice(buffer[pos : pos+balanceBytes])
		pos += balanceBytes
	}

	// Encoding Root and CodeHash
	buffer[pos] = 128 + 32
	pos++
	copy(buffer[pos:], storageRootHash[:])
	pos += 32
	buffer[pos] = 128 + 32
	pos++
	copy(buffer[pos:], cell.CodeHash[:])
	pos += 32
	return pos
}

func (hph *HexPatriciaHashed) completeLeafHash(buf []byte, compactLen int, key []byte, compact0 byte, ni int, val rlp.RlpSerializable, singleton bool) ([]byte, error) {
	// Compute the total length of binary representation
	var kp, kl int
	var keyPrefix [1]byte
	if compactLen > 1 {
		keyPrefix[0] = 0x80 + byte(compactLen)
		kp = 1
		kl = compactLen
	} else {
		kl = 1
	}

	totalLen := kp + kl + val.DoubleRLPLen()
	var lenPrefix [4]byte
	pl := rlp.GenerateStructLen(lenPrefix[:], totalLen)
	canEmbed := !singleton && totalLen+pl < length.Hash
	var writer io.Writer
	if canEmbed {
		//hph.byteArrayWriter.Setup(buf)
		hph.auxBuffer.Reset()
		writer = hph.auxBuffer
	} else {
		hph.keccak.Reset()
		writer = hph.keccak
	}
	if _, err := writer.Write(lenPrefix[:pl]); err != nil {
		return nil, err
	}
	if _, err := writer.Write(keyPrefix[:kp]); err != nil {
		return nil, err
	}
	b := [1]byte{compact0}
	if _, err := writer.Write(b[:]); err != nil {
		return nil, err
	}
	for i := 1; i < compactLen; i++ {
		b[0] = key[ni]*16 + key[ni+1]
		if _, err := writer.Write(b[:]); err != nil {
			return nil, err
		}
		ni += 2
	}
	var prefixBuf [8]byte
	if err := val.ToDoubleRLP(writer, prefixBuf[:]); err != nil {
		return nil, err
	}
	if canEmbed {
		buf = hph.auxBuffer.Bytes()
	} else {
		var hashBuf [33]byte
		hashBuf[0] = 0x80 + length.Hash
		if _, err := hph.keccak.Read(hashBuf[1:]); err != nil {
			return nil, err
		}
		buf = append(buf, hashBuf[:]...)
	}
	return buf, nil
}

func (hph *HexPatriciaHashed) leafHashWithKeyVal(buf, key []byte, val rlp.RlpSerializableBytes, singleton bool) ([]byte, error) {
	// Write key
	var compactLen int
	var ni int
	var compact0 byte
	compactLen = (len(key)-1)/2 + 1
	if len(key)&1 == 0 {
		compact0 = 0x30 + key[0] // Odd: (3<<4) + first nibble
		ni = 1
	} else {
		compact0 = 0x20
	}
	return hph.completeLeafHash(buf, compactLen, key, compact0, ni, val, singleton)
}

func (hph *HexPatriciaHashed) accountLeafHashWithKey(buf, key []byte, val rlp.RlpSerializable) ([]byte, error) {
	// Write key
	var compactLen int
	var ni int
	var compact0 byte
	if hasTerm(key) {
		compactLen = (len(key)-1)/2 + 1
		if len(key)&1 == 0 {
			compact0 = 48 + key[0] // Odd (1<<4) + first nibble
			ni = 1
		} else {
			compact0 = 32
		}
	} else {
		compactLen = len(key)/2 + 1
		if len(key)&1 == 1 {
			compact0 = 16 + key[0] // Odd (1<<4) + first nibble
			ni = 1
		}
	}
	return hph.completeLeafHash(buf, compactLen, key, compact0, ni, val, true)
}

func (hph *HexPatriciaHashed) extensionHash(key []byte, hash []byte) ([length.Hash]byte, error) {
	var hashBuf [length.Hash]byte

	// Compute the total length of binary representation
	var kp, kl int
	// Write key
	var compactLen int
	var ni int
	var compact0 byte
	if hasTerm(key) {
		compactLen = (len(key)-1)/2 + 1
		if len(key)&1 == 0 {
			compact0 = 0x30 + key[0] // Odd: (3<<4) + first nibble
			ni = 1
		} else {
			compact0 = 0x20
		}
	} else {
		compactLen = len(key)/2 + 1
		if len(key)&1 == 1 {
			compact0 = 0x10 + key[0] // Odd: (1<<4) + first nibble
			ni = 1
		}
	}
	var keyPrefix [1]byte
	if compactLen > 1 {
		keyPrefix[0] = 0x80 + byte(compactLen)
		kp = 1
		kl = compactLen
	} else {
		kl = 1
	}
	totalLen := kp + kl + 33
	var lenPrefix [4]byte
	pt := rlp.GenerateStructLen(lenPrefix[:], totalLen)
	hph.keccak.Reset()
	if _, err := hph.keccak.Write(lenPrefix[:pt]); err != nil {
		return hashBuf, err
	}
	if _, err := hph.keccak.Write(keyPrefix[:kp]); err != nil {
		return hashBuf, err
	}
	var b [1]byte
	b[0] = compact0
	if _, err := hph.keccak.Write(b[:]); err != nil {
		return hashBuf, err
	}
	for i := 1; i < compactLen; i++ {
		b[0] = key[ni]*16 + key[ni+1]
		if _, err := hph.keccak.Write(b[:]); err != nil {
			return hashBuf, err
		}
		ni += 2
	}
	b[0] = 0x80 + length.Hash
	if _, err := hph.keccak.Write(b[:]); err != nil {
		return hashBuf, err
	}
	if _, err := hph.keccak.Write(hash); err != nil {
		return hashBuf, err
	}
	// Replace previous hash with the new one
	if _, err := hph.keccak.Read(hashBuf[:]); err != nil {
		return hashBuf, err
	}
	return hashBuf, nil
}

func (hph *HexPatriciaHashed) computeCellHashLen(cell *cell, depth int) int {
	if cell.storageAddrLen > 0 && depth >= 64 {
		if cell.stateHashLen > 0 {
			return cell.stateHashLen + 1
		}

		keyLen := 128 - depth + 1 // Length of hex key with terminator character
		var kp, kl int
		compactLen := (keyLen-1)/2 + 1
		if compactLen > 1 {
			kp = 1
			kl = compactLen
		} else {
			kl = 1
		}
		val := rlp.RlpSerializableBytes(cell.Storage[:cell.StorageLen])
		totalLen := kp + kl + val.DoubleRLPLen()
		var lenPrefix [4]byte
		pt := rlp.GenerateStructLen(lenPrefix[:], totalLen)
		if totalLen+pt < length.Hash {
			return totalLen + pt
		}
	}
	return length.Hash + 1
}

func (hph *HexPatriciaHashed) computeCellHash(cell *cell, depth int, buf []byte) ([]byte, error) {
	var err error
	var storageRootHash [length.Hash]byte
	var storageRootHashIsSet bool
	if cell.storageAddrLen > 0 {
		var hashedKeyOffset int
		if depth >= 64 {
			hashedKeyOffset = depth - 64
		}
		singleton := depth <= 64
		koffset := hph.accountKeyLen
		if depth == 0 && cell.accountAddrLen == 0 {
			// if account key is empty, then we need to hash storage key from the key beginning
			koffset = 0
		}
		if err = cell.hashStorageKey(hph.keccak, koffset, 0, hashedKeyOffset); err != nil {
			return nil, err
		}
		cell.hashedExtension[64-hashedKeyOffset] = 16 // Add terminator

		if cell.stateHashLen > 0 {
			hph.keccak.Reset()
			if hph.trace {
				fmt.Printf("REUSED stateHash %x spk %x\n", cell.stateHash[:cell.stateHashLen], cell.storageAddr[:cell.storageAddrLen])
			}
			mxTrieStateSkipRate.Inc()
			skippedLoad.Add(1)
			if !singleton {
				return append(append(buf[:0], byte(160)), cell.stateHash[:cell.stateHashLen]...), nil
			}
			storageRootHashIsSet = true
			storageRootHash = *(*[length.Hash]byte)(cell.stateHash[:cell.stateHashLen])
		} else {
			if !cell.loaded.storage() {
				return nil, fmt.Errorf("storage %x was not loaded as expected: cell %v", cell.storageAddr[:cell.storageAddrLen], cell.String())
				// update, err := hph.ctx.Storage(cell.storageAddr[:cell.storageAddrLen])
				// if err != nil {
				// 	return nil, err
				// }
				// cell.setFromUpdate(update)
			}

			leafHash, err := hph.leafHashWithKeyVal(buf, cell.hashedExtension[:64-hashedKeyOffset+1], cell.Storage[:cell.StorageLen], singleton)
			if err != nil {
				return nil, err
			}
			if hph.trace {
				fmt.Printf("leafHashWithKeyVal(singleton=%t) {%x} for [%x]=>[%x] %v\n",
					singleton, leafHash, cell.hashedExtension[:64-hashedKeyOffset+1], cell.Storage[:cell.StorageLen], cell.String())
			}
			if !singleton {
				copy(cell.stateHash[:], leafHash[1:])
				cell.stateHashLen = len(leafHash) - 1
				return leafHash, nil
			}
			storageRootHash = *(*[length.Hash]byte)(leafHash[1:])
			storageRootHashIsSet = true
			cell.stateHashLen = 0
			hadToReset.Add(1)
		}
	}
	if cell.accountAddrLen > 0 {
		if err := cell.hashAccKey(hph.keccak, depth); err != nil {
			return nil, err
		}
		cell.hashedExtension[64-depth] = 16 // Add terminator
		if !storageRootHashIsSet {
			if cell.extLen > 0 { // Extension
				if cell.hashLen == 0 {
					return nil, errors.New("computeCellHash extension without hash")
				}
				if hph.trace {
					fmt.Printf("extensionHash for [%x]=>[%x]\n", cell.extension[:cell.extLen], cell.hash[:cell.hashLen])
				}
				if storageRootHash, err = hph.extensionHash(cell.extension[:cell.extLen], cell.hash[:cell.hashLen]); err != nil {
					return nil, err
				}
				if hph.trace {
					fmt.Printf("EXTENSION HASH %x DROPS stateHash\n", storageRootHash)
				}
				cell.stateHashLen = 0
				hadToReset.Add(1)
			} else if cell.hashLen > 0 {
				storageRootHash = cell.hash
			} else {
				storageRootHash = *(*[length.Hash]byte)(EmptyRootHash)
			}
		}
		if !cell.loaded.account() {
			if cell.stateHashLen > 0 {
				hph.keccak.Reset()

				mxTrieStateSkipRate.Inc()
				skippedLoad.Add(1)
				if hph.trace {
					fmt.Printf("REUSED stateHash %x apk %x\n", cell.stateHash[:cell.stateHashLen], cell.accountAddr[:cell.accountAddrLen])
				}
				return append(append(buf[:0], byte(160)), cell.stateHash[:cell.stateHashLen]...), nil
			}
			// storage root update or extension update could invalidate older stateHash, so we need to reload state
			update, err := hph.ctx.Account(cell.accountAddr[:cell.accountAddrLen])
			if err != nil {
				return nil, err
			}
			cell.setFromUpdate(update)
		}

		valLen := cell.accountForHashing(hph.accValBuf, storageRootHash)
		buf, err = hph.accountLeafHashWithKey(buf, cell.hashedExtension[:65-depth], hph.accValBuf[:valLen])
		if err != nil {
			return nil, err
		}
		if hph.trace {
			fmt.Printf("accountLeafHashWithKey {%x} (memorised) for [%x]=>[%x]\n", buf, cell.hashedExtension[:65-depth], hph.accValBuf[:valLen])
		}
		copy(cell.stateHash[:], buf[1:])
		cell.stateHashLen = len(buf) - 1
		return buf, nil
	}

	buf = append(buf, 0x80+32)
	if cell.extLen > 0 { // Extension
		if cell.hashLen > 0 {
			if hph.trace {
				fmt.Printf("extensionHash for [%x]=>[%x]\n", cell.extension[:cell.extLen], cell.hash[:cell.hashLen])
			}
			if storageRootHash, err = hph.extensionHash(cell.extension[:cell.extLen], cell.hash[:cell.hashLen]); err != nil {
				return nil, err
			}
			buf = append(buf, storageRootHash[:]...)
		} else {
			return nil, errors.New("computeCellHash extension without hash")
		}
	} else if cell.hashLen > 0 {
		buf = append(buf, cell.hash[:cell.hashLen]...)
	} else if storageRootHashIsSet {
		buf = append(buf, storageRootHash[:]...)
		copy(cell.hash[:], storageRootHash[:])
		cell.hashLen = len(storageRootHash)
	} else {
		buf = append(buf, EmptyRootHash...)
	}
	return buf, nil
}

func (hph *HexPatriciaHashed) needUnfolding(hashedKey []byte) int {
	var cell *cell
	var depth int
	if hph.activeRows == 0 {
		if hph.trace {
			fmt.Printf("needUnfolding root, rootChecked = %t\n", hph.rootChecked)
		}
		if hph.root.hashedExtLen == 64 && hph.root.accountAddrLen > 0 && hph.root.storageAddrLen > 0 {
			// in case if root is a leaf node with storage and account, we need to derive storage part of a key
			if err := hph.root.deriveHashedKeys(depth, hph.keccak, hph.accountKeyLen); err != nil {
				log.Warn("deriveHashedKeys for root with storage", "err", err, "cell", hph.root.FullString())
				return 0
			}
			//copy(hph.currentKey[:], hph.root.hashedExtension[:])
			if hph.trace {
				fmt.Printf("derived prefix %x\n", hph.currentKey[:hph.currentKeyLen])
			}
		}
		if hph.root.hashedExtLen == 0 && hph.root.hashLen == 0 {
			if hph.rootChecked {
				return 0 // Previously checked, empty root, no unfolding needed
			}
			return 1 // Need to attempt to unfold the root
		}
		cell = &hph.root
	} else {
		col := int(hashedKey[hph.currentKeyLen])
		cell = &hph.grid[hph.activeRows-1][col]
		depth = hph.depths[hph.activeRows-1]
		if hph.trace {
			fmt.Printf("currentKey [%x] needUnfolding cell (%d, %x, depth=%d) cell.hash=[%x]\n", hph.currentKey[:hph.currentKeyLen], hph.activeRows-1, col, depth, cell.hash[:cell.hashLen])
		}
	}
	if len(hashedKey) <= depth {
		return 0
	}
	if cell.hashedExtLen == 0 {
		if cell.hashLen == 0 {
			// cell is empty, no need to unfold further
			return 0
		}
		// unfold branch node
		return 1
	}
	cpl := commonPrefixLen(hashedKey[depth:], cell.hashedExtension[:cell.hashedExtLen-1])
	if hph.trace {
		fmt.Printf("cpl=%d cell.hashedExtension=[%x] hashedKey[depth=%d:]=[%x]\n", cpl, cell.hashedExtension[:cell.hashedExtLen], depth, hashedKey[depth:])
	}
	unfolding := cpl + 1
	if depth < 64 && depth+unfolding > 64 {
		// This is to make sure that unfolding always breaks at the level where storage subtrees start
		unfolding = 64 - depth
		if hph.trace {
			fmt.Printf("adjusted unfolding=%d <- %d\n", unfolding, cpl+1)
		}
	}
	return unfolding
}

// unfoldBranchNode returns true if unfolding has been done
func (hph *HexPatriciaHashed) unfoldBranchNode(row, depth int, deleted bool) (bool, error) {
	key := hexToCompact(hph.currentKey[:hph.currentKeyLen])
	branchData, fileEndTxNum, err := hph.ctx.Branch(key)
	if err != nil {
		return false, err
	}
	hph.depthsToTxNum[depth] = fileEndTxNum
	if len(branchData) >= 2 {
		branchData = branchData[2:] // skip touch map and keep the rest
	}
	if hph.trace {
		fmt.Printf("unfoldBranchNode prefix '%x', nibbles [%x] depth %d row %d '%x'\n", key, hph.currentKey[:hph.currentKeyLen], depth, row, branchData)
	}
	if !hph.rootChecked && hph.currentKeyLen == 0 && len(branchData) == 0 {
		// Special case - empty or deleted root
		hph.rootChecked = true
		return false, nil
	}
	if len(branchData) == 0 {
		log.Warn("got empty branch data during unfold", "key", hex.EncodeToString(key), "row", row, "depth", depth, "deleted", deleted)
		return false, fmt.Errorf("empty branch data read during unfold, prefix %x", hexToCompact(hph.currentKey[:hph.currentKeyLen]))
	}
	hph.branchBefore[row] = true
	bitmap := binary.BigEndian.Uint16(branchData[0:])
	pos := 2
	if deleted {
		// All cells come as deleted (touched but not present after)
		hph.afterMap[row] = 0
		hph.touchMap[row] = bitmap
	} else {
		hph.afterMap[row] = bitmap
		hph.touchMap[row] = 0
	}
	//fmt.Printf("unfoldBranchNode prefix '%x' [%x], afterMap = [%016b], touchMap = [%016b]\n", key, branchData, hph.afterMap[row], hph.touchMap[row])
	// Loop iterating over the set bits of modMask
	for bitset, j := bitmap, 0; bitset != 0; j++ {
		bit := bitset & -bitset
		nibble := bits.TrailingZeros16(bit)
		cell := &hph.grid[row][nibble]
		fieldBits := branchData[pos]
		pos++
		if pos, err = cell.fillFromFields(branchData, pos, cellFields(fieldBits)); err != nil {
			return false, fmt.Errorf("prefix [%x] branchData[%x]: %w", hph.currentKey[:hph.currentKeyLen], branchData, err)
		}
		if hph.trace {
			fmt.Printf("cell (%d, %x, depth=%d) %s\n", row, nibble, depth, cell.FullString())
		}

		// relies on plain account/storage key so need to be dereferenced before hashing
		if err = cell.deriveHashedKeys(depth, hph.keccak, hph.accountKeyLen); err != nil {
			return false, err
		}
		bitset ^= bit
	}
	return true, nil
}

func (hph *HexPatriciaHashed) unfold(hashedKey []byte, unfolding int) error {
	if hph.trace {
		fmt.Printf("unfold %d: activeRows: %d\n", unfolding, hph.activeRows)
	}
	var upCell *cell
	var touched, present bool
	var upDepth, depth int
	if hph.activeRows == 0 {
		if hph.rootChecked && hph.root.hashLen == 0 && hph.root.hashedExtLen == 0 {
			// No unfolding for empty root
			return nil
		}
		upCell = &hph.root
		touched = hph.rootTouched
		present = hph.rootPresent
		if hph.trace {
			fmt.Printf("unfold root: touched: %t present: %t %s\n", touched, present, upCell.FullString())
		}
	} else {
		upDepth = hph.depths[hph.activeRows-1]
		nib := hashedKey[upDepth-1]
		upCell = &hph.grid[hph.activeRows-1][nib]
		touched = hph.touchMap[hph.activeRows-1]&(uint16(1)<<nib) != 0
		present = hph.afterMap[hph.activeRows-1]&(uint16(1)<<nib) != 0
		if hph.trace {
			fmt.Printf("upCell (%d, %x, updepth=%d) touched: %t present: %t\n", hph.activeRows-1, nib, upDepth, touched, present)
		}
		hph.currentKey[hph.currentKeyLen] = nib
		hph.currentKeyLen++
	}
	row := hph.activeRows
	for i := 0; i < 16; i++ {
		hph.grid[row][i].reset()
	}
	hph.touchMap[row], hph.afterMap[row] = 0, 0
	hph.branchBefore[row] = false

	if upCell.hashedExtLen == 0 {
		depth = upDepth + 1
		unfolded, err := hph.unfoldBranchNode(row, depth, touched && !present)
		if err != nil {
			return err
		}
		if unfolded {
			hph.depths[hph.activeRows] = depth
			hph.activeRows++
		}
		// Return here to prevent activeRow from being incremented when !unfolded
		return nil
	}

	var nibble, copyLen int
	if upCell.hashedExtLen >= unfolding {
		depth = upDepth + unfolding
		nibble = int(upCell.hashedExtension[unfolding-1])
		copyLen = unfolding - 1
	} else {
		depth = upDepth + upCell.hashedExtLen
		nibble = int(upCell.hashedExtension[upCell.hashedExtLen-1])
		copyLen = upCell.hashedExtLen - 1
	}

	if touched {
		hph.touchMap[row] = uint16(1) << nibble
	}
	if present {
		hph.afterMap[row] = uint16(1) << nibble
	}

	cell := &hph.grid[row][nibble]
	cell.fillFromUpperCell(upCell, depth, min(unfolding, upCell.hashedExtLen))
	if hph.trace {
		fmt.Printf("unfolded cell (%d, %x, depth=%d) %s\n", row, nibble, depth, cell.FullString())
	}

	if row >= 64 {
		cell.accountAddrLen = 0
	}
	if copyLen > 0 {
		copy(hph.currentKey[hph.currentKeyLen:], upCell.hashedExtension[:copyLen])
	}
	hph.currentKeyLen += copyLen

	hph.depths[hph.activeRows] = depth
	hph.activeRows++
	return nil
}

func (hph *HexPatriciaHashed) needFolding(hashedKey []byte) bool {
	return !bytes.HasPrefix(hashedKey, hph.currentKey[:hph.currentKeyLen])
}

var (
	hadToLoad   atomic.Uint64
	skippedLoad atomic.Uint64
	hadToReset  atomic.Uint64
)

type skipStat struct {
	accLoaded, accSkipped, accReset, storReset, storLoaded, storSkipped uint64
}

func updatedNibs(num uint16) string {
	var nibbles []string
	for i := 0; i < 16; i++ {
		if num&(1<<i) != 0 {
			nibbles = append(nibbles, fmt.Sprintf("%X", i))
		}
	}
	return strings.Join(nibbles, ",")
}

const DepthWithoutNodeHashes = 35 //nolint

func (hph *HexPatriciaHashed) createCellGetter(b []byte, updateKey []byte, row, depth int) func(nibble int, skip bool) (*cell, error) {
<<<<<<< HEAD
	hashBeforeBuf := make([]byte, 32)
=======
	hashBefore := make([]byte, 32) // buffer re-used between calls
>>>>>>> 10fb44a3
	return func(nibble int, skip bool) (*cell, error) {
		if skip {
			if _, err := hph.keccak2.Write(b); err != nil {
				return nil, fmt.Errorf("failed to write empty nibble to hash: %w", err)
			}
			if hph.trace {
				fmt.Printf("  %x: empty(%d, %x, depth=%d)\n", nibble, row, nibble, depth)
			}
			return nil, nil
		}
		cell := &hph.grid[row][nibble]
		if cell.accountAddrLen > 0 && cell.stateHashLen == 0 && !cell.loaded.account() && !cell.Deleted() {
			//panic("account not loaded" + fmt.Sprintf("%x", cell.accountAddr[:cell.accountAddrLen]))
			log.Warn("account not loaded", "pref", updateKey, "c", fmt.Sprintf("(%d, %x, depth=%d", row, nibble, depth), "cell", cell.String())
		}
		if cell.storageAddrLen > 0 && cell.stateHashLen == 0 && !cell.loaded.storage() && !cell.Deleted() {
			//panic("storage not loaded" + fmt.Sprintf("%x", cell.storageAddr[:cell.storageAddrLen]))
			log.Warn("storage not loaded", "pref", updateKey, "c", fmt.Sprintf("(%d, %x, depth=%d", row, nibble, depth), "cell", cell.String())
		}

		loadedBefore := cell.loaded
<<<<<<< HEAD
		copy(hashBeforeBuf, cell.stateHash[:cell.stateHashLen])
		hashBefore := hashBeforeBuf[:cell.stateHashLen]
=======
		copy(hashBefore, cell.stateHash[:cell.stateHashLen])
		hashBefore = hashBefore[:cell.stateHashLen]
>>>>>>> 10fb44a3

		cellHash, err := hph.computeCellHash(cell, depth, hph.hashAuxBuffer[:0])
		if err != nil {
			return nil, err
		}
		if hph.trace {
			fmt.Printf("  %x: computeCellHash(%d, %x, depth=%d)=[%x]\n", nibble, row, nibble, depth, cellHash)
		}

		if hashBefore != nil && (cell.accountAddrLen > 0 || cell.storageAddrLen > 0) {
			counters := hph.hadToLoadL[hph.depthsToTxNum[depth]]
			if !bytes.Equal(hashBefore, cell.stateHash[:cell.stateHashLen]) {
				if cell.accountAddrLen > 0 {
					counters.accReset++
					counters.accLoaded++
				}
				if cell.storageAddrLen > 0 {
					counters.storReset++
					counters.storLoaded++
				}
			} else {
				if cell.accountAddrLen > 0 && (!loadedBefore.account() && !cell.loaded.account()) {
					counters.accSkipped++
				}
				if cell.storageAddrLen > 0 && (!loadedBefore.storage() && !cell.loaded.storage()) {
					counters.storSkipped++
				}
			}
			hph.hadToLoadL[hph.depthsToTxNum[depth]] = counters
		}
		//if len(updateKey) > DepthWithoutNodeHashes {
		//	cell.hashLen = 0 // do not write hashes for storages in the branch node, should reset ext as well which can break unfolding.. -
		//  cell.extLen = 0
		//}
		if _, err := hph.keccak2.Write(cellHash); err != nil {
			return nil, err
		}

		return cell, nil
	}
}

// The purpose of fold is to reduce hph.currentKey[:hph.currentKeyLen]. It should be invoked
// until that current key becomes a prefix of hashedKey that we will process next
// (in other words until the needFolding function returns 0)
func (hph *HexPatriciaHashed) fold() (err error) {
	updateKeyLen := hph.currentKeyLen
	if hph.activeRows == 0 {
		return errors.New("cannot fold - no active rows")
	}
	if hph.trace {
		fmt.Printf("fold [%x] activeRows: %d touchMap: %016b afterMap: %016b\n", hph.currentKey[:hph.currentKeyLen], hph.activeRows, hph.touchMap[hph.activeRows-1], hph.afterMap[hph.activeRows-1])
	}
	// Move information to the row above
	var upCell *cell
	var nibble, upDepth int
	row := hph.activeRows - 1
	if row == 0 {
		if hph.trace {
			fmt.Printf("fold: parent is root %s\n", hph.root.FullString())
		}
		upCell = &hph.root
	} else {
		upDepth = hph.depths[hph.activeRows-2]
		nibble = int(hph.currentKey[upDepth-1])
		if hph.trace {
			fmt.Printf("fold: parent (%d, %x, depth=%d)\n", row-1, nibble, upDepth)
		}
		upCell = &hph.grid[row-1][nibble]
	}

	depth := hph.depths[row]
	updateKey := hexToCompact(hph.currentKey[:updateKeyLen])
	partsCount := bits.OnesCount16(hph.afterMap[row])
	defer func() { hph.depthsToTxNum[depth] = 0 }()

	if hph.trace {
		fmt.Printf("fold: (row=%d, {%s}, depth=%d) prefix [%x] touchMap: %016b afterMap: %016b \n",
			row, updatedNibs(hph.touchMap[row]&hph.afterMap[row]), depth, hph.currentKey[:hph.currentKeyLen], hph.touchMap[row], hph.afterMap[row])
	}

	switch partsCount {
	case 0: // Everything deleted
		if hph.touchMap[row] != 0 {
			if row == 0 {
				// Root is deleted because the tree is empty
				hph.rootTouched = true
				hph.rootPresent = false
			} else if upDepth == 64 {
				// Special case - all storage items of an account have been deleted, but it does not automatically delete the account, just makes it empty storage
				// Therefore we are not propagating deletion upwards, but turn it into a modification
				hph.touchMap[row-1] |= uint16(1) << nibble
			} else {
				// Deletion is propagated upwards
				hph.touchMap[row-1] |= uint16(1) << nibble
				hph.afterMap[row-1] &^= uint16(1) << nibble
			}
		}

		upCell.reset()
		if hph.branchBefore[row] {
			_, err := hph.branchEncoder.CollectUpdate(hph.ctx, updateKey, 0, hph.touchMap[row], 0, RetrieveCellNoop)
			if err != nil {
				return fmt.Errorf("failed to encode leaf node update: %w", err)
			}
		}
		hph.activeRows--
		if upDepth > 0 {
			hph.currentKeyLen = upDepth - 1
		} else {
			hph.currentKeyLen = 0
		}
	case 1: // Leaf or extension node
		if hph.touchMap[row] != 0 {
			// any modifications
			if row == 0 {
				hph.rootTouched = true
			} else {
				// Modification is propagated upwards
				hph.touchMap[row-1] |= uint16(1) << nibble
			}
		}
		nibble := bits.TrailingZeros16(hph.afterMap[row])
		cell := &hph.grid[row][nibble]
		upCell.extLen = 0
		upCell.stateHashLen = 0
		upCell.fillFromLowerCell(cell, depth, hph.currentKey[upDepth:hph.currentKeyLen], nibble)
		// Delete if it existed
		if hph.branchBefore[row] {
			//fmt.Printf("delete existed row %d prefix %x\n", row, updateKey)
			_, err := hph.branchEncoder.CollectUpdate(hph.ctx, updateKey, 0, hph.touchMap[row], 0, RetrieveCellNoop)
			if err != nil {
				return fmt.Errorf("failed to encode leaf node update: %w", err)
			}
		}
		hph.activeRows--
		hph.currentKeyLen = max(upDepth-1, 0)
		if hph.trace {
			fmt.Printf("formed leaf (%d %x, depth=%d) [%x] %s\n", row, nibble, depth, updateKey, cell.FullString())
		}
	default: // Branch node
		if hph.touchMap[row] != 0 { // any modifications
			if row == 0 {
				hph.rootTouched = true
				hph.rootPresent = true
			} else {
				// Modification is propagated upwards
				hph.touchMap[row-1] |= uint16(1) << nibble
			}
		}
		bitmap := hph.touchMap[row] & hph.afterMap[row]
		if !hph.branchBefore[row] {
			// There was no branch node before, so we need to touch even the singular child that existed
			hph.touchMap[row] |= hph.afterMap[row]
			bitmap |= hph.afterMap[row]
		}

		// Calculate total length of all hashes
		totalBranchLen := 17 - partsCount // For every empty cell, one byte
		for bitset, j := hph.afterMap[row], 0; bitset != 0; j++ {
			bit := bitset & -bitset
			nibble := bits.TrailingZeros16(bit)
			cell := &hph.grid[row][nibble]

			/* memoization of state hashes*/
			counters := hph.hadToLoadL[hph.depthsToTxNum[depth]]
			if cell.stateHashLen > 0 && (hph.touchMap[row]&hph.afterMap[row]&uint16(1<<nibble) > 0 || cell.stateHashLen != length.Hash) {
				// drop state hash if updated or hashLen < 32 (corner case, may even not encode such leaf hashes)
				if hph.trace {
					fmt.Printf("DROP hash for (%d, %x, depth=%d) %s\n", row, nibble, depth, cell.FullString())
				}
				cell.stateHashLen = 0
				hadToReset.Add(1)
				if cell.accountAddrLen > 0 {
					counters.accReset++
				}
				if cell.storageAddrLen > 0 {
					counters.storReset++
				}
			}

			if cell.stateHashLen == 0 { // load state if needed
				if !cell.loaded.account() && cell.accountAddrLen > 0 {
					upd, err := hph.ctx.Account(cell.accountAddr[:cell.accountAddrLen])
					if err != nil {
						return fmt.Errorf("failed to get account: %w", err)
					}
					cell.setFromUpdate(upd)
					// if update is empty, loaded flag was not updated so do it manually
					cell.loaded = cell.loaded.addFlag(cellLoadAccount)
					counters.accLoaded++
				}
				if !cell.loaded.storage() && cell.storageAddrLen > 0 {
					upd, err := hph.ctx.Storage(cell.storageAddr[:cell.storageAddrLen])
					if err != nil {
						return fmt.Errorf("failed to get storage: %w", err)
					}
					cell.setFromUpdate(upd)
					// if update is empty, loaded flag was not updated so do it manually
					cell.loaded = cell.loaded.addFlag(cellLoadStorage)
					counters.storLoaded++
				}
				// computeCellHash can reset hash as well so have to check if node has been skipped  right after computeCellHash.
			}
			hph.hadToLoadL[hph.depthsToTxNum[depth]] = counters
			/* end of memoization */

			totalBranchLen += hph.computeCellHashLen(cell, depth)
			bitset ^= bit
		}

		hph.keccak2.Reset()
		pt := rlp.GenerateStructLen(hph.hashAuxBuffer[:], totalBranchLen)
		if _, err := hph.keccak2.Write(hph.hashAuxBuffer[:pt]); err != nil {
			return err
		}

		b := [...]byte{0x80}
		cellGetter := hph.createCellGetter(b[:], updateKey, row, depth)
		lastNibble, err := hph.branchEncoder.CollectUpdate(hph.ctx, updateKey, bitmap, hph.touchMap[row], hph.afterMap[row], cellGetter)
		if err != nil {
			return fmt.Errorf("failed to encode branch update: %w", err)
		}
		for i := lastNibble; i < 17; i++ {
			if _, err := hph.keccak2.Write(b[:]); err != nil {
				return err
			}
			if hph.trace {
				fmt.Printf("  %x: empty(%d, %x, depth=%d)\n", i, row, i, depth)
			}
		}
		upCell.extLen = depth - upDepth - 1
		upCell.hashedExtLen = upCell.extLen
		if upCell.extLen > 0 {
			copy(upCell.extension[:], hph.currentKey[upDepth:hph.currentKeyLen])
			copy(upCell.hashedExtension[:], hph.currentKey[upDepth:hph.currentKeyLen])
		}
		if depth < 64 {
			upCell.accountAddrLen = 0
		}
		upCell.storageAddrLen = 0
		upCell.hashLen = 32
		if _, err := hph.keccak2.Read(upCell.hash[:]); err != nil {
			return err
		}
		if hph.trace {
			fmt.Printf("} [%x]\n", upCell.hash[:])
		}
		hph.activeRows--
		if upDepth > 0 {
			hph.currentKeyLen = upDepth - 1
		} else {
			hph.currentKeyLen = 0
		}
	}
	return nil
}

func (hph *HexPatriciaHashed) deleteCell(hashedKey []byte) {
	if hph.trace {
		fmt.Printf("deleteCell, activeRows = %d\n", hph.activeRows)
	}
	var cell *cell
	if hph.activeRows == 0 { // Remove the root
		cell = &hph.root
		hph.rootTouched, hph.rootPresent = true, false
	} else {
		row := hph.activeRows - 1
		if hph.depths[row] < len(hashedKey) {
			if hph.trace {
				fmt.Printf("deleteCell skipping spurious delete depth=%d, len(hashedKey)=%d\n", hph.depths[row], len(hashedKey))
			}
			return
		}
		nibble := int(hashedKey[hph.currentKeyLen])
		cell = &hph.grid[row][nibble]
		col := uint16(1) << nibble
		if hph.afterMap[row]&col != 0 {
			// Prevent "spurios deletions", i.e. deletion of absent items
			hph.touchMap[row] |= col
			hph.afterMap[row] &^= col
			if hph.trace {
				fmt.Printf("deleteCell setting (%d, %x)\n", row, nibble)
			}
		} else {
			if hph.trace {
				fmt.Printf("deleteCell ignoring (%d, %x)\n", row, nibble)
			}
		}
	}
	cell.reset()
}

// fetches cell by key and set touch/after maps. Requires that prefix to be already unfolded
func (hph *HexPatriciaHashed) updateCell(plainKey, hashedKey []byte, u *Update) (cell *cell) {
	if u.Deleted() {
		hph.deleteCell(hashedKey)
		return nil
	}

	var depth int
	if hph.activeRows == 0 {
		cell = &hph.root
		hph.rootTouched, hph.rootPresent = true, true
	} else {
		row := hph.activeRows - 1
		depth = hph.depths[row]
		nibble := int(hashedKey[hph.currentKeyLen])
		cell = &hph.grid[row][nibble]
		col := uint16(1) << nibble

		hph.touchMap[row] |= col
		hph.afterMap[row] |= col
		if hph.trace {
			fmt.Printf("updateCell setting (%d, %x, depth=%d)\n", row, nibble, depth)
		}
	}
	if cell.hashedExtLen == 0 {
		copy(cell.hashedExtension[:], hashedKey[depth:])
		cell.hashedExtLen = len(hashedKey) - depth
		if hph.trace {
			fmt.Printf("set downHasheKey=[%x]\n", cell.hashedExtension[:cell.hashedExtLen])
		}
	} else {
		if hph.trace {
			fmt.Printf("keep downHasheKey=[%x]\n", cell.hashedExtension[:cell.hashedExtLen])
		}
	}
	if len(plainKey) == hph.accountKeyLen {
		cell.accountAddrLen = len(plainKey)
		copy(cell.accountAddr[:], plainKey)

		copy(cell.CodeHash[:], EmptyCodeHash) // todo check
	} else { // set storage key
		cell.storageAddrLen = len(plainKey)
		copy(cell.storageAddr[:], plainKey)
	}
	cell.stateHashLen = 0

	cell.setFromUpdate(u)
	if hph.trace {
		fmt.Printf("updateCell %x => %s\n", plainKey, u.String())
	}
	return cell
}

func (hph *HexPatriciaHashed) RootHash() ([]byte, error) {
	hph.root.stateHashLen = 0
	rootHash, err := hph.computeCellHash(&hph.root, 0, nil)
	if err != nil {
		return nil, err
	}
	return rootHash[1:], nil // first byte is 128+hash_len=160
}

func (hph *HexPatriciaHashed) Process(ctx context.Context, updates *Updates, logPrefix string) (rootHash []byte, err error) {
	var (
		m      runtime.MemStats
		ki     uint64
		update *Update

		updatesCount = updates.Size()
		start        = time.Now()
		logEvery     = time.NewTicker(20 * time.Second)
	)
	defer logEvery.Stop()
	//hph.trace = true

	err = updates.HashSort(ctx, func(hashedKey, plainKey []byte, stateUpdate *Update) error {
		select {
		case <-logEvery.C:
			dbg.ReadMemStats(&m)
			log.Info(fmt.Sprintf("[%s][agg] computing trie", logPrefix),
				"progress", fmt.Sprintf("%s/%s", common.PrettyCounter(ki), common.PrettyCounter(updatesCount)),
				"alloc", common.ByteCount(m.Alloc), "sys", common.ByteCount(m.Sys))

		default:
		}

		if hph.trace {
			fmt.Printf("\n%d/%d) plainKey [%x] hashedKey [%x] currentKey [%x]\n", ki+1, updatesCount, plainKey, hashedKey, hph.currentKey[:hph.currentKeyLen])
		}
		// Keep folding until the currentKey is the prefix of the key we modify
		for hph.needFolding(hashedKey) {
			if err := hph.fold(); err != nil {
				return fmt.Errorf("fold: %w", err)
			}
		}
		// Now unfold until we step on an empty cell
		for unfolding := hph.needUnfolding(hashedKey); unfolding > 0; unfolding = hph.needUnfolding(hashedKey) {
			if err := hph.unfold(hashedKey, unfolding); err != nil {
				return fmt.Errorf("unfold: %w", err)
			}
		}

		if stateUpdate == nil {
			// Update the cell
			if len(plainKey) == hph.accountKeyLen {
				update, err = hph.ctx.Account(plainKey)
				if err != nil {
					return fmt.Errorf("GetAccount for key %x failed: %w", plainKey, err)
				}
			} else {
				update, err = hph.ctx.Storage(plainKey)
				if err != nil {
					return fmt.Errorf("GetStorage for key %x failed: %w", plainKey, err)
				}
			}
		} else {
			if update == nil {
				update = stateUpdate
			} else {
				update.Reset()
				update.Merge(stateUpdate)
			}
		}
		hph.updateCell(plainKey, hashedKey, update)

		mxTrieProcessedKeys.Inc()
		ki++
		return nil
	})
	if err != nil {
		return nil, fmt.Errorf("hash sort failed: %w", err)
	}

	// Folding everything up to the root
	for hph.activeRows > 0 {
		if err := hph.fold(); err != nil {
			return nil, fmt.Errorf("final fold: %w", err)
		}
	}

	rootHash, err = hph.RootHash()
	if err != nil {
		return nil, fmt.Errorf("root hash evaluation failed: %w", err)
	}
	if hph.trace {
		fmt.Printf("root hash %x updates %d\n", rootHash, updatesCount)
	}
	err = hph.branchEncoder.Load(hph.ctx, etl.TransformArgs{Quit: ctx.Done()})
	if err != nil {
		return nil, fmt.Errorf("branch update failed: %w", err)
	}
	if dbg.KVReadLevelledMetrics {
		log.Debug("commitment finished, counters updated (no reset)",
			//"hadToLoad", common.PrettyCounter(hadToLoad.Load()), "skippedLoad", common.PrettyCounter(skippedLoad.Load()),
			//"hadToReset", common.PrettyCounter(hadToReset.Load()),
			"skip ratio", fmt.Sprintf("%.1f%%", 100*(float64(skippedLoad.Load())/float64(hadToLoad.Load()+skippedLoad.Load()))),
			"reset ratio", fmt.Sprintf("%.1f%%", 100*(float64(hadToReset.Load())/float64(hadToLoad.Load()))),
			"keys", common.PrettyCounter(ki), "spent", time.Since(start),
		)
		ends := make([]uint64, 0, len(hph.hadToLoadL))
		for k := range hph.hadToLoadL {
			ends = append(ends, k)
		}
		sort.Slice(ends, func(i, j int) bool { return ends[i] > ends[j] })
		var Li int
		for _, k := range ends {
			v := hph.hadToLoadL[k]
			accs := fmt.Sprintf("load=%s skip=%s (%.1f%%) reset %.1f%%", common.PrettyCounter(v.accLoaded), common.PrettyCounter(v.accSkipped), 100*(float64(v.accSkipped)/float64(v.accLoaded+v.accSkipped)), 100*(float64(v.accReset)/float64(v.accReset+v.accSkipped)))
			stors := fmt.Sprintf("load=%s skip=%s (%.1f%%) reset %.1f%%", common.PrettyCounter(v.storLoaded), common.PrettyCounter(v.storSkipped), 100*(float64(v.storSkipped)/float64(v.storLoaded+v.storSkipped)), 100*(float64(v.storReset)/float64(v.storReset+v.storSkipped)))
			if k == 0 {
				log.Debug("branchData memoization, new branches", "endStep", k, "accounts", accs, "storages", stors)
			} else {
				log.Debug("branchData memoization", "L", Li, "endStep", k, "accounts", accs, "storages", stors)
				Li++

				mxTrieStateLevelledSkipRatesAccount[min(Li, 5)].Add(float64(v.accSkipped))
				mxTrieStateLevelledSkipRatesStorage[min(Li, 5)].Add(float64(v.storSkipped))
				mxTrieStateLevelledLoadRatesAccount[min(Li, 5)].Add(float64(v.accLoaded))
				mxTrieStateLevelledLoadRatesStorage[min(Li, 5)].Add(float64(v.storLoaded))
			}
		}
	}

	return rootHash, nil
}

func (hph *HexPatriciaHashed) SetTrace(trace bool) { hph.trace = trace }

func (hph *HexPatriciaHashed) Variant() TrieVariant { return VariantHexPatriciaTrie }

// Reset allows HexPatriciaHashed instance to be reused for the new commitment calculation
func (hph *HexPatriciaHashed) Reset() {
	hph.root.reset()
	hph.rootTouched = false
	hph.rootChecked = false
	hph.rootPresent = true
}

func (hph *HexPatriciaHashed) ResetContext(ctx PatriciaContext) {
	hph.ctx = ctx
}

type stateRootFlag int8

var (
	stateRootPresent stateRootFlag = 1
	stateRootChecked stateRootFlag = 2
	stateRootTouched stateRootFlag = 4
)

// represents state of the tree
type state struct {
	Root         []byte      // encoded root cell
	Depths       [128]int    // For each row, the depth of cells in that row
	TouchMap     [128]uint16 // For each row, bitmap of cells that were either present before modification, or modified or deleted
	AfterMap     [128]uint16 // For each row, bitmap of cells that were present after modification
	BranchBefore [128]bool   // For each row, whether there was a branch node in the database loaded in unfold
	RootChecked  bool        // Set to false if it is not known whether the root is empty, set to true if it is checked
	RootTouched  bool
	RootPresent  bool
}

func (s *state) Encode(buf []byte) ([]byte, error) {
	var rootFlags stateRootFlag
	if s.RootPresent {
		rootFlags |= stateRootPresent
	}
	if s.RootChecked {
		rootFlags |= stateRootChecked
	}
	if s.RootTouched {
		rootFlags |= stateRootTouched
	}

	ee := bytes.NewBuffer(buf)
	if err := binary.Write(ee, binary.BigEndian, int8(rootFlags)); err != nil {
		return nil, fmt.Errorf("encode rootFlags: %w", err)
	}
	if err := binary.Write(ee, binary.BigEndian, uint16(len(s.Root))); err != nil {
		return nil, fmt.Errorf("encode root len: %w", err)
	}
	if n, err := ee.Write(s.Root); err != nil || n != len(s.Root) {
		return nil, fmt.Errorf("encode root: %w", err)
	}
	d := make([]byte, len(s.Depths))
	for i := 0; i < len(s.Depths); i++ {
		d[i] = byte(s.Depths[i])
	}
	if n, err := ee.Write(d); err != nil || n != len(s.Depths) {
		return nil, fmt.Errorf("encode depths: %w", err)
	}
	if err := binary.Write(ee, binary.BigEndian, s.TouchMap); err != nil {
		return nil, fmt.Errorf("encode touchMap: %w", err)
	}
	if err := binary.Write(ee, binary.BigEndian, s.AfterMap); err != nil {
		return nil, fmt.Errorf("encode afterMap: %w", err)
	}

	var before1, before2 uint64
	for i := 0; i < 64; i++ {
		if s.BranchBefore[i] {
			before1 |= 1 << i
		}
	}
	for i, j := 64, 0; i < 128; i, j = i+1, j+1 {
		if s.BranchBefore[i] {
			before2 |= 1 << j
		}
	}
	if err := binary.Write(ee, binary.BigEndian, before1); err != nil {
		return nil, fmt.Errorf("encode branchBefore_1: %w", err)
	}
	if err := binary.Write(ee, binary.BigEndian, before2); err != nil {
		return nil, fmt.Errorf("encode branchBefore_2: %w", err)
	}
	return ee.Bytes(), nil
}

func (s *state) Decode(buf []byte) error {
	aux := bytes.NewBuffer(buf)
	var rootFlags stateRootFlag
	if err := binary.Read(aux, binary.BigEndian, &rootFlags); err != nil {
		return fmt.Errorf("rootFlags: %w", err)
	}

	if rootFlags&stateRootPresent != 0 {
		s.RootPresent = true
	}
	if rootFlags&stateRootTouched != 0 {
		s.RootTouched = true
	}
	if rootFlags&stateRootChecked != 0 {
		s.RootChecked = true
	}

	var rootSize uint16
	if err := binary.Read(aux, binary.BigEndian, &rootSize); err != nil {
		return fmt.Errorf("root size: %w", err)
	}
	s.Root = make([]byte, rootSize)
	if _, err := aux.Read(s.Root); err != nil {
		return fmt.Errorf("root: %w", err)
	}
	d := make([]byte, len(s.Depths))
	if err := binary.Read(aux, binary.BigEndian, &d); err != nil {
		return fmt.Errorf("depths: %w", err)
	}
	for i := 0; i < len(s.Depths); i++ {
		s.Depths[i] = int(d[i])
	}
	if err := binary.Read(aux, binary.BigEndian, &s.TouchMap); err != nil {
		return fmt.Errorf("touchMap: %w", err)
	}
	if err := binary.Read(aux, binary.BigEndian, &s.AfterMap); err != nil {
		return fmt.Errorf("afterMap: %w", err)
	}
	var branch1, branch2 uint64
	if err := binary.Read(aux, binary.BigEndian, &branch1); err != nil {
		return fmt.Errorf("branchBefore1: %w", err)
	}
	if err := binary.Read(aux, binary.BigEndian, &branch2); err != nil {
		return fmt.Errorf("branchBefore2: %w", err)
	}

	for i := 0; i < 64; i++ {
		if branch1&(1<<i) != 0 {
			s.BranchBefore[i] = true
		}
	}
	for i, j := 64, 0; i < 128; i, j = i+1, j+1 {
		if branch2&(1<<j) != 0 {
			s.BranchBefore[i] = true
		}
	}
	return nil
}

func (cell *cell) Encode() []byte {
	var pos = 1
	size := pos + 5 + cell.hashLen + cell.accountAddrLen + cell.storageAddrLen + cell.hashedExtLen + cell.extLen // max size
	buf := make([]byte, size)

	var flags uint8
	if cell.hashLen != 0 {
		flags |= cellFlagHash
		buf[pos] = byte(cell.hashLen)
		pos++
		copy(buf[pos:pos+cell.hashLen], cell.hash[:])
		pos += cell.hashLen
	}
	if cell.accountAddrLen != 0 {
		flags |= cellFlagAccount
		buf[pos] = byte(cell.accountAddrLen)
		pos++
		copy(buf[pos:pos+cell.accountAddrLen], cell.accountAddr[:])
		pos += cell.accountAddrLen
	}
	if cell.storageAddrLen != 0 {
		flags |= cellFlagStorage
		buf[pos] = byte(cell.storageAddrLen)
		pos++
		copy(buf[pos:pos+cell.storageAddrLen], cell.storageAddr[:])
		pos += cell.storageAddrLen
	}
	if cell.hashedExtLen != 0 {
		flags |= cellFlagDownHash
		buf[pos] = byte(cell.hashedExtLen)
		pos++
		copy(buf[pos:pos+cell.hashedExtLen], cell.hashedExtension[:cell.hashedExtLen])
		pos += cell.hashedExtLen
	}
	if cell.extLen != 0 {
		flags |= cellFlagExtension
		buf[pos] = byte(cell.extLen)
		pos++
		copy(buf[pos:pos+cell.extLen], cell.extension[:])
		pos += cell.extLen //nolint
	}
	if cell.Deleted() {
		flags |= cellFlagDelete
	}
	buf[0] = flags
	return buf
}

const (
	cellFlagHash = uint8(1 << iota)
	cellFlagAccount
	cellFlagStorage
	cellFlagDownHash
	cellFlagExtension
	cellFlagDelete
)

func (cell *cell) Decode(buf []byte) error {
	if len(buf) < 1 {
		return errors.New("invalid buffer size to contain cell (at least 1 byte expected)")
	}
	cell.reset()

	var pos int
	flags := buf[pos]
	pos++

	if flags&cellFlagHash != 0 {
		cell.hashLen = int(buf[pos])
		pos++
		copy(cell.hash[:], buf[pos:pos+cell.hashLen])
		pos += cell.hashLen
	}
	if flags&cellFlagAccount != 0 {
		cell.accountAddrLen = int(buf[pos])
		pos++
		copy(cell.accountAddr[:], buf[pos:pos+cell.accountAddrLen])
		pos += cell.accountAddrLen
	}
	if flags&cellFlagStorage != 0 {
		cell.storageAddrLen = int(buf[pos])
		pos++
		copy(cell.storageAddr[:], buf[pos:pos+cell.storageAddrLen])
		pos += cell.storageAddrLen
	}
	if flags&cellFlagDownHash != 0 {
		cell.hashedExtLen = int(buf[pos])
		pos++
		copy(cell.hashedExtension[:], buf[pos:pos+cell.hashedExtLen])
		pos += cell.hashedExtLen
	}
	if flags&cellFlagExtension != 0 {
		cell.extLen = int(buf[pos])
		pos++
		copy(cell.extension[:], buf[pos:pos+cell.extLen])
		pos += cell.extLen //nolint
	}
	if flags&cellFlagDelete != 0 {
		log.Warn("deleted cell should not be encoded", "cell", cell.String())
		cell.Update.Flags = DeleteUpdate
	}
	return nil
}

// Encode current state of hph into bytes
func (hph *HexPatriciaHashed) EncodeCurrentState(buf []byte) ([]byte, error) {
	s := state{
		RootChecked: hph.rootChecked,
		RootTouched: hph.rootTouched,
		RootPresent: hph.rootPresent,
	}
	if hph.currentKeyLen > 0 {
		panic("currentKeyLen > 0")
	}

	s.Root = hph.root.Encode()
	copy(s.Depths[:], hph.depths[:])
	copy(s.BranchBefore[:], hph.branchBefore[:])
	copy(s.TouchMap[:], hph.touchMap[:])
	copy(s.AfterMap[:], hph.afterMap[:])

	return s.Encode(buf)
}

// buf expected to be encoded hph state. Decode state and set up hph to that state.
func (hph *HexPatriciaHashed) SetState(buf []byte) error {
	hph.Reset()

	if buf == nil {
		// reset state to 'empty'
		hph.currentKeyLen = 0
		hph.rootChecked = false
		hph.rootTouched = false
		hph.rootPresent = false
		hph.activeRows = 0

		for i := 0; i < len(hph.depths); i++ {
			hph.depths[i] = 0
			hph.branchBefore[i] = false
			hph.touchMap[i] = 0
			hph.afterMap[i] = 0
		}
		return nil
	}
	if hph.activeRows != 0 {
		return errors.New("target trie has active rows, could not reset state before fold")
	}

	var s state
	if err := s.Decode(buf); err != nil {
		return err
	}

	if err := hph.root.Decode(s.Root); err != nil {
		return err
	}
	hph.rootChecked = s.RootChecked
	hph.rootTouched = s.RootTouched
	hph.rootPresent = s.RootPresent

	copy(hph.depths[:], s.Depths[:])
	copy(hph.branchBefore[:], s.BranchBefore[:])
	copy(hph.touchMap[:], s.TouchMap[:])
	copy(hph.afterMap[:], s.AfterMap[:])

	if hph.root.accountAddrLen > 0 {
		if hph.ctx == nil {
			panic("nil ctx")
		}

		update, err := hph.ctx.Account(hph.root.accountAddr[:hph.root.accountAddrLen])
		if err != nil {
			return err
		}
		hph.root.setFromUpdate(update)
	}
	if hph.root.storageAddrLen > 0 {
		if hph.ctx == nil {
			panic("nil ctx")
		}
		update, err := hph.ctx.Storage(hph.root.storageAddr[:hph.root.storageAddrLen])
		if err != nil {
			return err
		}
		hph.root.setFromUpdate(update)
		//hph.root.deriveHashedKeys(0, hph.keccak, hph.accountKeyLen)
	}

	return nil
}

func HexTrieExtractStateRoot(enc []byte) ([]byte, error) {
	if len(enc) < 18 { // 8*2+2
		return nil, fmt.Errorf("invalid state length %x (min %d expected)", len(enc), 18)
	}

	//txn := binary.BigEndian.Uint64(enc)
	//bn := binary.BigEndian.Uint64(enc[8:])
	sl := binary.BigEndian.Uint16(enc[16:18])
	var s state
	if err := s.Decode(enc[18 : 18+sl]); err != nil {
		return nil, err
	}
	root := new(cell)
	if err := root.Decode(s.Root); err != nil {
		return nil, err
	}
	return root.hash[:], nil
}

func HexTrieStateToString(enc []byte) (string, error) {
	if len(enc) < 18 {
		return "", fmt.Errorf("invalid state length %x (min %d expected)", len(enc), 18)
	}
	txn := binary.BigEndian.Uint64(enc)
	bn := binary.BigEndian.Uint64(enc[8:])
	sl := binary.BigEndian.Uint16(enc[16:18])

	var s state
	sb := new(strings.Builder)
	if err := s.Decode(enc[18 : 18+sl]); err != nil {
		return "", err
	}
	fmt.Fprintf(sb, "block: %d txn: %d\n", bn, txn)
	// fmt.Fprintf(sb, " touchMaps: %v\n", s.TouchMap)
	// fmt.Fprintf(sb, " afterMaps: %v\n", s.AfterMap)
	// fmt.Fprintf(sb, " depths: %v\n", s.Depths)

	printAfterMap := func(sb *strings.Builder, name string, list []uint16, depths []int, existedBefore []bool) {
		fmt.Fprintf(sb, "\t::%s::\n\n", name)
		lastNonZero := 0
		for i := len(list) - 1; i >= 0; i-- {
			if list[i] != 0 {
				lastNonZero = i
				break
			}
		}
		for i, v := range list {
			newBranchSuf := ""
			if !existedBefore[i] {
				newBranchSuf = " NEW"
			}

			fmt.Fprintf(sb, " d=%3d %016b%s\n", depths[i], v, newBranchSuf)
			if i == lastNonZero {
				break
			}
		}
	}
	fmt.Fprintf(sb, " rootNode: %x [touched=%t, present=%t, checked=%t]\n", s.Root, s.RootTouched, s.RootPresent, s.RootChecked)

	root := new(cell)
	if err := root.Decode(s.Root); err != nil {
		return "", err
	}

	fmt.Fprintf(sb, "RootHash: %x\n", root.hash)
	printAfterMap(sb, "afterMap", s.AfterMap[:], s.Depths[:], s.BranchBefore[:])

	return sb.String(), nil
}

func hexToCompact(key []byte) []byte {
	zeroByte, keyPos, keyLen := makeCompactZeroByte(key)
	bufLen := keyLen/2 + 1 // always > 0
	buf := make([]byte, bufLen)
	buf[0] = zeroByte
	return decodeKey(key[keyPos:], buf)
}

func makeCompactZeroByte(key []byte) (compactZeroByte byte, keyPos, keyLen int) {
	keyLen = len(key)
	if hasTerm(key) {
		keyLen--
		compactZeroByte = 0x20
	}
	var firstNibble byte
	if len(key) > 0 {
		firstNibble = key[0]
	}
	if keyLen&1 == 1 {
		compactZeroByte |= 0x10 | firstNibble // Odd: (1<<4) + first nibble
		keyPos++
	}

	return
}

func decodeKey(key, buf []byte) []byte {
	keyLen := len(key)
	if hasTerm(key) {
		keyLen--
	}
	for keyIndex, bufIndex := 0, 1; keyIndex < keyLen; keyIndex, bufIndex = keyIndex+2, bufIndex+1 {
		if keyIndex == keyLen-1 {
			buf[bufIndex] = buf[bufIndex] & 0x0f
		} else {
			buf[bufIndex] = key[keyIndex+1]
		}
		buf[bufIndex] |= key[keyIndex] << 4
	}
	return buf
}

func CompactedKeyToHex(compact []byte) []byte {
	if len(compact) == 0 {
		return compact
	}
	base := keybytesToHexNibbles(compact)
	// delete terminator flag
	if base[0] < 2 {
		base = base[:len(base)-1]
	}
	// apply odd flag
	chop := 2 - base[0]&1
	return base[chop:]
}

func keybytesToHexNibbles(str []byte) []byte {
	l := len(str)*2 + 1
	var nibbles = make([]byte, l)
	for i, b := range str {
		nibbles[i*2] = b / 16
		nibbles[i*2+1] = b % 16
	}
	nibbles[l-1] = 16
	return nibbles
}

// hasTerm returns whether a hex key has the terminator flag.
func hasTerm(s []byte) bool {
	return len(s) > 0 && s[len(s)-1] == 16
}

func commonPrefixLen(b1, b2 []byte) int {
	var i int
	for i = 0; i < len(b1) && i < len(b2); i++ {
		if b1[i] != b2[i] {
			break
		}
	}
	return i
}

// nolint
// Hashes provided key and expands resulting hash into nibbles (each byte split into two nibbles by 4 bits)
func (hph *HexPatriciaHashed) hashAndNibblizeKey(key []byte) []byte {
	hashedKey := make([]byte, length.Hash)

	hph.keccak.Reset()
	fp := length.Addr
	if len(key) < length.Addr {
		fp = len(key)
	}
	hph.keccak.Write(key[:fp])
	hph.keccak.Read(hashedKey[:length.Hash])

	if len(key[fp:]) > 0 {
		hashedKey = append(hashedKey, make([]byte, length.Hash)...)
		hph.keccak.Reset()
		hph.keccak.Write(key[fp:])
		hph.keccak.Read(hashedKey[length.Hash:])
	}

	nibblized := make([]byte, len(hashedKey)*2)
	for i, b := range hashedKey {
		nibblized[i*2] = (b >> 4) & 0xf
		nibblized[i*2+1] = b & 0xf
	}
	return nibblized
}<|MERGE_RESOLUTION|>--- conflicted
+++ resolved
@@ -1127,11 +1127,7 @@
 const DepthWithoutNodeHashes = 35 //nolint
 
 func (hph *HexPatriciaHashed) createCellGetter(b []byte, updateKey []byte, row, depth int) func(nibble int, skip bool) (*cell, error) {
-<<<<<<< HEAD
-	hashBeforeBuf := make([]byte, 32)
-=======
 	hashBefore := make([]byte, 32) // buffer re-used between calls
->>>>>>> 10fb44a3
 	return func(nibble int, skip bool) (*cell, error) {
 		if skip {
 			if _, err := hph.keccak2.Write(b); err != nil {
@@ -1153,13 +1149,8 @@
 		}
 
 		loadedBefore := cell.loaded
-<<<<<<< HEAD
-		copy(hashBeforeBuf, cell.stateHash[:cell.stateHashLen])
-		hashBefore := hashBeforeBuf[:cell.stateHashLen]
-=======
 		copy(hashBefore, cell.stateHash[:cell.stateHashLen])
 		hashBefore = hashBefore[:cell.stateHashLen]
->>>>>>> 10fb44a3
 
 		cellHash, err := hph.computeCellHash(cell, depth, hph.hashAuxBuffer[:0])
 		if err != nil {

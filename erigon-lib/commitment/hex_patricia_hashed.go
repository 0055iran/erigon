--- conflicted
+++ resolved
@@ -1129,11 +1129,7 @@
 func (hph *HexPatriciaHashed) createCellGetter(b []byte, updateKey []byte, row, depth int) func(nibble int, skip bool) (*cell, error) {
 	return func(nibble int, skip bool) (*cell, error) {
 		if skip {
-<<<<<<< HEAD
-			if _, err := hph.keccak2.Write(b[:]); err != nil {
-=======
 			if _, err := hph.keccak2.Write(b); err != nil {
->>>>>>> 432dfaaf
 				return nil, fmt.Errorf("failed to write empty nibble to hash: %w", err)
 			}
 			if hph.trace {

package state

import (
<<<<<<< HEAD
	"github.com/elastic/go-freelru"
	"github.com/erigontech/erigon-lib/common/dbg"
=======
	"fmt"

	"github.com/elastic/go-freelru"
	"github.com/erigontech/erigon-lib/common/dbg"
	"github.com/erigontech/erigon-lib/log/v3"
>>>>>>> 02bf80d1
)

func u32noHash(u uint32) uint32        { return u }            //nolint
func u64noHash(u uint64) uint32        { return uint32(u) }    //nolint
func u128noHash(u u128) uint32         { return uint32(u.hi) } //nolint
func u192noHash(u u192) uint32         { return uint32(u.hi) } //nolint
type u128 struct{ hi, lo uint64 }      //nolint
type u192 struct{ hi, lo, ext uint64 } //nolint

type DomainGetFromFileCache struct {
	*freelru.LRU[u128, domainGetFromFileCacheItem]
}

type domainGetFromFileCacheItem struct {
	lvl uint8
	v   []byte // pointer to `mmap` - if .kv file is not compressed
}

var domainGetFromFileCacheLimit = uint32(dbg.EnvInt("D_LRU", 128))

func NewDomainGetFromFileCache() *DomainGetFromFileCache {
	c, err := freelru.New[u128, domainGetFromFileCacheItem](domainGetFromFileCacheLimit, u128noHash)
	if err != nil {
		panic(err)
	}
	return &DomainGetFromFileCache{c}
}

var iiGetFromFileCacheLimit = uint32(dbg.EnvInt("II_LRU", 512))

type IISeekInFilesCache struct {
	*freelru.LRU[u128, iiSeekInFilesCacheItem]
<<<<<<< HEAD
=======
	hit, total int
>>>>>>> 02bf80d1
}
type iiSeekInFilesCacheItem struct {
	requested, found uint64
}

func NewIISeekInFilesCache() *IISeekInFilesCache {
	c, err := freelru.New[u128, iiSeekInFilesCacheItem](iiGetFromFileCacheLimit, u128noHash)
	if err != nil {
		panic(err)
	}
<<<<<<< HEAD
	return &IISeekInFilesCache{c}
=======
	return &IISeekInFilesCache{LRU: c}
}
func (c *IISeekInFilesCache) LogStats(fileBaseName string) {
	if c.total%10_000 == 0 {
		m := c.Metrics()
		log.Warn("[dbg] lEachCache", "a", fileBaseName, "hit", c.hit, "total", c.total, "Collisions", m.Collisions, "Evictions", m.Evictions, "Inserts", m.Inserts, "limit", iiGetFromFileCacheLimit, "ratio", fmt.Sprintf("%.2f", float64(m.Hits)/float64(m.Hits+m.Misses)))
	}
>>>>>>> 02bf80d1
}<|MERGE_RESOLUTION|>--- conflicted
+++ resolved
@@ -1,16 +1,11 @@
 package state
 
 import (
-<<<<<<< HEAD
-	"github.com/elastic/go-freelru"
-	"github.com/erigontech/erigon-lib/common/dbg"
-=======
 	"fmt"
 
 	"github.com/elastic/go-freelru"
 	"github.com/erigontech/erigon-lib/common/dbg"
 	"github.com/erigontech/erigon-lib/log/v3"
->>>>>>> 02bf80d1
 )
 
 func u32noHash(u uint32) uint32        { return u }            //nolint
@@ -43,10 +38,7 @@
 
 type IISeekInFilesCache struct {
 	*freelru.LRU[u128, iiSeekInFilesCacheItem]
-<<<<<<< HEAD
-=======
 	hit, total int
->>>>>>> 02bf80d1
 }
 type iiSeekInFilesCacheItem struct {
 	requested, found uint64
@@ -57,9 +49,6 @@
 	if err != nil {
 		panic(err)
 	}
-<<<<<<< HEAD
-	return &IISeekInFilesCache{c}
-=======
 	return &IISeekInFilesCache{LRU: c}
 }
 func (c *IISeekInFilesCache) LogStats(fileBaseName string) {
@@ -67,5 +56,4 @@
 		m := c.Metrics()
 		log.Warn("[dbg] lEachCache", "a", fileBaseName, "hit", c.hit, "total", c.total, "Collisions", m.Collisions, "Evictions", m.Evictions, "Inserts", m.Inserts, "limit", iiGetFromFileCacheLimit, "ratio", fmt.Sprintf("%.2f", float64(m.Hits)/float64(m.Hits+m.Misses)))
 	}
->>>>>>> 02bf80d1
 }
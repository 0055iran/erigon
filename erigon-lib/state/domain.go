--- conflicted
+++ resolved
@@ -738,18 +738,9 @@
 }
 
 func (dc *DomainContext) newWriter(tmpdir string, discard bool) *domainBufferedWriter {
-<<<<<<< HEAD
-	discardHist := false
-	if dbg.DiscardCommitmentHistory && dc.d.filenameBase == "commitment" {
-		discardHist = true
-	}
-	if dbg.DiscardHistory() {
-		discardHist = true
-=======
 	discardHistory := discard
 	if dbg.DiscardCommitmentHistory && dc.d.filenameBase == "commitment" {
 		discardHistory = true
->>>>>>> 65b467ff
 	}
 
 	w := &domainBufferedWriter{
@@ -760,11 +751,7 @@
 		keys:      etl.NewCollector(dc.d.keysTable, tmpdir, etl.NewSortableBuffer(WALCollectorRAM), dc.d.logger),
 		values:    etl.NewCollector(dc.d.valsTable, tmpdir, etl.NewSortableBuffer(WALCollectorRAM), dc.d.logger),
 
-<<<<<<< HEAD
-		h: dc.hc.newWriter(tmpdir, discardHist),
-=======
 		h: dc.hc.newWriter(tmpdir, discardHistory),
->>>>>>> 65b467ff
 	}
 	w.keys.LogLvl(log.LvlTrace)
 	w.values.LogLvl(log.LvlTrace)
@@ -2247,7 +2234,6 @@
 	}
 
 	seek := make([]byte, 0, 256)
-	k = common.Copy(k)
 	for k != nil {
 		if err != nil {
 			return stat, fmt.Errorf("iterate over %s domain keys: %w", dc.d.filenameBase, err)
@@ -2256,7 +2242,6 @@
 		is := ^binary.BigEndian.Uint64(v)
 		if is > step {
 			k, v, err = keysCursor.PrevNoDup()
-			k = common.Copy(k)
 			continue
 		}
 		if limit == 0 {
@@ -2272,7 +2257,6 @@
 		if err != nil {
 			return stat, fmt.Errorf("prune domain value: %w", err)
 		}
-		k = common.Copy(k)
 
 		// This DeleteCurrent needs to the last in the loop iteration, because it invalidates k and v
 		if _, _, err = keysCursorForDeletes.SeekBothExact(k, v); err != nil {
@@ -2287,7 +2271,6 @@
 		mxPruneSizeDomain.Inc()
 
 		k, v, err = keysCursor.Prev()
-		k = common.Copy(k)
 
 		select {
 		case <-ctx.Done():

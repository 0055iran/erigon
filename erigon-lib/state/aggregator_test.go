--- conflicted
+++ resolved
@@ -246,17 +246,10 @@
 	startTx := anotherAgg.EndTxNumMinimax()
 	ac2 := anotherAgg.MakeContext()
 	defer ac2.Close()
-<<<<<<< HEAD
 	dom2 := NewSharedDomains(WrapTxWithCtx(rwTx, ac2))
 	defer dom2.Close()
 
-	_, err = dom2.SeekCommitment(ctx, rwTx, 0, 1<<63-1)
-=======
-	dom2 := NewSharedDomains(WrapTxWithCtx(tx, ac2))
-	defer dom2.Close()
-
 	_, err = dom2.SeekCommitment(ctx, rwTx)
->>>>>>> 9d351bde
 	sstartTx := dom2.TxNum()
 
 	require.NoError(t, err)
@@ -367,11 +360,7 @@
 	newDoms := NewSharedDomains(WrapTxWithCtx(newTx, ac))
 	defer newDoms.Close()
 
-<<<<<<< HEAD
-	_, err = newDoms.SeekCommitment(ctx, newTx, 0, 1<<63-1)
-=======
 	_, err = newDoms.SeekCommitment(ctx, newTx)
->>>>>>> 9d351bde
 	require.NoError(t, err)
 	latestTx := newDoms.TxNum()
 	t.Logf("seek to latest_tx=%d", latestTx)

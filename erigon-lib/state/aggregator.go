--- conflicted
+++ resolved
@@ -2055,15 +2055,9 @@
 
 // Inverted index tables only
 func lastIdInDB(db kv.RoDB, domain *Domain) (lstInDb uint64) {
-<<<<<<< HEAD
-	if err := db.View(context.Background(), func(tx kv.Tx) (err error) {
-		lstInDb, err = domain.lastStepInDB(tx)
-		return err
-=======
 	if err := db.View(context.Background(), func(tx kv.Tx) error {
 		lstInDb = domain.maxStepInDB(tx)
 		return nil
->>>>>>> 5aaf6e91
 	}); err != nil {
 		log.Warn("[snapshots] lastStepInDB", "err", err)
 	}

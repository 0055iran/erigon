/*
   Copyright 2022 Erigon contributors

   Licensed under the Apache License, Version 2.0 (the "License");
   you may not use this file except in compliance with the License.
   You may obtain a copy of the License at

       http://www.apache.org/licenses/LICENSE-2.0

   Unless required by applicable law or agreed to in writing, software
   distributed under the License is distributed on an "AS IS" BASIS,
   WITHOUT WARRANTIES OR CONDITIONS OF ANY KIND, either express or implied.
   See the License for the specific language governing permissions and
   limitations under the License.
*/

package state

import (
	"bytes"
	"context"
	"encoding/binary"
	"errors"
	"fmt"
	math2 "math"
	"os"
	"path/filepath"
	"runtime"
	"sort"
	"strings"
	"sync"
	"sync/atomic"
	"time"

	"github.com/RoaringBitmap/roaring/roaring64"
	"github.com/c2h5oh/datasize"
	"github.com/ledgerwatch/log/v3"
	rand2 "golang.org/x/exp/rand"
	"golang.org/x/sync/errgroup"
	"golang.org/x/sync/semaphore"

	common2 "github.com/ledgerwatch/erigon-lib/common"
	"github.com/ledgerwatch/erigon-lib/common/background"
	"github.com/ledgerwatch/erigon-lib/common/datadir"
	"github.com/ledgerwatch/erigon-lib/common/dbg"
	"github.com/ledgerwatch/erigon-lib/common/dir"
	"github.com/ledgerwatch/erigon-lib/kv"
	"github.com/ledgerwatch/erigon-lib/kv/bitmapdb"
	"github.com/ledgerwatch/erigon-lib/kv/iter"
	"github.com/ledgerwatch/erigon-lib/kv/order"
	"github.com/ledgerwatch/erigon-lib/kv/rawdbv3"
	"github.com/ledgerwatch/erigon-lib/metrics"
	"github.com/ledgerwatch/erigon-lib/seg"
)

var (
	mxPruneTookAgg = metrics.GetOrCreateSummary(`prune_seconds{type="state"}`)
)

type Aggregator struct {
	db               kv.RoDB
	d                [kv.DomainLen]*Domain
	tracesTo         *InvertedIndex
	logAddrs         *InvertedIndex
	logTopics        *InvertedIndex
	tracesFrom       *InvertedIndex
	backgroundResult *BackgroundResult
	dirs             datadir.Dirs
	tmpdir           string
	aggregationStep  uint64
	keepInDB         uint64

	dirtyFilesLock           sync.Mutex
	visibleFilesLock         sync.RWMutex
	visibleFilesMinimaxTxNum atomic.Uint64
	snapshotBuildSema        *semaphore.Weighted

	collateAndBuildWorkers int // minimize amount of background workers by default
	mergeWorkers           int // usually 1

	commitmentValuesTransform bool

	// To keep DB small - need move data to small files ASAP.
	// It means goroutine which creating small files - can't be locked by merge or indexing.
	buildingFiles           atomic.Bool
	mergeingFiles           atomic.Bool
	buildingOptionalIndices atomic.Bool

	//warmupWorking          atomic.Bool
	ctx       context.Context
	ctxCancel context.CancelFunc

	needSaveFilesListInDB atomic.Bool

	wg sync.WaitGroup // goroutines spawned by Aggregator, to ensure all of them are finish at agg.Close

	onFreeze OnFreezeFunc

	ps *background.ProgressSet

	// next fields are set only if agg.doTraceCtx is true. can enable by env: TRACE_AGG=true
	leakDetector *dbg.LeakDetector
	logger       log.Logger

	ctxAutoIncrement atomic.Uint64
}

type OnFreezeFunc func(frozenFileNames []string)

const AggregatorSqueezeCommitmentValues = true

func NewAggregator(ctx context.Context, dirs datadir.Dirs, aggregationStep uint64, db kv.RoDB, logger log.Logger) (*Aggregator, error) {
	tmpdir := dirs.Tmp
	salt, err := getStateIndicesSalt(dirs.Snap)
	if err != nil {
		return nil, err
	}

	ctx, ctxCancel := context.WithCancel(ctx)
	a := &Aggregator{
		ctx:                    ctx,
		ctxCancel:              ctxCancel,
		onFreeze:               func(frozenFileNames []string) {},
		dirs:                   dirs,
		tmpdir:                 tmpdir,
		aggregationStep:        aggregationStep,
		db:                     db,
		leakDetector:           dbg.NewLeakDetector("agg", dbg.SlowTx()),
		ps:                     background.NewProgressSet(),
		backgroundResult:       &BackgroundResult{},
		logger:                 logger,
		collateAndBuildWorkers: 1,
		mergeWorkers:           1,

		commitmentValuesTransform: AggregatorSqueezeCommitmentValues,
	}
	cfg := domainCfg{
		hist: histCfg{
			iiCfg:             iiCfg{salt: salt, dirs: dirs, db: db},
			withLocalityIndex: false, withExistenceIndex: false, compression: CompressNone, historyLargeValues: false,
		},
		restrictSubsetFileDeletions: a.commitmentValuesTransform,
	}
	if a.d[kv.AccountsDomain], err = NewDomain(cfg, aggregationStep, "accounts", kv.TblAccountKeys, kv.TblAccountVals, kv.TblAccountHistoryKeys, kv.TblAccountHistoryVals, kv.TblAccountIdx, logger); err != nil {
		return nil, err
	}
	cfg = domainCfg{
		hist: histCfg{
			iiCfg:             iiCfg{salt: salt, dirs: dirs, db: db},
			withLocalityIndex: false, withExistenceIndex: false, compression: CompressNone, historyLargeValues: false,
		},
		restrictSubsetFileDeletions: a.commitmentValuesTransform,
	}
	if a.d[kv.StorageDomain], err = NewDomain(cfg, aggregationStep, "storage", kv.TblStorageKeys, kv.TblStorageVals, kv.TblStorageHistoryKeys, kv.TblStorageHistoryVals, kv.TblStorageIdx, logger); err != nil {
		return nil, err
	}
	cfg = domainCfg{
		hist: histCfg{
			iiCfg:             iiCfg{salt: salt, dirs: dirs, db: db},
			withLocalityIndex: false, withExistenceIndex: false, compression: CompressKeys | CompressVals, historyLargeValues: true,
		},
	}
	if a.d[kv.CodeDomain], err = NewDomain(cfg, aggregationStep, "code", kv.TblCodeKeys, kv.TblCodeVals, kv.TblCodeHistoryKeys, kv.TblCodeHistoryVals, kv.TblCodeIdx, logger); err != nil {
		return nil, err
	}
	cfg = domainCfg{
		hist: histCfg{
			iiCfg:             iiCfg{salt: salt, dirs: dirs, db: db},
			withLocalityIndex: false, withExistenceIndex: false, compression: CompressNone, historyLargeValues: false,
			dontProduceHistoryFiles: true,
		},
		replaceKeysInValues:         a.commitmentValuesTransform,
		restrictSubsetFileDeletions: a.commitmentValuesTransform,
		compress:                    CompressNone,
	}
	if a.d[kv.CommitmentDomain], err = NewDomain(cfg, aggregationStep, "commitment", kv.TblCommitmentKeys, kv.TblCommitmentVals, kv.TblCommitmentHistoryKeys, kv.TblCommitmentHistoryVals, kv.TblCommitmentIdx, logger); err != nil {
		return nil, err
	}
<<<<<<< HEAD
	cfg = domainCfg{
		hist: histCfg{
			iiCfg:             iiCfg{salt: salt, dirs: dirs},
			withLocalityIndex: false, withExistenceIndex: false, compression: CompressKeys | CompressVals, historyLargeValues: false,
		},
	}
	if a.d[kv.GasUsedDomain], err = NewDomain(cfg, aggregationStep, "gasused", kv.TblGasUsedKeys, kv.TblGasUsedVals, kv.TblGasUsedHistoryKeys, kv.TblGasUsedHistoryVals, kv.TblGasUsedIdx, logger); err != nil {
		return nil, err
	}
=======
	//cfg = domainCfg{
	//	hist: histCfg{
	//		iiCfg:             iiCfg{salt: salt, dirs: dirs},
	//		withLocalityIndex: false, withExistenceIndex: false, historyLargeValues: false,
	//	},
	//}
	//if a.d[kv.GasUsedDomain], err = NewDomain(cfg, aggregationStep, "gasused", kv.TblGasUsedKeys, kv.TblGasUsedVals, kv.TblGasUsedHistoryKeys, kv.TblGasUsedHistoryVals, kv.TblGasUsedIdx, logger); err != nil {
	//	return nil, err
	//}
>>>>>>> 919ac28f
	idxCfg := iiCfg{salt: salt, dirs: dirs, db: db}
	if a.logAddrs, err = NewInvertedIndex(idxCfg, aggregationStep, "logaddrs", kv.TblLogAddressKeys, kv.TblLogAddressIdx, false, nil, logger); err != nil {
		return nil, err
	}
	idxCfg = iiCfg{salt: salt, dirs: dirs, db: db}
	if a.logTopics, err = NewInvertedIndex(idxCfg, aggregationStep, "logtopics", kv.TblLogTopicsKeys, kv.TblLogTopicsIdx, false, nil, logger); err != nil {
		return nil, err
	}
	idxCfg = iiCfg{salt: salt, dirs: dirs, db: db}
	if a.tracesFrom, err = NewInvertedIndex(idxCfg, aggregationStep, "tracesfrom", kv.TblTracesFromKeys, kv.TblTracesFromIdx, false, nil, logger); err != nil {
		return nil, err
	}
	idxCfg = iiCfg{salt: salt, dirs: dirs, db: db}
	if a.tracesTo, err = NewInvertedIndex(idxCfg, aggregationStep, "tracesto", kv.TblTracesToKeys, kv.TblTracesToIdx, false, nil, logger); err != nil {
		return nil, err
	}
	a.KeepStepsInDB(1)
	a.recalcVisibleFiles()

	if dbg.NoSync() {
		a.DisableFsync()
	}

	return a, nil
}

// getStateIndicesSalt - try read salt for all indices from DB. Or fall-back to new salt creation.
// if db is Read-Only (for example remote RPCDaemon or utilities) - we will not create new indices - and existing indices have salt in metadata.
func getStateIndicesSalt(baseDir string) (salt *uint32, err error) {
	if dir.FileExist(filepath.Join(baseDir, "salt.txt")) && !dir.FileExist(filepath.Join(baseDir, "salt-state.txt")) {
		_ = os.Rename(filepath.Join(baseDir, "salt.txt"), filepath.Join(baseDir, "salt-state.txt"))
	}
	fpath := filepath.Join(baseDir, "salt-state.txt")
	if !dir.FileExist(fpath) {
		if salt == nil {
			saltV := rand2.Uint32()
			salt = &saltV
		}
		saltBytes := make([]byte, 4)
		binary.BigEndian.PutUint32(saltBytes, *salt)
		if err := dir.WriteFileWithFsync(fpath, saltBytes, os.ModePerm); err != nil {
			return nil, err
		}
	}
	saltBytes, err := os.ReadFile(fpath)
	if err != nil {
		return nil, err
	}
	saltV := binary.BigEndian.Uint32(saltBytes)
	salt = &saltV
	return salt, nil
}

func (a *Aggregator) OnFreeze(f OnFreezeFunc) { a.onFreeze = f }
func (a *Aggregator) DisableFsync() {
	for _, d := range a.d {
		d.DisableFsync()
	}
	a.logAddrs.DisableFsync()
	a.logTopics.DisableFsync()
	a.tracesFrom.DisableFsync()
	a.tracesTo.DisableFsync()
}

func (a *Aggregator) OpenFolder(readonly bool) error {
	defer a.recalcVisibleFiles()

	a.dirtyFilesLock.Lock()
	defer a.dirtyFilesLock.Unlock()
	eg := &errgroup.Group{}
	for _, d := range a.d {
		d := d
		eg.Go(func() error {
			select {
			case <-a.ctx.Done():
				return a.ctx.Err()
			default:
			}
			return d.OpenFolder(readonly)
		})
	}
	eg.Go(func() error { return a.logAddrs.OpenFolder(readonly) })
	eg.Go(func() error { return a.logTopics.OpenFolder(readonly) })
	eg.Go(func() error { return a.tracesFrom.OpenFolder(readonly) })
	eg.Go(func() error { return a.tracesTo.OpenFolder(readonly) })
	if err := eg.Wait(); err != nil {
		return fmt.Errorf("OpenFolder: %w", err)
	}
	return nil
}

func (a *Aggregator) OpenList(files []string, readonly bool) error {
	defer a.recalcVisibleFiles()

	a.dirtyFilesLock.Lock()
	defer a.dirtyFilesLock.Unlock()
	eg := &errgroup.Group{}
	for _, d := range a.d {
		d := d
		eg.Go(func() error { return d.OpenFolder(readonly) })
	}
	eg.Go(func() error { return a.logAddrs.OpenFolder(readonly) })
	eg.Go(func() error { return a.logTopics.OpenFolder(readonly) })
	eg.Go(func() error { return a.tracesFrom.OpenFolder(readonly) })
	eg.Go(func() error { return a.tracesTo.OpenFolder(readonly) })
	if err := eg.Wait(); err != nil {
		return fmt.Errorf("OpenList: %w", err)
	}
	return nil
}

func (a *Aggregator) Close() {
	if a.ctxCancel == nil { // invariant: it's safe to call Close multiple times
		return
	}
	a.ctxCancel()
	a.ctxCancel = nil
	a.wg.Wait()

	a.closeDirtyFiles()
	a.recalcVisibleFiles()
}

func (a *Aggregator) closeDirtyFiles() {
	a.dirtyFilesLock.Lock()
	defer a.dirtyFilesLock.Unlock()

	for _, d := range a.d {
		d.Close()
	}
	a.logAddrs.Close()
	a.logTopics.Close()
	a.tracesFrom.Close()
	a.tracesTo.Close()
}

func (a *Aggregator) SetCollateAndBuildWorkers(i int) { a.collateAndBuildWorkers = i }
func (a *Aggregator) SetMergeWorkers(i int)           { a.mergeWorkers = i }
func (a *Aggregator) SetCompressWorkers(i int) {
	for _, d := range a.d {
		d.compressWorkers = i
	}
	a.logAddrs.compressWorkers = i
	a.logTopics.compressWorkers = i
	a.tracesFrom.compressWorkers = i
	a.tracesTo.compressWorkers = i
}

func (a *Aggregator) DiscardHistory(name kv.Domain) *Aggregator {
	a.d[name].historyDisabled = true
	return a
}
func (a *Aggregator) EnableHistory(name kv.Domain) *Aggregator {
	a.d[name].historyDisabled = false
	return a
}

func (a *Aggregator) HasBackgroundFilesBuild() bool { return a.ps.Has() }
func (a *Aggregator) BackgroundProgress() string    { return a.ps.String() }

func (ac *AggregatorRoTx) Files() []string {
	var res []string
	if ac == nil {
		return res
	}
	for _, d := range ac.d {
		res = append(res, d.Files()...)
	}
	res = append(res, ac.logAddrs.Files()...)
	res = append(res, ac.logTopics.Files()...)
	res = append(res, ac.tracesFrom.Files()...)
	res = append(res, ac.tracesTo.Files()...)
	return res
}
func (a *Aggregator) Files() []string {
	ac := a.BeginFilesRo()
	defer ac.Close()
	return ac.Files()
}

func (a *Aggregator) BuildOptionalMissedIndicesInBackground(ctx context.Context, workers int) {
	if ok := a.buildingOptionalIndices.CompareAndSwap(false, true); !ok {
		return
	}
	a.wg.Add(1)
	go func() {
		defer a.wg.Done()
		defer a.buildingOptionalIndices.Store(false)
		aggTx := a.BeginFilesRo()
		defer aggTx.Close()
		if err := aggTx.buildOptionalMissedIndices(ctx, workers); err != nil {
			if errors.Is(err, context.Canceled) || errors.Is(err, common2.ErrStopped) {
				return
			}
			log.Warn("[snapshots] BuildOptionalMissedIndicesInBackground", "err", err)
		}
	}()
}

func (a *Aggregator) BuildOptionalMissedIndices(ctx context.Context, workers int) error {
	if ok := a.buildingOptionalIndices.CompareAndSwap(false, true); !ok {
		return nil
	}
	defer a.buildingOptionalIndices.Store(false)
	filesTx := a.BeginFilesRo()
	defer filesTx.Close()
	if err := filesTx.buildOptionalMissedIndices(ctx, workers); err != nil {
		if errors.Is(err, context.Canceled) || errors.Is(err, common2.ErrStopped) {
			return nil
		}
		return err
	}
	return nil
}

func (ac *AggregatorRoTx) buildOptionalMissedIndices(ctx context.Context, workers int) error {
	g, ctx := errgroup.WithContext(ctx)
	g.SetLimit(workers)
	ps := background.NewProgressSet()
	for _, d := range ac.d {
		d := d
		if d != nil {
			g.Go(func() error { return d.BuildOptionalMissedIndices(ctx, ps) })
		}
	}
	return g.Wait()
}

func (a *Aggregator) BuildMissedIndices(ctx context.Context, workers int) error {
	startIndexingTime := time.Now()
	{
		ps := background.NewProgressSet()

		g, ctx := errgroup.WithContext(ctx)
		g.SetLimit(workers)
		go func() {
			logEvery := time.NewTicker(20 * time.Second)
			defer logEvery.Stop()
			for {
				select {
				case <-ctx.Done():
					return
				case <-logEvery.C:
					var m runtime.MemStats
					dbg.ReadMemStats(&m)
					log.Info("[snapshots] Indexing", "progress", ps.String(), "total-indexing-time", time.Since(startIndexingTime).Round(time.Second).String(), "alloc", common2.ByteCount(m.Alloc), "sys", common2.ByteCount(m.Sys))
				}
			}
		}()
		for _, d := range a.d {
			d.BuildMissedIndices(ctx, g, ps)
		}
		a.logAddrs.BuildMissedIndices(ctx, g, ps)
		a.logTopics.BuildMissedIndices(ctx, g, ps)
		a.tracesFrom.BuildMissedIndices(ctx, g, ps)
		a.tracesTo.BuildMissedIndices(ctx, g, ps)

		if err := g.Wait(); err != nil {
			return err
		}
		if err := a.OpenFolder(true); err != nil {
			return err
		}
	}
	return nil
}

func (a *Aggregator) BuildMissedIndicesInBackground(ctx context.Context, workers int) {
	if ok := a.buildingFiles.CompareAndSwap(false, true); !ok {
		return
	}
	a.wg.Add(1)
	go func() {
		defer a.wg.Done()
		defer a.buildingFiles.Store(false)
		aggTx := a.BeginFilesRo()
		defer aggTx.Close()
		if err := a.BuildMissedIndices(ctx, workers); err != nil {
			if errors.Is(err, context.Canceled) || errors.Is(err, common2.ErrStopped) {
				return
			}
			log.Warn("[snapshots] BuildOptionalMissedIndicesInBackground", "err", err)
		}
	}()
}

type AggV3Collation struct {
	logAddrs   map[string]*roaring64.Bitmap
	logTopics  map[string]*roaring64.Bitmap
	tracesFrom map[string]*roaring64.Bitmap
	tracesTo   map[string]*roaring64.Bitmap
	accounts   Collation
	storage    Collation
	code       Collation
	commitment Collation
}

func (c AggV3Collation) Close() {
	c.accounts.Close()
	c.storage.Close()
	c.code.Close()
	c.commitment.Close()

	for _, b := range c.logAddrs {
		bitmapdb.ReturnToPool64(b)
	}
	for _, b := range c.logTopics {
		bitmapdb.ReturnToPool64(b)
	}
	for _, b := range c.tracesFrom {
		bitmapdb.ReturnToPool64(b)
	}
	for _, b := range c.tracesTo {
		bitmapdb.ReturnToPool64(b)
	}
}

type AggV3StaticFiles struct {
	d          [kv.DomainLen]StaticFiles
	logAddrs   InvertedFiles
	logTopics  InvertedFiles
	tracesFrom InvertedFiles
	tracesTo   InvertedFiles
}

// CleanupOnError - call it on collation fail. It's closing all files
func (sf AggV3StaticFiles) CleanupOnError() {
	for _, d := range sf.d {
		d.CleanupOnError()
	}
	sf.logAddrs.CleanupOnError()
	sf.logTopics.CleanupOnError()
	sf.tracesFrom.CleanupOnError()
	sf.tracesTo.CleanupOnError()
}

func (a *Aggregator) buildFiles(ctx context.Context, step uint64) error {
	a.logger.Debug("[agg] collate and build", "step", step, "collate_workers", a.collateAndBuildWorkers, "merge_workers", a.mergeWorkers, "compress_workers", a.d[kv.AccountsDomain].compressWorkers)

	var (
		logEvery      = time.NewTicker(time.Second * 30)
		txFrom        = a.FirstTxNumOfStep(step)
		txTo          = a.FirstTxNumOfStep(step + 1)
		stepStartedAt = time.Now()

		static          AggV3StaticFiles
		closeCollations = true
		collListMu      = sync.Mutex{}
		collations      = make([]Collation, 0)
	)

	defer logEvery.Stop()
	defer func() {
		if !closeCollations {
			return
		}
		for _, c := range collations {
			c.Close()
		}
	}()

	g, ctx := errgroup.WithContext(ctx)
	g.SetLimit(a.collateAndBuildWorkers)
	for _, d := range a.d {
		d := d

		a.wg.Add(1)
		g.Go(func() error {
			defer a.wg.Done()

			var collation Collation
			if err := a.db.View(ctx, func(tx kv.Tx) (err error) {
				collation, err = d.collate(ctx, step, txFrom, txTo, tx)
				return err
			}); err != nil {
				return fmt.Errorf("domain collation %q has failed: %w", d.filenameBase, err)
			}
			collListMu.Lock()
			collations = append(collations, collation)
			collListMu.Unlock()

			sf, err := d.buildFiles(ctx, step, collation, a.ps)
			collation.Close()
			if err != nil {
				sf.CleanupOnError()
				return err
			}

			dd, err := kv.String2Domain(d.filenameBase)
			if err != nil {
				return err
			}
			static.d[dd] = sf
			return nil
		})
	}
	closeCollations = false

	// indices are built concurrently
	for _, d := range []*InvertedIndex{a.logTopics, a.logAddrs, a.tracesFrom, a.tracesTo} {
		d := d
		a.wg.Add(1)
		g.Go(func() error {
			defer a.wg.Done()

			var collation InvertedIndexCollation
			err := a.db.View(ctx, func(tx kv.Tx) (err error) {
				collation, err = d.collate(ctx, step, tx)
				return err
			})
			if err != nil {
				return fmt.Errorf("index collation %q has failed: %w", d.filenameBase, err)
			}
			sf, err := d.buildFiles(ctx, step, collation, a.ps)
			if err != nil {
				sf.CleanupOnError()
				return err
			}

			switch d.indexKeysTable {
			case kv.TblLogTopicsKeys:
				static.logTopics = sf
			case kv.TblLogAddressKeys:
				static.logAddrs = sf
			case kv.TblTracesFromKeys:
				static.tracesFrom = sf
			case kv.TblTracesToKeys:
				static.tracesTo = sf
			default:
				panic("unknown index " + d.indexKeysTable)
			}
			return nil
		})
	}

	if err := g.Wait(); err != nil {
		static.CleanupOnError()
		return fmt.Errorf("domain collate-build: %w", err)
	}
	mxStepTook.ObserveDuration(stepStartedAt)
	a.integrateDirtyFiles(static, txFrom, txTo)
	a.logger.Info("[snapshots] aggregated", "step", step, "took", time.Since(stepStartedAt))

	return nil
}

func (a *Aggregator) BuildFiles(toTxNum uint64) (err error) {
	finished := a.BuildFilesInBackground(toTxNum)
	if !(a.buildingFiles.Load() || a.mergeingFiles.Load() || a.buildingOptionalIndices.Load()) {
		return nil
	}

	logEvery := time.NewTicker(20 * time.Second)
	defer logEvery.Stop()
Loop:
	for {
		select {
		case <-a.ctx.Done():
			return a.ctx.Err()
		case <-finished:
			fmt.Println("BuildFiles finished")
			break Loop
		case <-logEvery.C:
			if !(a.buildingFiles.Load() || a.mergeingFiles.Load() || a.buildingOptionalIndices.Load()) {
				break Loop
			}
			if a.HasBackgroundFilesBuild() {
				log.Info("[snapshots] Files build", "progress", a.BackgroundProgress())
			}
		}
	}

	return nil
}

func (a *Aggregator) mergeLoopStep(ctx context.Context) (somethingDone bool, err error) {
	a.logger.Debug("[agg] merge", "collate_workers", a.collateAndBuildWorkers, "merge_workers", a.mergeWorkers, "compress_workers", a.d[kv.AccountsDomain].compressWorkers)

	aggTx := a.BeginFilesRo()
	defer aggTx.Close()
	mxRunningMerges.Inc()
	defer mxRunningMerges.Dec()

	closeAll := true
	maxSpan := StepsInColdFile * a.StepSize()
	r := aggTx.findMergeRange(a.visibleFilesMinimaxTxNum.Load(), maxSpan)
	if !r.any() {
		return false, nil
	}

	outs, err := aggTx.staticFilesInRange(r)
	defer func() {
		if closeAll {
			outs.Close()
		}
	}()
	if err != nil {
		return false, err
	}

	in, err := aggTx.mergeFiles(ctx, outs, r)
	if err != nil {
		return true, err
	}
	defer func() {
		if closeAll {
			in.Close()
		}
	}()
	a.integrateMergedDirtyFiles(outs, in)
	a.cleanAfterMerge(in)

	a.needSaveFilesListInDB.Store(true)

	a.onFreeze(in.FrozenList())
	closeAll = false
	return true, nil
}

func (a *Aggregator) MergeLoop(ctx context.Context) error {
	for {
		somethingMerged, err := a.mergeLoopStep(ctx)
		if err != nil {
			return err
		}
		if !somethingMerged {
			return nil
		}
	}
}

func (a *Aggregator) integrateDirtyFiles(sf AggV3StaticFiles, txNumFrom, txNumTo uint64) {
	defer a.needSaveFilesListInDB.Store(true)
	defer a.recalcVisibleFiles()

	a.dirtyFilesLock.Lock()
	defer a.dirtyFilesLock.Unlock()

	for id, d := range a.d {
		d.integrateDirtyFiles(sf.d[id], txNumFrom, txNumTo)
	}
	a.logAddrs.integrateDirtyFiles(sf.logAddrs, txNumFrom, txNumTo)
	a.logTopics.integrateDirtyFiles(sf.logTopics, txNumFrom, txNumTo)
	a.tracesFrom.integrateDirtyFiles(sf.tracesFrom, txNumFrom, txNumTo)
	a.tracesTo.integrateDirtyFiles(sf.tracesTo, txNumFrom, txNumTo)
}

func (a *Aggregator) HasNewFrozenFiles() bool {
	if a == nil {
		return false
	}
	return a.needSaveFilesListInDB.CompareAndSwap(true, false)
}

type flusher interface {
	Flush(ctx context.Context, tx kv.RwTx) error
}

func (ac *AggregatorRoTx) minimaxTxNumInDomainFiles(cold bool) uint64 {
	return min(
		ac.d[kv.AccountsDomain].maxTxNumInDomainFiles(cold),
		ac.d[kv.CodeDomain].maxTxNumInDomainFiles(cold),
		ac.d[kv.StorageDomain].maxTxNumInDomainFiles(cold),
		ac.d[kv.CommitmentDomain].maxTxNumInDomainFiles(cold),
	)
}

func (ac *AggregatorRoTx) CanPrune(tx kv.Tx, untilTx uint64) bool {
	if dbg.NoPrune() {
		return false
	}
	for _, d := range ac.d {
		if d.CanPruneUntil(tx, untilTx) {
			return true
		}
	}
	return ac.logAddrs.CanPrune(tx) ||
		ac.logTopics.CanPrune(tx) ||
		ac.tracesFrom.CanPrune(tx) ||
		ac.tracesTo.CanPrune(tx)
}

func (ac *AggregatorRoTx) CanUnwindDomainsToBlockNum(tx kv.Tx) (uint64, error) {
	_, histBlockNumProgress, err := rawdbv3.TxNums.FindBlockNum(tx, ac.CanUnwindDomainsToTxNum())
	return histBlockNumProgress, err
}
func (ac *AggregatorRoTx) CanUnwindDomainsToTxNum() uint64 {
	return ac.minimaxTxNumInDomainFiles(false)
}
func (ac *AggregatorRoTx) MinUnwindDomainsBlockNum(tx kv.Tx) (uint64, error) {
	_, blockNum, err := rawdbv3.TxNums.FindBlockNum(tx, ac.CanUnwindDomainsToTxNum())
	return blockNum, err
}

func (ac *AggregatorRoTx) CanUnwindBeforeBlockNum(blockNum uint64, tx kv.Tx) (uint64, bool, error) {
	unwindToTxNum, err := rawdbv3.TxNums.Max(tx, blockNum)
	if err != nil {
		return 0, false, err
	}

	// not all blocks have commitment
	//fmt.Printf("CanUnwindBeforeBlockNum: blockNum=%d unwindTo=%d\n", blockNum, unwindToTxNum)
	domains, err := NewSharedDomains(tx, ac.a.logger)
	if err != nil {
		return 0, false, err
	}
	defer domains.Close()

	blockNumWithCommitment, _, _, err := domains.LatestCommitmentState(tx, ac.CanUnwindDomainsToTxNum(), unwindToTxNum)
	if err != nil {
		_minBlockNum, _ := ac.MinUnwindDomainsBlockNum(tx)
		return _minBlockNum, false, nil //nolint
	}
	return blockNumWithCommitment, true, nil
}

// PruneSmallBatches is not cancellable, it's over when it's over or failed.
// It fills whole timeout with pruning by small batches (of 100 keys) and making some progress
func (ac *AggregatorRoTx) PruneSmallBatches(ctx context.Context, timeout time.Duration, tx kv.RwTx) (haveMore bool, err error) {
	// On tip-of-chain timeout is about `3sec`
	//  On tip of chain:     must be real-time - prune by small batches and prioritize exact-`timeout`
	//  Not on tip of chain: must be aggressive (prune as much as possible) by bigger batches

	furiousPrune := timeout > 5*time.Hour
	aggressivePrune := !furiousPrune && timeout >= 1*time.Minute

	var pruneLimit uint64 = 1_000
	var withWarmup bool = false //nolint
	if furiousPrune {
		pruneLimit = 1_000_000
		/* disabling this feature for now - seems it doesn't cancel even after prune finished
		// start from a bit high limit to give time for warmup
		// will disable warmup after first iteration and will adjust pruneLimit based on `time`
		withWarmup = true
		*/
	}

	started := time.Now()
	localTimeout := time.NewTicker(timeout)
	defer localTimeout.Stop()
	logPeriod := 30 * time.Second
	logEvery := time.NewTicker(logPeriod)
	defer logEvery.Stop()
	aggLogEvery := time.NewTicker(600 * time.Second) // to hide specific domain/idx logging
	defer aggLogEvery.Stop()

	fullStat := newAggregatorPruneStat()

	for {
		iterationStarted := time.Now()
		// `context.Background()` is important here!
		//     it allows keep DB consistent - prune all keys-related data or noting
		//     can't interrupt by ctrl+c and leave dirt in DB
		stat, err := ac.Prune(context.Background(), tx, pruneLimit, withWarmup, aggLogEvery)
		if err != nil {
			ac.a.logger.Warn("[snapshots] PruneSmallBatches failed", "err", err)
			return false, err
		}
		if stat == nil {
			if fstat := fullStat.String(); fstat != "" {
				ac.a.logger.Info("[snapshots] PruneSmallBatches finished", "took", time.Since(started).String(), "stat", fstat)
			}
			return false, nil
		}
		fullStat.Accumulate(stat)

		withWarmup = false // warmup once is enough

		if aggressivePrune {
			took := time.Since(iterationStarted)
			if took < 2*time.Second {
				pruneLimit *= 10
			}
			if took > logPeriod {
				pruneLimit /= 10
			}
		}

		select {
		case <-localTimeout.C: //must be first to improve responsivness
			return true, nil
		case <-logEvery.C:
			ac.a.logger.Info("[snapshots] pruning state",
				"until commit", time.Until(started.Add(timeout)).String(),
				"pruneLimit", pruneLimit,
				"aggregatedStep", (ac.minimaxTxNumInDomainFiles(false)-1)/ac.a.StepSize(),
				"stepsRangeInDB", ac.a.StepsRangeInDBAsStr(tx),
				"pruned", fullStat.String(),
			)
		case <-ctx.Done():
			return false, ctx.Err()
		default:
		}
	}
}

func (a *Aggregator) StepsRangeInDBAsStr(tx kv.Tx) string {
	steps := make([]string, 0, kv.DomainLen+4)
	for _, d := range a.d {
		steps = append(steps, d.stepsRangeInDBAsStr(tx))
	}
	steps = append(steps,
		a.logAddrs.stepsRangeInDBAsStr(tx),
		a.logTopics.stepsRangeInDBAsStr(tx),
		a.tracesFrom.stepsRangeInDBAsStr(tx),
		a.tracesTo.stepsRangeInDBAsStr(tx),
	)
	return strings.Join(steps, ", ")
}

type AggregatorPruneStat struct {
	Domains map[string]*DomainPruneStat
	Indices map[string]*InvertedIndexPruneStat
}

func newAggregatorPruneStat() *AggregatorPruneStat {
	return &AggregatorPruneStat{Domains: make(map[string]*DomainPruneStat), Indices: make(map[string]*InvertedIndexPruneStat)}
}

func (as *AggregatorPruneStat) String() string {
	if as == nil {
		return ""
	}
	names := make([]string, 0)
	for k := range as.Domains {
		names = append(names, k)
	}

	sort.Slice(names, func(i, j int) bool { return names[i] < names[j] })

	var sb strings.Builder
	for _, d := range names {
		v, ok := as.Domains[d]
		if ok && v != nil {
			sb.WriteString(fmt.Sprintf("%s| %s; ", d, v.String()))
		}
	}
	names = names[:0]
	for k := range as.Indices {
		names = append(names, k)
	}
	sort.Slice(names, func(i, j int) bool { return names[i] < names[j] })

	for _, d := range names {
		v, ok := as.Indices[d]
		if ok && v != nil {
			sb.WriteString(fmt.Sprintf("%s| %s; ", d, v.String()))
		}
	}
	return strings.TrimSuffix(sb.String(), "; ")
}

func (as *AggregatorPruneStat) Accumulate(other *AggregatorPruneStat) {
	for k, v := range other.Domains {
		ds, ok := as.Domains[k]
		if !ok || ds == nil {
			ds = v
		} else {
			ds.Accumulate(v)
		}
		as.Domains[k] = ds
	}
	for k, v := range other.Indices {
		id, ok := as.Indices[k]
		if !ok || id == nil {
			id = v
		} else {
			id.Accumulate(v)
		}
		as.Indices[k] = id
	}
}

func (ac *AggregatorRoTx) Prune(ctx context.Context, tx kv.RwTx, limit uint64, withWarmup bool, logEvery *time.Ticker) (*AggregatorPruneStat, error) {
	defer mxPruneTookAgg.ObserveDuration(time.Now())

	if limit == 0 {
		limit = uint64(math2.MaxUint64)
	}

	var txFrom, step uint64 // txFrom is always 0 to avoid dangling keys in indices/hist
	txTo := ac.a.visibleFilesMinimaxTxNum.Load()
	if txTo > 0 {
		// txTo is first txNum in next step, has to go 1 tx behind to get correct step number
		step = (txTo - 1) / ac.a.StepSize()
	}

	if txFrom == txTo || !ac.CanPrune(tx, txTo) {
		return nil, nil
	}

	if logEvery == nil {
		logEvery = time.NewTicker(30 * time.Second)
		defer logEvery.Stop()
	}
	//ac.a.logger.Info("aggregator prune", "step", step,
	//	"txn_range", fmt.Sprintf("[%d,%d)", txFrom, txTo), "limit", limit,
	//	/*"stepsLimit", limit/ac.a.aggregationStep,*/ "stepsRangeInDB", ac.a.StepsRangeInDBAsStr(tx))
	aggStat := newAggregatorPruneStat()
	for id, d := range ac.d {
		var err error
		aggStat.Domains[ac.d[id].d.filenameBase], err = d.Prune(ctx, tx, step, txFrom, txTo, limit, withWarmup, logEvery)
		if err != nil {
			return aggStat, err
		}
	}
	lap, err := ac.logAddrs.Prune(ctx, tx, txFrom, txTo, limit, logEvery, false, withWarmup, nil)
	if err != nil {
		return nil, err
	}
	ltp, err := ac.logTopics.Prune(ctx, tx, txFrom, txTo, limit, logEvery, false, withWarmup, nil)
	if err != nil {
		return nil, err
	}
	tfp, err := ac.tracesFrom.Prune(ctx, tx, txFrom, txTo, limit, logEvery, false, withWarmup, nil)
	if err != nil {
		return nil, err
	}
	ttp, err := ac.tracesTo.Prune(ctx, tx, txFrom, txTo, limit, logEvery, false, withWarmup, nil)
	if err != nil {
		return nil, err
	}
	aggStat.Indices[ac.logAddrs.ii.filenameBase] = lap
	aggStat.Indices[ac.logTopics.ii.filenameBase] = ltp
	aggStat.Indices[ac.tracesFrom.ii.filenameBase] = tfp
	aggStat.Indices[ac.tracesTo.ii.filenameBase] = ttp

	return aggStat, nil
}

func (ac *AggregatorRoTx) LogStats(tx kv.Tx, tx2block func(endTxNumMinimax uint64) uint64) {
	maxTxNum := ac.minimaxTxNumInDomainFiles(false)
	if maxTxNum == 0 {
		return
	}

	domainBlockNumProgress := tx2block(maxTxNum)
	str := make([]string, 0, len(ac.d[kv.AccountsDomain].files))
	for _, item := range ac.d[kv.AccountsDomain].files {
		bn := tx2block(item.endTxNum)
		str = append(str, fmt.Sprintf("%d=%dK", item.endTxNum/ac.a.StepSize(), bn/1_000))
	}
	//str2 := make([]string, 0, len(ac.storage.files))
	//for _, item := range ac.storage.files {
	//	str2 = append(str2, fmt.Sprintf("%s:%dm", item.src.decompressor.FileName(), item.src.decompressor.Count()/1_000_000))
	//}
	//for _, item := range ac.commitment.files {
	//	bn := tx2block(item.endTxNum) / 1_000
	//	str2 = append(str2, fmt.Sprintf("%s:%dK", item.src.decompressor.FileName(), bn))
	//}
	var lastCommitmentBlockNum, lastCommitmentTxNum uint64
	if len(ac.d[kv.CommitmentDomain].files) > 0 {
		lastCommitmentTxNum = ac.d[kv.CommitmentDomain].files[len(ac.d[kv.CommitmentDomain].files)-1].endTxNum
		lastCommitmentBlockNum = tx2block(lastCommitmentTxNum)
	}
	firstHistoryIndexBlockInDB := tx2block(ac.d[kv.AccountsDomain].d.FirstStepInDB(tx) * ac.a.StepSize())
	var m runtime.MemStats
	dbg.ReadMemStats(&m)
	log.Info("[snapshots] History Stat",
		"blocks", fmt.Sprintf("%dk", (domainBlockNumProgress+1)/1000),
		"txs", fmt.Sprintf("%dm", ac.a.visibleFilesMinimaxTxNum.Load()/1_000_000),
		"txNum2blockNum", strings.Join(str, ","),
		"first_history_idx_in_db", firstHistoryIndexBlockInDB,
		"last_comitment_block", lastCommitmentBlockNum,
		"last_comitment_tx_num", lastCommitmentTxNum,
		//"cnt_in_files", strings.Join(str2, ","),
		//"used_files", strings.Join(ac.Files(), ","),
		"alloc", common2.ByteCount(m.Alloc), "sys", common2.ByteCount(m.Sys))

}

func (ac *AggregatorRoTx) EndTxNumNoCommitment() uint64 {
	return min(
		ac.d[kv.AccountsDomain].maxTxNumInDomainFiles(false),
		ac.d[kv.CodeDomain].maxTxNumInDomainFiles(false),
		ac.d[kv.StorageDomain].maxTxNumInDomainFiles(false),
	)
}

func (a *Aggregator) EndTxNumMinimax() uint64 { return a.visibleFilesMinimaxTxNum.Load() }
func (a *Aggregator) FilesAmount() (res []int) {
	for _, d := range a.d {
		res = append(res, d.dirtyFiles.Len())
	}
	return append(res,
		a.tracesFrom.dirtyFiles.Len(),
		a.tracesTo.dirtyFiles.Len(),
		a.logAddrs.dirtyFiles.Len(),
		a.logTopics.dirtyFiles.Len(),
	)
}

func FirstTxNumOfStep(step, size uint64) uint64 {
	return step * size
}

func LastTxNumOfStep(step, size uint64) uint64 {
	return FirstTxNumOfStep(step+1, size) - 1
}

// FirstTxNumOfStep returns txStepBeginning of given step.
// Step 0 is a range [0, stepSize).
// To prune step needed to fully Prune range [txStepBeginning, txNextStepBeginning)
func (a *Aggregator) FirstTxNumOfStep(step uint64) uint64 { // could have some smaller steps to prune// could have some smaller steps to prune
	return FirstTxNumOfStep(step, a.StepSize())
}

func (a *Aggregator) EndTxNumDomainsFrozen() uint64 {
	return min(
		a.d[kv.AccountsDomain].endIndexedTxNumMinimax(true),
		a.d[kv.StorageDomain].endIndexedTxNumMinimax(true),
		a.d[kv.CodeDomain].endIndexedTxNumMinimax(true),
		a.d[kv.CommitmentDomain].endIndexedTxNumMinimax(true),
	)
}

func (a *Aggregator) recalcVisibleFiles() {
	defer a.recalcVisibleFilesMinimaxTxNum()

	a.visibleFilesLock.Lock()
	defer a.visibleFilesLock.Unlock()

	for _, domain := range a.d {
		domain.reCalcVisibleFiles()
	}
	a.logTopics.reCalcVisibleFiles()
	a.logAddrs.reCalcVisibleFiles()
	a.tracesFrom.reCalcVisibleFiles()
	a.tracesTo.reCalcVisibleFiles()
}

func (a *Aggregator) recalcVisibleFilesMinimaxTxNum() {
	aggTx := a.BeginFilesRo()
	defer aggTx.Close()
	a.visibleFilesMinimaxTxNum.Store(aggTx.minimaxTxNumInDomainFiles(false))
}

type RangesV3 struct {
	d                    [kv.DomainLen]DomainRanges
	logTopicsStartTxNum  uint64
	logAddrsEndTxNum     uint64
	logAddrsStartTxNum   uint64
	logTopicsEndTxNum    uint64
	tracesFromStartTxNum uint64
	tracesFromEndTxNum   uint64
	tracesToStartTxNum   uint64
	tracesToEndTxNum     uint64
	logAddrs             bool
	logTopics            bool
	tracesFrom           bool
	tracesTo             bool
}

func (r RangesV3) String() string {
	ss := []string{}
	for _, d := range r.d {
		if d.any() {
			ss = append(ss, fmt.Sprintf("%s(%s)", d.name, d.String()))
		}
	}
	if r.logAddrs {
		ss = append(ss, fmt.Sprintf("logAddr=%d-%d", r.logAddrsStartTxNum/r.d[kv.AccountsDomain].aggStep, r.logAddrsEndTxNum/r.d[kv.AccountsDomain].aggStep))
	}
	if r.logTopics {
		ss = append(ss, fmt.Sprintf("logTopic=%d-%d", r.logTopicsStartTxNum/r.d[kv.AccountsDomain].aggStep, r.logTopicsEndTxNum/r.d[kv.AccountsDomain].aggStep))
	}
	if r.tracesFrom {
		ss = append(ss, fmt.Sprintf("traceFrom=%d-%d", r.tracesFromStartTxNum/r.d[kv.AccountsDomain].aggStep, r.tracesFromEndTxNum/r.d[kv.AccountsDomain].aggStep))
	}
	if r.tracesTo {
		ss = append(ss, fmt.Sprintf("traceTo=%d-%d", r.tracesToStartTxNum/r.d[kv.AccountsDomain].aggStep, r.tracesToEndTxNum/r.d[kv.AccountsDomain].aggStep))
	}
	return strings.Join(ss, ", ")
}
func (r RangesV3) any() bool {
	for _, d := range r.d {
		if d.any() {
			return true
		}
	}
	return r.logAddrs || r.logTopics || r.tracesFrom || r.tracesTo
}

func (ac *AggregatorRoTx) findMergeRange(maxEndTxNum, maxSpan uint64) RangesV3 {
	var r RangesV3
	for id, d := range ac.d {
		r.d[id] = d.findMergeRange(maxEndTxNum, maxSpan)
	}
	r.logAddrs, r.logAddrsStartTxNum, r.logAddrsEndTxNum = ac.logAddrs.findMergeRange(maxEndTxNum, maxSpan)
	r.logTopics, r.logTopicsStartTxNum, r.logTopicsEndTxNum = ac.logTopics.findMergeRange(maxEndTxNum, maxSpan)
	r.tracesFrom, r.tracesFromStartTxNum, r.tracesFromEndTxNum = ac.tracesFrom.findMergeRange(maxEndTxNum, maxSpan)
	r.tracesTo, r.tracesToStartTxNum, r.tracesToEndTxNum = ac.tracesTo.findMergeRange(maxEndTxNum, maxSpan)
	//log.Info(fmt.Sprintf("findMergeRange(%d, %d)=%s\n", maxEndTxNum/ac.a.aggregationStep, maxSpan/ac.a.aggregationStep, r))
	return r
}

// SqueezeCommitmentFiles should be called only when NO EXECUTION is running.
// Removes commitment files and suppose following aggregator shutdown and restart  (to integrate new files and rebuild indexes)
func (ac *AggregatorRoTx) SqueezeCommitmentFiles() error {
	if !ac.a.commitmentValuesTransform {
		return nil
	}

	commitment := ac.d[kv.CommitmentDomain]
	accounts := ac.d[kv.AccountsDomain]
	storage := ac.d[kv.StorageDomain]

	// oh, again accessing domain.files directly, again and again..
	accountFiles := accounts.d.dirtyFiles.Items()
	storageFiles := storage.d.dirtyFiles.Items()
	commitFiles := commitment.d.dirtyFiles.Items()

	getSizeDelta := func(a, b string) (datasize.ByteSize, float32, error) {
		ai, err := os.Stat(a)
		if err != nil {
			return 0, 0, err
		}
		bi, err := os.Stat(b)
		if err != nil {
			return 0, 0, err
		}
		return datasize.ByteSize(ai.Size()) - datasize.ByteSize(bi.Size()), 100.0 * (float32(ai.Size()-bi.Size()) / float32(ai.Size())), nil
	}

	var (
		obsoleteFiles  []string
		temporalFiles  []string
		processedFiles int
		ai, si         int
		sizeDelta      = datasize.B
		sqExt          = ".squeezed"
	)
	logEvery := time.NewTicker(30 * time.Second)
	defer logEvery.Stop()

	for ci := 0; ci < len(commitFiles); ci++ {
		cf := commitFiles[ci]
		for ai = 0; ai < len(accountFiles); ai++ {
			if accountFiles[ai].startTxNum == cf.startTxNum && accountFiles[ai].endTxNum == cf.endTxNum {
				break
			}
		}
		for si = 0; si < len(storageFiles); si++ {
			if storageFiles[si].startTxNum == cf.startTxNum && storageFiles[si].endTxNum == cf.endTxNum {
				break
			}
		}
		if ai == len(accountFiles) || si == len(storageFiles) {
			log.Info("SqueezeCommitmentFiles: commitment file has no corresponding account or storage file", "commitment", cf.decompressor.FileName())
			continue
		}
		af, sf := accountFiles[ai], storageFiles[si]

		err := func() error {
			log.Info("SqueezeCommitmentFiles: file start", "original", cf.decompressor.FileName(),
				"progress", fmt.Sprintf("%d/%d", ci+1, len(accountFiles)))

			originalPath := cf.decompressor.FilePath()
			squeezedTmpPath := originalPath + sqExt + ".tmp"
			squeezedCompr, err := seg.NewCompressor(context.Background(), "squeeze", squeezedTmpPath, ac.a.dirs.Tmp,
				seg.MinPatternScore, commitment.d.compressWorkers, log.LvlTrace, commitment.d.logger)

			if err != nil {
				return err
			}
			defer squeezedCompr.Close()

			cf.decompressor.EnableReadAhead()
			defer cf.decompressor.DisableReadAhead()
			reader := NewArchiveGetter(cf.decompressor.MakeGetter(), commitment.d.compression)
			reader.Reset(0)

			writer := NewArchiveWriter(squeezedCompr, commitment.d.compression)
			vt := commitment.commitmentValTransformDomain(accounts, storage, af, sf)

			i := 0
			for reader.HasNext() {
				k, _ := reader.Next(nil)
				v, _ := reader.Next(nil)
				i += 2

				if k == nil {
					// nil keys are not supported for domains
					continue
				}

				if !bytes.Equal(k, keyCommitmentState) {
					v, err = vt(v, af.startTxNum, af.endTxNum)
					if err != nil {
						return fmt.Errorf("failed to transform commitment value: %w", err)
					}
				}
				if err = writer.AddWord(k); err != nil {
					return fmt.Errorf("write key word: %w", err)
				}
				if err = writer.AddWord(v); err != nil {
					return fmt.Errorf("write value word: %w", err)
				}

				select {
				case <-logEvery.C:
					log.Info("SqueezeCommitmentFiles", "file", cf.decompressor.FileName(), "k", fmt.Sprintf("%x", k),
						"progress", fmt.Sprintf("%d/%d", i, cf.decompressor.Count()))
				default:
				}
			}

			if err = writer.Compress(); err != nil {
				return err
			}
			writer.Close()

			squeezedPath := originalPath + sqExt
			if err = os.Rename(squeezedTmpPath, squeezedPath); err != nil {
				return err
			}
			temporalFiles = append(temporalFiles, squeezedPath)

			delta, deltaP, err := getSizeDelta(originalPath, squeezedPath)
			if err != nil {
				return err
			}
			sizeDelta += delta

			log.Info("SqueezeCommitmentFiles: file done", "original", filepath.Base(originalPath),
				"sizeDelta", fmt.Sprintf("%s (%.1f%%)", delta.HR(), deltaP))

			fromStep, toStep := af.startTxNum/ac.a.StepSize(), af.endTxNum/ac.a.StepSize()

			// need to remove all indexes for commitment file as well
			obsoleteFiles = append(obsoleteFiles,
				originalPath,
				commitment.d.kvBtFilePath(fromStep, toStep),
				commitment.d.kvAccessorFilePath(fromStep, toStep),
				commitment.d.kvExistenceIdxFilePath(fromStep, toStep),
			)
			processedFiles++
			return nil
		}()
		if err != nil {
			return fmt.Errorf("failed to squeeze commitment file %q: %w", cf.decompressor.FileName(), err)
		}
	}

	log.Info("SqueezeCommitmentFiles: squeezed files has been produced, removing obsolete files",
		"toRemove", len(obsoleteFiles), "processed", fmt.Sprintf("%d/%d", processedFiles, len(commitFiles)))
	for _, path := range obsoleteFiles {
		if err := os.Remove(path); err != nil && !errors.Is(err, os.ErrNotExist) {
			return err
		}
		log.Debug("SqueezeCommitmentFiles: obsolete file removal", "path", path)
	}
	log.Info("SqueezeCommitmentFiles: indices removed, renaming temporal files ")

	for _, path := range temporalFiles {
		if err := os.Rename(path, strings.TrimSuffix(path, sqExt)); err != nil {
			return err
		}
		log.Debug("SqueezeCommitmentFiles: temporal file renaming", "path", path)
	}
	log.Info("SqueezeCommitmentFiles: done", "sizeDelta", sizeDelta.HR(), "files", len(accountFiles))

	return nil
}

func (ac *AggregatorRoTx) mergeFiles(ctx context.Context, files SelectedStaticFilesV3, r RangesV3) (MergedFilesV3, error) {
	var mf MergedFilesV3
	g, ctx := errgroup.WithContext(ctx)
	g.SetLimit(ac.a.mergeWorkers)
	closeFiles := true
	defer func() {
		if closeFiles {
			mf.Close()
		}
	}()

	ac.a.logger.Info(fmt.Sprintf("[snapshots] merge state %s", r.String()))

	accStorageMerged := new(sync.WaitGroup)

	for id := range ac.d {
		id := id
		if r.d[id].any() {
			kid := kv.Domain(id)
			if ac.a.commitmentValuesTransform && (kid == kv.AccountsDomain || kid == kv.StorageDomain) {
				accStorageMerged.Add(1)
			}

			g.Go(func() (err error) {
				var vt valueTransformer
				if ac.a.commitmentValuesTransform && kid == kv.CommitmentDomain {
					ac.a.d[kv.AccountsDomain].restrictSubsetFileDeletions = true
					ac.a.d[kv.StorageDomain].restrictSubsetFileDeletions = true
					ac.a.d[kv.CommitmentDomain].restrictSubsetFileDeletions = true

					accStorageMerged.Wait()

					vt = ac.d[kv.CommitmentDomain].commitmentValTransformDomain(ac.d[kv.AccountsDomain], ac.d[kv.StorageDomain],
						mf.d[kv.AccountsDomain], mf.d[kv.StorageDomain])
				}

				mf.d[id], mf.dIdx[id], mf.dHist[id], err = ac.d[id].mergeFiles(ctx, files.d[id], files.dIdx[id], files.dHist[id], r.d[id], vt, ac.a.ps)
				if ac.a.commitmentValuesTransform {
					if kid == kv.AccountsDomain || kid == kv.StorageDomain {
						accStorageMerged.Done()
					}
					if err == nil && kid == kv.CommitmentDomain {
						ac.a.d[kv.AccountsDomain].restrictSubsetFileDeletions = false
						ac.a.d[kv.StorageDomain].restrictSubsetFileDeletions = false
						ac.a.d[kv.CommitmentDomain].restrictSubsetFileDeletions = false
					}
				}
				return err
			})
		}
	}

	if r.logAddrs {
		g.Go(func() error {
			var err error
			mf.logAddrs, err = ac.logAddrs.mergeFiles(ctx, files.logAddrs, r.logAddrsStartTxNum, r.logAddrsEndTxNum, ac.a.ps)
			return err
		})
	}
	if r.logTopics {
		g.Go(func() error {
			var err error
			mf.logTopics, err = ac.logTopics.mergeFiles(ctx, files.logTopics, r.logTopicsStartTxNum, r.logTopicsEndTxNum, ac.a.ps)
			return err
		})
	}
	if r.tracesFrom {
		g.Go(func() error {
			var err error
			mf.tracesFrom, err = ac.tracesFrom.mergeFiles(ctx, files.tracesFrom, r.tracesFromStartTxNum, r.tracesFromEndTxNum, ac.a.ps)
			return err
		})
	}
	if r.tracesTo {
		g.Go(func() error {
			var err error
			mf.tracesTo, err = ac.tracesTo.mergeFiles(ctx, files.tracesTo, r.tracesToStartTxNum, r.tracesToEndTxNum, ac.a.ps)
			return err
		})
	}
	err := g.Wait()
	if err == nil {
		closeFiles = false
		ac.a.logger.Info(fmt.Sprintf("[snapshots] state merge done %s", r.String()))
	} else {
		ac.a.logger.Warn(fmt.Sprintf("[snapshots] state merge failed err=%v %s", err, r.String()))
	}
	return mf, err
}

func (a *Aggregator) integrateMergedDirtyFiles(outs SelectedStaticFilesV3, in MergedFilesV3) (frozen []string) {
	defer a.needSaveFilesListInDB.Store(true)
	defer a.recalcVisibleFiles()

	a.dirtyFilesLock.Lock()
	defer a.dirtyFilesLock.Unlock()

	for id, d := range a.d {
		d.integrateMergedDirtyFiles(outs.d[id], outs.dIdx[id], outs.dHist[id], in.d[id], in.dIdx[id], in.dHist[id])
	}

	a.logAddrs.integrateMergedDirtyFiles(outs.logAddrs, in.logAddrs)
	a.logTopics.integrateMergedDirtyFiles(outs.logTopics, in.logTopics)
	a.tracesFrom.integrateMergedDirtyFiles(outs.tracesFrom, in.tracesFrom)
	a.tracesTo.integrateMergedDirtyFiles(outs.tracesTo, in.tracesTo)
	return frozen
}

func (a *Aggregator) cleanAfterMerge(in MergedFilesV3) {
	at := a.BeginFilesRo()
	defer at.Close()

	a.dirtyFilesLock.Lock()
	defer a.dirtyFilesLock.Unlock()

	for id, d := range at.d {
		d.cleanAfterMerge(in.d[id], in.dHist[id], in.dIdx[id])
	}
	at.logAddrs.cleanAfterMerge(in.logAddrs)
	at.logTopics.cleanAfterMerge(in.logTopics)
	at.tracesFrom.cleanAfterMerge(in.tracesFrom)
	at.tracesTo.cleanAfterMerge(in.tracesTo)
}

// KeepStepsInDB - usually equal to one a.aggregationStep, but when we exec blocks from snapshots
// we can set it to 0, because no re-org on this blocks are possible
func (a *Aggregator) KeepStepsInDB(steps uint64) *Aggregator {
	a.keepInDB = a.FirstTxNumOfStep(steps)
	for _, d := range a.d {
		if d == nil {
			continue
		}
		if d.History.dontProduceHistoryFiles {
			d.History.keepTxInDB = a.keepInDB
		}
	}

	return a
}

func (a *Aggregator) SetSnapshotBuildSema(semaphore *semaphore.Weighted) {
	a.snapshotBuildSema = semaphore
}

// Returns channel which is closed when aggregation is done
func (a *Aggregator) BuildFilesInBackground(txNum uint64) chan struct{} {
	fin := make(chan struct{})

	if (txNum + 1) <= a.visibleFilesMinimaxTxNum.Load()+a.keepInDB {
		close(fin)
		return fin
	}

	if ok := a.buildingFiles.CompareAndSwap(false, true); !ok {
		close(fin)
		return fin
	}

	step := a.visibleFilesMinimaxTxNum.Load() / a.StepSize()
	a.wg.Add(1)
	go func() {
		defer a.wg.Done()
		defer a.buildingFiles.Store(false)

		if a.snapshotBuildSema != nil {
			//we are inside own goroutine - it's fine to block here
			if err := a.snapshotBuildSema.Acquire(a.ctx, 1); err != nil {
				log.Warn("[snapshots] buildFilesInBackground", "err", err)
				return //nolint
			}
			defer a.snapshotBuildSema.Release(1)
		}

		// check if db has enough data (maybe we didn't commit them yet or all keys are unique so history is empty)
		lastInDB := lastIdInDB(a.db, a.d[kv.AccountsDomain])
		hasData := lastInDB > step // `step` must be fully-written - means `step+1` records must be visible
		if !hasData {
			close(fin)
			return
		}

		// trying to create as much small-step-files as possible:
		// - to reduce amount of small merges
		// - to remove old data from db as early as possible
		// - during files build, may happen commit of new data. on each loop step getting latest id in db
		for ; step < lastIdInDB(a.db, a.d[kv.AccountsDomain]); step++ { //`step` must be fully-written - means `step+1` records must be visible
			if err := a.buildFiles(a.ctx, step); err != nil {
				if errors.Is(err, context.Canceled) || errors.Is(err, common2.ErrStopped) {
					close(fin)
					return
				}
				log.Warn("[snapshots] buildFilesInBackground", "err", err)
				break
			}
		}
		a.BuildOptionalMissedIndicesInBackground(a.ctx, 1)

		if dbg.NoMerge() {
			close(fin)
			return
		}
		if ok := a.mergeingFiles.CompareAndSwap(false, true); !ok {
			close(fin)
			return
		}
		a.wg.Add(1)
		go func() {
			defer a.wg.Done()
			defer a.mergeingFiles.Store(false)

			//TODO: merge must have own semphore

			defer func() { close(fin) }()
			if err := a.MergeLoop(a.ctx); err != nil {
				if errors.Is(err, context.Canceled) || errors.Is(err, common2.ErrStopped) {
					return
				}
				log.Warn("[snapshots] merge", "err", err)
			}

			a.BuildOptionalMissedIndicesInBackground(a.ctx, 1)
		}()
	}()
	return fin
}

func (ac *AggregatorRoTx) IndexRange(name kv.InvertedIdx, k []byte, fromTs, toTs int, asc order.By, limit int, tx kv.Tx) (timestamps iter.U64, err error) {
	switch name {
	case kv.AccountsHistoryIdx:
		return ac.d[kv.AccountsDomain].ht.IdxRange(k, fromTs, toTs, asc, limit, tx)
	case kv.StorageHistoryIdx:
		return ac.d[kv.StorageDomain].ht.IdxRange(k, fromTs, toTs, asc, limit, tx)
	case kv.CodeHistoryIdx:
		return ac.d[kv.CodeDomain].ht.IdxRange(k, fromTs, toTs, asc, limit, tx)
	case kv.CommitmentHistoryIdx:
		return ac.d[kv.StorageDomain].ht.IdxRange(k, fromTs, toTs, asc, limit, tx)
<<<<<<< HEAD
	case kv.GasUsedHistoryIdx:
		return ac.d[kv.GasUsedDomain].ht.IdxRange(k, fromTs, toTs, asc, limit, tx)
=======
	//case kv.GasUsedHistoryIdx:
	//	return ac.d[kv.GasUsedDomain].ht.IdxRange(k, fromTs, toTs, asc, limit, tx)
>>>>>>> 919ac28f
	case kv.LogTopicIdx:
		return ac.logTopics.IdxRange(k, fromTs, toTs, asc, limit, tx)
	case kv.LogAddrIdx:
		return ac.logAddrs.IdxRange(k, fromTs, toTs, asc, limit, tx)
	case kv.TracesFromIdx:
		return ac.tracesFrom.IdxRange(k, fromTs, toTs, asc, limit, tx)
	case kv.TracesToIdx:
		return ac.tracesTo.IdxRange(k, fromTs, toTs, asc, limit, tx)
	default:
		return nil, fmt.Errorf("unexpected history name: %s", name)
	}
}

// -- range end

func (ac *AggregatorRoTx) HistoryGet(name kv.History, key []byte, ts uint64, tx kv.Tx) (v []byte, ok bool, err error) {
	switch name {
	case kv.AccountsHistory:
		v, ok, err = ac.d[kv.AccountsDomain].ht.GetNoStateWithRecent(key, ts, tx)
		if err != nil {
			return nil, false, err
		}
		if !ok || len(v) == 0 {
			return v, ok, nil
		}
		return v, true, nil
	case kv.StorageHistory:
		return ac.d[kv.StorageDomain].ht.GetNoStateWithRecent(key, ts, tx)
	case kv.CodeHistory:
		return ac.d[kv.CodeDomain].ht.GetNoStateWithRecent(key, ts, tx)
	case kv.CommitmentHistory:
		return ac.d[kv.CommitmentDomain].ht.GetNoStateWithRecent(key, ts, tx)
	case kv.GasUsedHistory:
		return ac.d[kv.GasUsedDomain].ht.GetNoStateWithRecent(key, ts, tx)
	default:
		panic(fmt.Sprintf("unexpected: %s", name))
	}
}

func (ac *AggregatorRoTx) AccountHistoryRange(startTxNum, endTxNum int, asc order.By, limit int, tx kv.Tx) (iter.KV, error) {
	hr, err := ac.d[kv.AccountsDomain].ht.HistoryRange(startTxNum, endTxNum, asc, limit, tx)
	if err != nil {
		return nil, err
	}
	return iter.WrapKV(hr), nil
}

func (ac *AggregatorRoTx) StorageHistoryRange(startTxNum, endTxNum int, asc order.By, limit int, tx kv.Tx) (iter.KV, error) {
	hr, err := ac.d[kv.StorageDomain].ht.HistoryRange(startTxNum, endTxNum, asc, limit, tx)
	if err != nil {
		return nil, err
	}
	return iter.WrapKV(hr), nil
}

func (ac *AggregatorRoTx) CodeHistoryRange(startTxNum, endTxNum int, asc order.By, limit int, tx kv.Tx) (iter.KV, error) {
	hr, err := ac.d[kv.CodeDomain].ht.HistoryRange(startTxNum, endTxNum, asc, limit, tx)
	if err != nil {
		return nil, err
	}
	return iter.WrapKV(hr), nil
}

type FilesStats22 struct{}

func (a *Aggregator) Stats() FilesStats22 {
	var fs FilesStats22
	return fs
}

// AggregatorRoTx guarantee consistent View of files ("snapshots isolation" level https://en.wikipedia.org/wiki/Snapshot_isolation):
//   - long-living consistent view of all files (no limitations)
//   - hiding garbage and files overlaps
//   - protecting useful files from removal
//   - user will not see "partial writes" or "new files appearance"
//   - last reader removing garbage files inside `Close` method
type AggregatorRoTx struct {
	a          *Aggregator
	d          [kv.DomainLen]*DomainRoTx
	logAddrs   *InvertedIndexRoTx
	logTopics  *InvertedIndexRoTx
	tracesFrom *InvertedIndexRoTx
	tracesTo   *InvertedIndexRoTx

	id      uint64 // auto-increment id of ctx for logs
	_leakID uint64 // set only if TRACE_AGG=true
}

func (a *Aggregator) BeginFilesRo() *AggregatorRoTx {
	a.visibleFilesLock.RLock()
	ac := &AggregatorRoTx{
		a:          a,
		logAddrs:   a.logAddrs.BeginFilesRo(),
		logTopics:  a.logTopics.BeginFilesRo(),
		tracesFrom: a.tracesFrom.BeginFilesRo(),
		tracesTo:   a.tracesTo.BeginFilesRo(),

		id:      a.ctxAutoIncrement.Add(1),
		_leakID: a.leakDetector.Add(),
	}
	for id, d := range a.d {
		ac.d[id] = d.BeginFilesRo()
	}
	a.visibleFilesLock.RUnlock()

	return ac
}
func (ac *AggregatorRoTx) ViewID() uint64 { return ac.id }

// --- Domain part START ---

func (ac *AggregatorRoTx) DomainRange(tx kv.Tx, domain kv.Domain, fromKey, toKey []byte, ts uint64, asc order.By, limit int) (it iter.KV, err error) {
	return ac.d[domain].DomainRange(tx, fromKey, toKey, ts, asc, limit)
}
func (ac *AggregatorRoTx) DomainRangeLatest(tx kv.Tx, domain kv.Domain, from, to []byte, limit int) (iter.KV, error) {
	return ac.d[domain].DomainRangeLatest(tx, from, to, limit)
}

func (ac *AggregatorRoTx) DomainGetAsOf(tx kv.Tx, name kv.Domain, key []byte, ts uint64) (v []byte, ok bool, err error) {
	v, err = ac.d[name].GetAsOf(key, ts, tx)
	return v, v != nil, err
}
func (ac *AggregatorRoTx) GetLatest(domain kv.Domain, k, k2 []byte, tx kv.Tx) (v []byte, step uint64, ok bool, err error) {
	return ac.d[domain].GetLatest(k, k2, tx)
}

// search key in all files of all domains and print file names
func (ac *AggregatorRoTx) DebugKey(domain kv.Domain, k []byte) error {
	l, err := ac.d[domain].DebugKVFilesWithKey(k)
	if err != nil {
		return err
	}
	if len(l) > 0 {
		log.Info("[dbg] found in", "files", l)
	}
	return nil
}
func (ac *AggregatorRoTx) DebugEFKey(domain kv.Domain, k []byte) error {
	return ac.d[domain].DebugEFKey(k)
}

func (ac *AggregatorRoTx) DebugEFAllValuesAreInRange(ctx context.Context, name kv.InvertedIdx) error {
	switch name {
	case kv.AccountsHistoryIdx:
		err := ac.d[kv.AccountsDomain].ht.iit.DebugEFAllValuesAreInRange(ctx)
		if err != nil {
			return err
		}
	case kv.StorageHistoryIdx:
		err := ac.d[kv.CodeDomain].ht.iit.DebugEFAllValuesAreInRange(ctx)
		if err != nil {
			return err
		}
	case kv.CodeHistoryIdx:
		err := ac.d[kv.StorageDomain].ht.iit.DebugEFAllValuesAreInRange(ctx)
		if err != nil {
			return err
		}
	case kv.CommitmentHistoryIdx:
		err := ac.d[kv.CommitmentDomain].ht.iit.DebugEFAllValuesAreInRange(ctx)
		if err != nil {
			return err
		}
	//case kv.GasUsedHistoryIdx:
	//	err := ac.d[kv.GasUsedDomain].ht.iit.DebugEFAllValuesAreInRange(ctx)
	//	if err != nil {
	//		return err
	//	}
	case kv.TracesFromIdx:
		err := ac.tracesFrom.DebugEFAllValuesAreInRange(ctx)
		if err != nil {
			return err
		}
	case kv.TracesToIdx:
		err := ac.tracesTo.DebugEFAllValuesAreInRange(ctx)
		if err != nil {
			return err
		}
	case kv.LogAddrIdx:
		err := ac.logAddrs.DebugEFAllValuesAreInRange(ctx)
		if err != nil {
			return err
		}
	case kv.LogTopicIdx:
		err := ac.logTopics.DebugEFAllValuesAreInRange(ctx)
		if err != nil {
			return err
		}
	default:
		panic(fmt.Sprintf("unexpected: %s", name))
	}
	return nil
}

// --- Domain part END ---

func (ac *AggregatorRoTx) Close() {
	if ac == nil || ac.a == nil { // invariant: it's safe to call Close multiple times
		return
	}
	ac.a.leakDetector.Del(ac._leakID)
	ac.a = nil

	for _, d := range ac.d {
		if d != nil {
			d.Close()
		}
	}
	ac.logAddrs.Close()
	ac.logTopics.Close()
	ac.tracesFrom.Close()
	ac.tracesTo.Close()
}

// BackgroundResult - used only indicate that some work is done
// no much reason to pass exact results by this object, just get latest state when need
type BackgroundResult struct {
	err error
	has bool
}

func (br *BackgroundResult) Has() bool     { return br.has }
func (br *BackgroundResult) Set(err error) { br.has, br.err = true, err }
func (br *BackgroundResult) GetAndReset() (bool, error) {
	has, err := br.has, br.err
	br.has, br.err = false, nil
	return has, err
}

// Inverted index tables only
func lastIdInDB(db kv.RoDB, domain *Domain) (lstInDb uint64) {
	if err := db.View(context.Background(), func(tx kv.Tx) error {
		lstInDb = domain.LastStepInDB(tx)
		return nil
	}); err != nil {
		log.Warn("[snapshots] lastIdInDB", "err", err)
	}
	return lstInDb
}

// AggregatorStep is used for incremental reconstitution, it allows
// accessing history in isolated way for each step
type AggregatorStep struct {
	a          *Aggregator
	accounts   *HistoryStep
	storage    *HistoryStep
	code       *HistoryStep
	commitment *HistoryStep
	keyBuf     []byte
}

func (a *Aggregator) StepSize() uint64 { return a.aggregationStep }
func (a *Aggregator) MakeSteps() ([]*AggregatorStep, error) {
	frozenAndIndexed := a.EndTxNumDomainsFrozen()
	accountSteps := a.d[kv.AccountsDomain].MakeSteps(frozenAndIndexed)
	codeSteps := a.d[kv.CodeDomain].MakeSteps(frozenAndIndexed)
	storageSteps := a.d[kv.StorageDomain].MakeSteps(frozenAndIndexed)
	commitmentSteps := a.d[kv.CommitmentDomain].MakeSteps(frozenAndIndexed)
	if len(accountSteps) != len(storageSteps) || len(storageSteps) != len(codeSteps) {
		return nil, fmt.Errorf("different limit of steps (try merge snapshots): accountSteps=%d, storageSteps=%d, codeSteps=%d", len(accountSteps), len(storageSteps), len(codeSteps))
	}
	steps := make([]*AggregatorStep, len(accountSteps))
	for i, accountStep := range accountSteps {
		steps[i] = &AggregatorStep{
			a:          a,
			accounts:   accountStep,
			storage:    storageSteps[i],
			code:       codeSteps[i],
			commitment: commitmentSteps[i],
		}
	}
	return steps, nil
}

func (as *AggregatorStep) TxNumRange() (uint64, uint64) {
	return as.accounts.indexFile.startTxNum, as.accounts.indexFile.endTxNum
}

func (as *AggregatorStep) IterateAccountsTxs() *ScanIteratorInc {
	return as.accounts.iterateTxs()
}

func (as *AggregatorStep) IterateStorageTxs() *ScanIteratorInc {
	return as.storage.iterateTxs()
}

func (as *AggregatorStep) IterateCodeTxs() *ScanIteratorInc {
	return as.code.iterateTxs()
}

func (as *AggregatorStep) ReadAccountDataNoState(addr []byte, txNum uint64) ([]byte, bool, uint64) {
	return as.accounts.GetNoState(addr, txNum)
}

func (as *AggregatorStep) ReadAccountStorageNoState(addr []byte, loc []byte, txNum uint64) ([]byte, bool, uint64) {
	if cap(as.keyBuf) < len(addr)+len(loc) {
		as.keyBuf = make([]byte, len(addr)+len(loc))
	} else if len(as.keyBuf) != len(addr)+len(loc) {
		as.keyBuf = as.keyBuf[:len(addr)+len(loc)]
	}
	copy(as.keyBuf, addr)
	copy(as.keyBuf[len(addr):], loc)
	return as.storage.GetNoState(as.keyBuf, txNum)
}

func (as *AggregatorStep) ReadAccountCodeNoState(addr []byte, txNum uint64) ([]byte, bool, uint64) {
	return as.code.GetNoState(addr, txNum)
}

func (as *AggregatorStep) ReadAccountCodeSizeNoState(addr []byte, txNum uint64) (int, bool, uint64) {
	code, noState, stateTxNum := as.code.GetNoState(addr, txNum)
	return len(code), noState, stateTxNum
}

func (as *AggregatorStep) MaxTxNumAccounts(addr []byte) (bool, uint64) {
	return as.accounts.MaxTxNum(addr)
}

func (as *AggregatorStep) MaxTxNumStorage(addr []byte, loc []byte) (bool, uint64) {
	if cap(as.keyBuf) < len(addr)+len(loc) {
		as.keyBuf = make([]byte, len(addr)+len(loc))
	} else if len(as.keyBuf) != len(addr)+len(loc) {
		as.keyBuf = as.keyBuf[:len(addr)+len(loc)]
	}
	copy(as.keyBuf, addr)
	copy(as.keyBuf[len(addr):], loc)
	return as.storage.MaxTxNum(as.keyBuf)
}

func (as *AggregatorStep) MaxTxNumCode(addr []byte) (bool, uint64) {
	return as.code.MaxTxNum(addr)
}

func (as *AggregatorStep) IterateAccountsHistory(txNum uint64) *HistoryIteratorInc {
	return as.accounts.interateHistoryBeforeTxNum(txNum)
}

func (as *AggregatorStep) IterateStorageHistory(txNum uint64) *HistoryIteratorInc {
	return as.storage.interateHistoryBeforeTxNum(txNum)
}

func (as *AggregatorStep) IterateCodeHistory(txNum uint64) *HistoryIteratorInc {
	return as.code.interateHistoryBeforeTxNum(txNum)
}

func (as *AggregatorStep) Clone() *AggregatorStep {
	return &AggregatorStep{
		a:        as.a,
		accounts: as.accounts.Clone(),
		storage:  as.storage.Clone(),
		code:     as.code.Clone(),
	}
}<|MERGE_RESOLUTION|>--- conflicted
+++ resolved
@@ -176,27 +176,15 @@
 	if a.d[kv.CommitmentDomain], err = NewDomain(cfg, aggregationStep, "commitment", kv.TblCommitmentKeys, kv.TblCommitmentVals, kv.TblCommitmentHistoryKeys, kv.TblCommitmentHistoryVals, kv.TblCommitmentIdx, logger); err != nil {
 		return nil, err
 	}
-<<<<<<< HEAD
 	cfg = domainCfg{
 		hist: histCfg{
 			iiCfg:             iiCfg{salt: salt, dirs: dirs},
-			withLocalityIndex: false, withExistenceIndex: false, compression: CompressKeys | CompressVals, historyLargeValues: false,
+			withLocalityIndex: false, withExistenceIndex: false, historyLargeValues: false,
 		},
 	}
 	if a.d[kv.GasUsedDomain], err = NewDomain(cfg, aggregationStep, "gasused", kv.TblGasUsedKeys, kv.TblGasUsedVals, kv.TblGasUsedHistoryKeys, kv.TblGasUsedHistoryVals, kv.TblGasUsedIdx, logger); err != nil {
 		return nil, err
 	}
-=======
-	//cfg = domainCfg{
-	//	hist: histCfg{
-	//		iiCfg:             iiCfg{salt: salt, dirs: dirs},
-	//		withLocalityIndex: false, withExistenceIndex: false, historyLargeValues: false,
-	//	},
-	//}
-	//if a.d[kv.GasUsedDomain], err = NewDomain(cfg, aggregationStep, "gasused", kv.TblGasUsedKeys, kv.TblGasUsedVals, kv.TblGasUsedHistoryKeys, kv.TblGasUsedHistoryVals, kv.TblGasUsedIdx, logger); err != nil {
-	//	return nil, err
-	//}
->>>>>>> 919ac28f
 	idxCfg := iiCfg{salt: salt, dirs: dirs, db: db}
 	if a.logAddrs, err = NewInvertedIndex(idxCfg, aggregationStep, "logaddrs", kv.TblLogAddressKeys, kv.TblLogAddressIdx, false, nil, logger); err != nil {
 		return nil, err
@@ -1598,13 +1586,8 @@
 		return ac.d[kv.CodeDomain].ht.IdxRange(k, fromTs, toTs, asc, limit, tx)
 	case kv.CommitmentHistoryIdx:
 		return ac.d[kv.StorageDomain].ht.IdxRange(k, fromTs, toTs, asc, limit, tx)
-<<<<<<< HEAD
 	case kv.GasUsedHistoryIdx:
 		return ac.d[kv.GasUsedDomain].ht.IdxRange(k, fromTs, toTs, asc, limit, tx)
-=======
-	//case kv.GasUsedHistoryIdx:
-	//	return ac.d[kv.GasUsedDomain].ht.IdxRange(k, fromTs, toTs, asc, limit, tx)
->>>>>>> 919ac28f
 	case kv.LogTopicIdx:
 		return ac.logTopics.IdxRange(k, fromTs, toTs, asc, limit, tx)
 	case kv.LogAddrIdx:

--- conflicted
+++ resolved
@@ -1420,12 +1420,8 @@
 }
 
 // by that key stored latest root hash and tree state
-<<<<<<< HEAD
-var keyCommitmentStateS = "state"
-=======
 const keyCommitmentStateS = "state"
 
->>>>>>> 2e759b37
 var keyCommitmentState = []byte(keyCommitmentStateS)
 
 func (sd *SharedDomains) LatestCommitmentState(tx kv.Tx, sinceTx, untilTx uint64) (blockNum, txNum uint64, state []byte, err error) {

// Copyright 2024 The Erigon Authors
// This file is part of Erigon.
//
// Erigon is free software: you can redistribute it and/or modify
// it under the terms of the GNU Lesser General Public License as published by
// the Free Software Foundation, either version 3 of the License, or
// (at your option) any later version.
//
// Erigon is distributed in the hope that it will be useful,
// but WITHOUT ANY WARRANTY; without even the implied warranty of
// MERCHANTABILITY or FITNESS FOR A PARTICULAR PURPOSE. See the
// GNU Lesser General Public License for more details.
//
// You should have received a copy of the GNU Lesser General Public License
// along with Erigon. If not, see <http://www.gnu.org/licenses/>.

package state

import (
	"bytes"
	"container/heap"
	"context"
	"encoding/binary"
	"encoding/hex"
	"fmt"
	"math"
	"path/filepath"
	"runtime"
	"sync/atomic"
	"time"
	"unsafe"

	"github.com/erigontech/erigon-lib/seg"
	"github.com/pkg/errors"
	"golang.org/x/crypto/sha3"

	"github.com/erigontech/erigon-lib/common/cryptozerocopy"
	"github.com/erigontech/erigon-lib/log/v3"

	btree2 "github.com/tidwall/btree"

	"github.com/erigontech/erigon-lib/commitment"
	"github.com/erigontech/erigon-lib/common"
	"github.com/erigontech/erigon-lib/common/assert"
	"github.com/erigontech/erigon-lib/common/dbg"
	"github.com/erigontech/erigon-lib/common/length"
	"github.com/erigontech/erigon-lib/kv"
	"github.com/erigontech/erigon-lib/kv/order"
	"github.com/erigontech/erigon-lib/kv/rawdbv3"
	"github.com/erigontech/erigon-lib/types"
)

var ErrBehindCommitment = errors.New("behind commitment")

// KvList sort.Interface to sort write list by keys
type KvList struct {
	Keys []string
	Vals [][]byte
}

func (l *KvList) Push(key string, val []byte) {
	l.Keys = append(l.Keys, key)
	l.Vals = append(l.Vals, val)
}

func (l *KvList) Len() int {
	return len(l.Keys)
}

func (l *KvList) Less(i, j int) bool {
	return l.Keys[i] < l.Keys[j]
}

func (l *KvList) Swap(i, j int) {
	l.Keys[i], l.Keys[j] = l.Keys[j], l.Keys[i]
	l.Vals[i], l.Vals[j] = l.Vals[j], l.Vals[i]
}

type dataWithPrevStep struct {
	data     []byte
	prevStep uint64
}

type SharedDomains struct {
	aggTx  *AggregatorRoTx
	sdCtx  *SharedDomainsCommitmentContext
	roTx   kv.Tx
	logger log.Logger

	txNum    uint64
	blockNum atomic.Uint64
	estSize  int
	trace    bool //nolint
	//muMaps   sync.RWMutex
	//walLock sync.RWMutex

	domains [kv.DomainLen]map[string]dataWithPrevStep
	storage *btree2.Map[string, dataWithPrevStep]

	domainWriters [kv.DomainLen]*domainBufferedWriter
	iiWriters     [kv.StandaloneIdxLen]*invertedIndexBufferedWriter

	currentChangesAccumulator *StateChangeSet
	pastChangesAccumulator    map[string]*StateChangeSet
}

type HasAggTx interface {
	AggTx() any
}
type HasAgg interface {
	Agg() any
}

func NewSharedDomains(tx kv.Tx, logger log.Logger) (*SharedDomains, error) {

	sd := &SharedDomains{
		logger:  logger,
		storage: btree2.NewMap[string, dataWithPrevStep](128),
		//trace:   true,
	}
	sd.SetTx(tx)

	sd.aggTx.a.DiscardHistory(kv.CommitmentDomain)

	for id, ii := range sd.aggTx.iis {
		sd.iiWriters[id] = ii.NewWriter()
	}

	for id, d := range sd.aggTx.d {
		sd.domains[id] = map[string]dataWithPrevStep{}
		sd.domainWriters[id] = d.NewWriter()
	}

	sd.SetTxNum(0)
	sd.sdCtx = NewSharedDomainsCommitmentContext(sd, commitment.ModeDirect, commitment.VariantHexPatriciaTrie)

	if _, err := sd.SeekCommitment(context.Background(), tx); err != nil {
		return nil, err
	}
	return sd, nil
}

func (sd *SharedDomains) SetChangesetAccumulator(acc *StateChangeSet) {
	sd.currentChangesAccumulator = acc
	for idx := range sd.domainWriters {
		if sd.currentChangesAccumulator == nil {
			sd.domainWriters[idx].diff = nil
		} else {
			sd.domainWriters[idx].diff = &sd.currentChangesAccumulator.Diffs[idx]
		}
	}
}

func (sd *SharedDomains) SavePastChangesetAccumulator(blockHash common.Hash, blockNumber uint64, acc *StateChangeSet) {
	if sd.pastChangesAccumulator == nil {
		sd.pastChangesAccumulator = make(map[string]*StateChangeSet)
	}
	var key [40]byte
	binary.BigEndian.PutUint64(key[:8], blockNumber)
	copy(key[8:], blockHash[:])
	sd.pastChangesAccumulator[string(key[:])] = acc
}

func (sd *SharedDomains) GetDiffset(tx kv.RwTx, blockHash common.Hash, blockNumber uint64) ([kv.DomainLen][]DomainEntryDiff, bool, error) {
	var key [40]byte
	binary.BigEndian.PutUint64(key[:8], blockNumber)
	copy(key[8:], blockHash[:])
	if changeset, ok := sd.pastChangesAccumulator[string(key[:])]; ok {
		return [kv.DomainLen][]DomainEntryDiff{
			changeset.Diffs[kv.AccountsDomain].GetDiffSet(),
			changeset.Diffs[kv.StorageDomain].GetDiffSet(),
			changeset.Diffs[kv.CodeDomain].GetDiffSet(),
			changeset.Diffs[kv.CommitmentDomain].GetDiffSet(),
		}, true, nil
	}
	return ReadDiffSet(tx, blockNumber, blockHash)
}

func (sd *SharedDomains) AggTx() any { return sd.aggTx }

// aggregator context should call aggTx.Unwind before this one.
func (sd *SharedDomains) Unwind(ctx context.Context, rwTx kv.RwTx, blockUnwindTo, txUnwindTo uint64, changeset *[kv.DomainLen][]DomainEntryDiff) error {
	step := txUnwindTo / sd.aggTx.a.StepSize()
	logEvery := time.NewTicker(30 * time.Second)
	defer logEvery.Stop()
	sd.aggTx.a.logger.Info("aggregator unwind", "step", step,
		"txUnwindTo", txUnwindTo, "stepsRangeInDB", sd.aggTx.a.StepsRangeInDBAsStr(rwTx))
	//fmt.Printf("aggregator unwind step %d txUnwindTo %d stepsRangeInDB %s\n", step, txUnwindTo, sd.aggTx.a.StepsRangeInDBAsStr(rwTx))
	sf := time.Now()
	defer mxUnwindSharedTook.ObserveDuration(sf)

	if err := sd.Flush(ctx, rwTx); err != nil {
		return err
	}

	for idx, d := range sd.aggTx.d {
		if err := d.Unwind(ctx, rwTx, step, txUnwindTo, changeset[idx]); err != nil {
			return err
		}
	}
	for _, ii := range sd.aggTx.iis {
		if err := ii.Unwind(ctx, rwTx, txUnwindTo, math.MaxUint64, math.MaxUint64, logEvery, true, nil); err != nil {
			return err
		}
	}

	sd.ClearRam(true)
	sd.SetTxNum(txUnwindTo)
	sd.SetBlockNum(blockUnwindTo)
	return sd.Flush(ctx, rwTx)
}

func (sd *SharedDomains) rebuildCommitment(ctx context.Context, roTx kv.Tx, blockNum uint64) ([]byte, error) {
	it, err := sd.aggTx.HistoryRange(kv.StorageDomain, int(sd.TxNum()), math.MaxInt64, order.Asc, -1, roTx)
	if err != nil {
		return nil, err
	}
	defer it.Close()
	for it.HasNext() {
		k, _, err := it.Next()
		if err != nil {
			return nil, err
		}
		sd.sdCtx.TouchKey(kv.AccountsDomain, string(k), nil)
	}

	it, err = sd.aggTx.HistoryRange(kv.StorageDomain, int(sd.TxNum()), math.MaxInt64, order.Asc, -1, roTx)
	if err != nil {
		return nil, err
	}
	defer it.Close()

	for it.HasNext() {
		k, _, err := it.Next()
		if err != nil {
			return nil, err
		}
		sd.sdCtx.TouchKey(kv.StorageDomain, string(k), nil)
	}

	sd.sdCtx.Reset()
	return sd.ComputeCommitment(ctx, true, blockNum, "rebuild commit")
}

// DiscardWrites disables updates collection for further flushing into db.
// Instead, it keeps them temporarily available until .ClearRam/.Close will make them unavailable.
func (sd *SharedDomains) DiscardWrites(d kv.Domain) {
	if d >= kv.DomainLen {
		return
	}
	sd.domainWriters[d].discard = true
	sd.domainWriters[d].h.discard = true
}

func (sd *SharedDomains) RebuildCommitmentShard(ctx context.Context, next func() (bool, []byte), cfg *RebuiltCommitment) (*RebuiltCommitment, error) {
	sd.DiscardWrites(kv.AccountsDomain)
	sd.DiscardWrites(kv.StorageDomain)
	sd.DiscardWrites(kv.CodeDomain)

	visComFiles := sd.aggTx.d[kv.CommitmentDomain].Files()
	sd.logger.Info("starting commitment", "shard", fmt.Sprintf("%d-%d", cfg.StepFrom, cfg.StepTo),
		"totalKeys", common.PrettyCounter(cfg.Keys), "block", sd.BlockNum(),
		"commitment files before dump step", cfg.StepTo,
		"files", fmt.Sprintf("%d %v", len(visComFiles), visComFiles))

	sf := time.Now()
	var processed uint64
	for ok, key := next(); ; ok, key = next() {
		sd.sdCtx.TouchKey(kv.AccountsDomain, string(key), nil)
		processed++
		if !ok {
			break
		}
	}
	collectionSpent := time.Since(sf)
	rh, err := sd.sdCtx.ComputeCommitment(ctx, true, sd.BlockNum(), fmt.Sprintf("%d-%d", cfg.StepFrom, cfg.StepTo))
	if err != nil {
		return nil, err
	}
	sd.logger.Info("sealing", "shard", fmt.Sprintf("%d-%d", cfg.StepFrom, cfg.StepTo),
		"root", hex.EncodeToString(rh), "commitment", time.Since(sf).String(),
		"collection", collectionSpent.String())

	sb := time.Now()

	// rng := MergeRange{from: cfg.TxnFrom, to: cfg.TxnTo}
	// vt, err := sd.aggTx.d[kv.CommitmentDomain].commitmentValTransformDomain(rng, sd.aggTx.d[kv.AccountsDomain], sd.aggTx.d[kv.StorageDomain], nil, nil)
	// if err != nil {
	// 	return nil, err
	// }
	err = sd.aggTx.d[kv.CommitmentDomain].d.DumpStepRangeOnDisk(ctx, cfg.StepFrom, cfg.StepTo, cfg.TxnFrom, cfg.TxnTo, sd.domainWriters[kv.CommitmentDomain], nil)
	if err != nil {
		return nil, err
	}

	sd.logger.Info("shard built", "shard", fmt.Sprintf("%d-%d", cfg.StepFrom, cfg.StepTo), "root", hex.EncodeToString(rh), "ETA", time.Since(sf).String(), "file dump", time.Since(sb).String())

	return &RebuiltCommitment{
		RootHash: rh,
		StepFrom: cfg.StepFrom,
		StepTo:   cfg.StepTo,
		TxnFrom:  cfg.TxnFrom,
		TxnTo:    cfg.TxnTo,
		Keys:     processed,
	}, nil
}

type RebuiltCommitment struct {
	RootHash []byte
	StepFrom uint64
	StepTo   uint64
	TxnFrom  uint64
	TxnTo    uint64
	Keys     uint64
}

// SeekCommitment lookups latest available commitment and sets it as current
func (sd *SharedDomains) SeekCommitment(ctx context.Context, tx kv.Tx) (txsFromBlockBeginning uint64, err error) {
	bn, txn, ok, err := sd.sdCtx.SeekCommitment(tx, sd.aggTx.d[kv.CommitmentDomain], 0, math.MaxUint64)
	if err != nil {
		return 0, err
	}
	if ok {
		if bn > 0 {
			lastBn, _, err := rawdbv3.TxNums.Last(tx)
			if err != nil {
				return 0, err
			}
			if lastBn < bn {
				return 0, errors.WithMessage(ErrBehindCommitment, fmt.Sprintf("TxNums index is at block %d and behind commitment %d", lastBn, bn))
			}
		}
		sd.SetBlockNum(bn)
		sd.SetTxNum(txn)
		return 0, nil
	}
	// handle case when we have no commitment, but have executed blocks
	bnBytes, err := tx.GetOne(kv.SyncStageProgress, []byte("Execution")) //TODO: move stages to erigon-lib
	if err != nil {
		return 0, err
	}
	if len(bnBytes) == 8 {
		bn = binary.BigEndian.Uint64(bnBytes)
		txn, err = rawdbv3.TxNums.Max(tx, bn)
		if err != nil {
			return 0, err
		}
	}
	if bn == 0 && txn == 0 {
		sd.SetBlockNum(0)
		sd.SetTxNum(0)
		return 0, nil
	}
	sd.SetBlockNum(bn)
	sd.SetTxNum(txn)
	newRh, err := sd.rebuildCommitment(ctx, tx, bn)
	if err != nil {
		return 0, err
	}
	if bytes.Equal(newRh, commitment.EmptyRootHash) {
		sd.SetBlockNum(0)
		sd.SetTxNum(0)
		return 0, nil
	}
	if sd.trace {
		fmt.Printf("rebuilt commitment %x %d %d\n", newRh, sd.TxNum(), sd.BlockNum())
	}
	sd.SetBlockNum(bn)
	sd.SetTxNum(txn)
	return 0, nil
}

func (sd *SharedDomains) ClearRam(resetCommitment bool) {
	//sd.muMaps.Lock()
	//defer sd.muMaps.Unlock()
	for i := range sd.domains {
		sd.domains[i] = map[string]dataWithPrevStep{}
	}
	if resetCommitment {
		sd.sdCtx.updates.Reset()
		sd.sdCtx.Reset()
	}

	sd.storage = btree2.NewMap[string, dataWithPrevStep](128)
	sd.estSize = 0
}

// put - doesn't copy
func (sd *SharedDomains) put(domain kv.Domain, key string, val []byte) {
	// disable mutex - because work on parallel execution postponed after E3 release.
	//sd.muMaps.Lock()
	valWithPrevStep := dataWithPrevStep{data: val, prevStep: sd.txNum / sd.aggTx.a.StepSize()}
	if domain == kv.StorageDomain {
		if old, ok := sd.storage.Set(key, valWithPrevStep); ok {
			sd.estSize += len(val) - len(old.data)
		} else {
			sd.estSize += len(key) + len(val)
		}
		return
	}

	if old, ok := sd.domains[domain][key]; ok {
		sd.estSize += len(val) - len(old.data)
	} else {
		sd.estSize += len(key) + len(val)
	}
	sd.domains[domain][key] = valWithPrevStep
	//sd.muMaps.Unlock()
}

// get returns cached value by key. Cache is invalidated when associated WAL is flushed
func (sd *SharedDomains) get(table kv.Domain, key []byte) (v []byte, prevStep uint64, ok bool) {
	//sd.muMaps.RLock()
	keyS := toStringZeroCopy(key)
	var dataWithPrevStep dataWithPrevStep
	if table == kv.StorageDomain {
		dataWithPrevStep, ok = sd.storage.Get(keyS)
		return dataWithPrevStep.data, dataWithPrevStep.prevStep, ok

	}
	dataWithPrevStep, ok = sd.domains[table][keyS]
	return dataWithPrevStep.data, dataWithPrevStep.prevStep, ok
	//sd.muMaps.RUnlock()
}

func (sd *SharedDomains) SizeEstimate() uint64 {
	//sd.muMaps.RLock()
	//defer sd.muMaps.RUnlock()

	// multiply 2: to cover data-structures overhead (and keep accounting cheap)
	// and muliply 2 more: for Commitment calculation when batch is full
	return uint64(sd.estSize) * 4
}

func (sd *SharedDomains) LatestCommitment(prefix []byte) ([]byte, uint64, error) {
	if v, prevStep, ok := sd.get(kv.CommitmentDomain, prefix); ok {
		// sd cache values as is (without transformation) so safe to return
		return v, prevStep, nil
	}
	v, step, found, err := sd.aggTx.d[kv.CommitmentDomain].getLatestFromDb(prefix, sd.roTx)
	if err != nil {
		return nil, 0, fmt.Errorf("commitment prefix %x read error: %w", prefix, err)
	}
	if found {
		// db store values as is (without transformation) so safe to return
		return v, step, nil
	}

	// getFromFiles doesn't provide same semantics as getLatestFromDB - it returns start/end tx
	// of file where the value is stored (not exact step when kv has been set)
	v, _, startTx, endTx, err := sd.aggTx.d[kv.CommitmentDomain].getFromFiles(prefix, 0)
	if err != nil {
		return nil, 0, fmt.Errorf("commitment prefix %x read error: %w", prefix, err)
	}

	if !sd.aggTx.a.commitmentValuesTransform || bytes.Equal(prefix, keyCommitmentState) {
		return v, endTx / sd.aggTx.a.StepSize(), nil
	}

	// replace shortened keys in the branch with full keys to allow HPH work seamlessly
	rv, err := sd.replaceShortenedKeysInBranch(prefix, commitment.BranchData(v), startTx, endTx)
	if err != nil {
		return nil, 0, err
	}
	return rv, endTx / sd.aggTx.a.StepSize(), nil
}

// replaceShortenedKeysInBranch replaces shortened keys in the branch with full keys
func (sd *SharedDomains) replaceShortenedKeysInBranch(prefix []byte, branch commitment.BranchData, fStartTxNum uint64, fEndTxNum uint64) (commitment.BranchData, error) {
	if !sd.aggTx.d[kv.CommitmentDomain].d.replaceKeysInValues && sd.aggTx.a.commitmentValuesTransform {
		panic("domain.replaceKeysInValues is disabled, but agg.commitmentValuesTransform is enabled")
	}

	if !sd.aggTx.a.commitmentValuesTransform ||
		len(branch) == 0 ||
		sd.aggTx.minimaxTxNumInDomainFiles() == 0 ||
		bytes.Equal(prefix, keyCommitmentState) || ((fEndTxNum-fStartTxNum)/sd.aggTx.a.StepSize())%2 != 0 {

		return branch, nil // do not transform, return as is
	}

	sto := sd.aggTx.d[kv.StorageDomain]
	acc := sd.aggTx.d[kv.AccountsDomain]
	storageItem := sto.lookupVisibleFileByItsRange(fStartTxNum, fEndTxNum)
	if storageItem == nil {
		sd.logger.Warn(fmt.Sprintf("visible storage file of steps %d-%d not found", fStartTxNum/sd.aggTx.a.aggregationStep, fEndTxNum/sd.aggTx.a.aggregationStep))
		storageItem = sto.lookupDirtyFileByItsRange(fStartTxNum, fEndTxNum)
		if storageItem == nil {
			sd.logger.Crit(fmt.Sprintf("dirty storage file of steps %d-%d not found", fStartTxNum/sd.aggTx.a.aggregationStep, fEndTxNum/sd.aggTx.a.aggregationStep))
			return nil, errors.New("storage file not found")
		}
	}
	accountItem := acc.lookupVisibleFileByItsRange(fStartTxNum, fEndTxNum)
	if accountItem == nil {
		sd.logger.Warn(fmt.Sprintf("visible account file of steps %d-%d not found", fStartTxNum/sd.aggTx.a.aggregationStep, fEndTxNum/sd.aggTx.a.aggregationStep))
		accountItem = acc.lookupDirtyFileByItsRange(fStartTxNum, fEndTxNum)
		if accountItem == nil {
			sd.logger.Crit(fmt.Sprintf("dirty account file of steps %d-%d not found", fStartTxNum/sd.aggTx.a.aggregationStep, fEndTxNum/sd.aggTx.a.aggregationStep))
			return nil, errors.New("account file not found")
		}
	}
	storageGetter := seg.NewReader(storageItem.decompressor.MakeGetter(), sto.d.compression)
	accountGetter := seg.NewReader(accountItem.decompressor.MakeGetter(), acc.d.compression)
	metricI := 0
	for i, f := range sd.aggTx.d[kv.CommitmentDomain].files {
		if i > 5 {
			metricI = 5
			break
		}
		if f.startTxNum == fStartTxNum && f.endTxNum == fEndTxNum {
			metricI = i
		}
	}

	aux := make([]byte, 0, 256)
	return branch.ReplacePlainKeys(aux, func(key []byte, isStorage bool) ([]byte, error) {
		if isStorage {
			if len(key) == length.Addr+length.Hash {
				return nil, nil // save storage key as is
			}
			if dbg.KVReadLevelledMetrics {
				defer branchKeyDerefSpent[metricI].ObserveDuration(time.Now())
			}
			// Optimised key referencing a state file record (file number and offset within the file)
			storagePlainKey, found := sto.lookupByShortenedKey(key, storageGetter)
			if !found {
				s0, s1 := fStartTxNum/sd.aggTx.a.StepSize(), fEndTxNum/sd.aggTx.a.StepSize()
				sd.logger.Crit("replace back lost storage full key", "shortened", fmt.Sprintf("%x", key),
					"decoded", fmt.Sprintf("step %d-%d; offt %d", s0, s1, decodeShorterKey(key)))
				return nil, fmt.Errorf("replace back lost storage full key: %x", key)
			}
			return storagePlainKey, nil
		}

		if len(key) == length.Addr {
			return nil, nil // save account key as is
		}

		if dbg.KVReadLevelledMetrics {
			defer branchKeyDerefSpent[metricI].ObserveDuration(time.Now())
		}
		apkBuf, found := acc.lookupByShortenedKey(key, accountGetter)
		if !found {
			s0, s1 := fStartTxNum/sd.aggTx.a.StepSize(), fEndTxNum/sd.aggTx.a.StepSize()
			sd.logger.Crit("replace back lost account full key", "shortened", fmt.Sprintf("%x", key),
				"decoded", fmt.Sprintf("step %d-%d; offt %d", s0, s1, decodeShorterKey(key)))
			return nil, fmt.Errorf("replace back lost account full key: %x", key)
		}
		return apkBuf, nil
	})
}

const CodeSizeTableFake = "CodeSize"

func (sd *SharedDomains) ReadsValid(readLists map[string]*KvList) bool {
	//sd.muMaps.RLock()
	//defer sd.muMaps.RUnlock()

	for table, list := range readLists {
		switch table {
		case kv.AccountsDomain.String():
			m := sd.domains[kv.AccountsDomain]
			for i, key := range list.Keys {
				if val, ok := m[key]; ok {
					if !bytes.Equal(list.Vals[i], val.data) {
						return false
					}
				}
			}
		case kv.CodeDomain.String():
			m := sd.domains[kv.CodeDomain]
			for i, key := range list.Keys {
				if val, ok := m[key]; ok {
					if !bytes.Equal(list.Vals[i], val.data) {
						return false
					}
				}
			}
		case kv.StorageDomain.String():
			m := sd.storage
			for i, key := range list.Keys {
				if val, ok := m.Get(key); ok {
					if !bytes.Equal(list.Vals[i], val.data) {
						return false
					}
				}
			}
		case CodeSizeTableFake:
			m := sd.domains[kv.CodeDomain]
			for i, key := range list.Keys {
				if val, ok := m[key]; ok {
					if binary.BigEndian.Uint64(list.Vals[i]) != uint64(len(val.data)) {
						return false
					}
				}
			}
		default:
			panic(table)
		}
	}

	return true
}

func (sd *SharedDomains) updateAccountData(addr []byte, account, prevAccount []byte, prevStep uint64) error {
	addrS := *(*string)(unsafe.Pointer(&addr))
	sd.sdCtx.TouchKey(kv.AccountsDomain, addrS, account)
	sd.put(kv.AccountsDomain, addrS, account)
	return sd.domainWriters[kv.AccountsDomain].PutWithPrev(addr, nil, account, prevAccount, prevStep)
}

func (sd *SharedDomains) updateAccountCode(addr, code, prevCode []byte, prevStep uint64) error {
	addrS := *(*string)(unsafe.Pointer(&addr))
	sd.sdCtx.TouchKey(kv.CodeDomain, addrS, code)
	sd.put(kv.CodeDomain, addrS, code)
	if len(code) == 0 {
		return sd.domainWriters[kv.CodeDomain].DeleteWithPrev(addr, nil, prevCode, prevStep)
	}
	return sd.domainWriters[kv.CodeDomain].PutWithPrev(addr, nil, code, prevCode, prevStep)
}

func (sd *SharedDomains) updateCommitmentData(prefix string, data, prev []byte, prevStep uint64) error {
	sd.put(kv.CommitmentDomain, prefix, data)
	return sd.domainWriters[kv.CommitmentDomain].PutWithPrev([]byte(prefix), nil, data, prev, prevStep)
}

func (sd *SharedDomains) deleteAccount(addr, prev []byte, prevStep uint64) error {
	addrS := *(*string)(unsafe.Pointer(&addr))
	if err := sd.DomainDelPrefix(kv.StorageDomain, addr); err != nil {
		return err
	}

	// commitment delete already has been applied via account
	if err := sd.DomainDel(kv.CodeDomain, addr, nil, nil, prevStep); err != nil {
		return err
	}

	sd.sdCtx.TouchKey(kv.AccountsDomain, addrS, nil)
	sd.put(kv.AccountsDomain, addrS, nil)
	if err := sd.domainWriters[kv.AccountsDomain].DeleteWithPrev(addr, nil, prev, prevStep); err != nil {
		return err
	}

	return nil
}

func (sd *SharedDomains) writeAccountStorage(addr, loc []byte, value, preVal []byte, prevStep uint64) error {
	composite := addr
	if loc != nil { // if caller passed already `composite` key, then just use it. otherwise join parts
		composite = make([]byte, 0, len(addr)+len(loc))
		composite = append(append(composite, addr...), loc...)
	}
	compositeS := *(*string)(unsafe.Pointer(&composite))
	sd.sdCtx.TouchKey(kv.StorageDomain, compositeS, value)
	sd.put(kv.StorageDomain, compositeS, value)
	return sd.domainWriters[kv.StorageDomain].PutWithPrev(composite, nil, value, preVal, prevStep)
}

func (sd *SharedDomains) delAccountStorage(addr, loc []byte, preVal []byte, prevStep uint64) error {
	composite := addr
	if loc != nil { // if caller passed already `composite` key, then just use it. otherwise join parts
		composite = make([]byte, 0, len(addr)+len(loc))
		composite = append(append(composite, addr...), loc...)
	}
	compositeS := *(*string)(unsafe.Pointer(&composite))
	sd.sdCtx.TouchKey(kv.StorageDomain, compositeS, nil)
	sd.put(kv.StorageDomain, compositeS, nil)
	return sd.domainWriters[kv.StorageDomain].DeleteWithPrev(composite, nil, preVal, prevStep)
}

func (sd *SharedDomains) IndexAdd(table kv.InvertedIdx, key []byte) (err error) {
	switch table {
	case kv.LogAddrIdx, kv.TblLogAddressIdx:
		err = sd.iiWriters[kv.LogAddrIdxPos].Add(key)
	case kv.LogTopicIdx, kv.TblLogTopicsIdx, kv.LogTopicIndex:
		err = sd.iiWriters[kv.LogTopicIdxPos].Add(key)
	case kv.TblTracesToIdx:
		err = sd.iiWriters[kv.TracesToIdxPos].Add(key)
	case kv.TblTracesFromIdx:
		err = sd.iiWriters[kv.TracesFromIdxPos].Add(key)
	default:
		panic(fmt.Errorf("unknown shared index %s", table))
	}
	return err
}

func (sd *SharedDomains) SetTx(tx kv.Tx) {
	if tx == nil {
		panic("tx is nil")
	}
	sd.roTx = tx

	casted, ok := tx.(HasAggTx)
	if !ok {
		panic(fmt.Errorf("type %T need AggTx method", tx))
	}

	sd.aggTx = casted.AggTx().(*AggregatorRoTx)
	if sd.aggTx == nil {
		panic(errors.New("aggtx is nil"))
	}
}

func (sd *SharedDomains) StepSize() uint64 { return sd.aggTx.a.StepSize() }

// SetTxNum sets txNum for all domains as well as common txNum for all domains
// Requires for sd.rwTx because of commitment evaluation in shared domains if aggregationStep is reached
func (sd *SharedDomains) SetTxNum(txNum uint64) {
	sd.txNum = txNum
	for _, d := range sd.domainWriters {
		if d != nil {
			d.SetTxNum(txNum)
		}
	}
	for _, iiWriter := range sd.iiWriters {
		if iiWriter != nil {
			iiWriter.SetTxNum(txNum)
		}
	}
}

func (sd *SharedDomains) TxNum() uint64 { return sd.txNum }

func (sd *SharedDomains) BlockNum() uint64 { return sd.blockNum.Load() }

func (sd *SharedDomains) SetBlockNum(blockNum uint64) {
	sd.blockNum.Store(blockNum)
}

func (sd *SharedDomains) SetTrace(b bool) {
	sd.trace = b
}

func (sd *SharedDomains) ComputeCommitment(ctx context.Context, saveStateAfter bool, blockNum uint64, logPrefix string) (rootHash []byte, err error) {
	rootHash, err = sd.sdCtx.ComputeCommitment(ctx, saveStateAfter, blockNum, logPrefix)
	return
}

// IterateStoragePrefix iterates over key-value pairs of the storage domain that start with given prefix
// Such iteration is not intended to be used in public API, therefore it uses read-write transaction
// inside the domain. Another version of this for public API use needs to be created, that uses
// roTx instead and supports ending the iterations before it reaches the end.
//
// k and v lifetime is bounded by the lifetime of the iterator
func (sd *SharedDomains) IterateStoragePrefix(prefix []byte, it func(k []byte, v []byte, step uint64) error) error {
	// Implementation:
	//     File endTxNum  = last txNum of file step
	//     DB endTxNum    = first txNum of step in db
	//     RAM endTxNum   = current txnum
	//  Example: stepSize=8, file=0-2.kv, db has key of step 2, current tx num is 17
	//     File endTxNum  = 15, because `0-2.kv` has steps 0 and 1, last txNum of step 1 is 15
	//     DB endTxNum    = 16, because db has step 2, and first txNum of step 2 is 16.
	//     RAM endTxNum   = 17, because current tcurrent txNum is 17

	haveRamUpdates := sd.storage.Len() > 0

	var cp CursorHeap
	cpPtr := &cp
	heap.Init(cpPtr)
	var k, v []byte
	var err error

	iter := sd.storage.Iter()
	if iter.Seek(string(prefix)) {
		kx := iter.Key()
		v = iter.Value().data
		k = []byte(kx)

		if len(kx) > 0 && bytes.HasPrefix(k, prefix) {
			heap.Push(cpPtr, &CursorItem{t: RAM_CURSOR, key: common.Copy(k), val: common.Copy(v), step: 0, iter: iter, endTxNum: sd.txNum, reverse: true})
		}
	}

	roTx := sd.roTx
	valsCursor, err := roTx.CursorDupSort(sd.aggTx.a.d[kv.StorageDomain].valuesTable)
	if err != nil {
		return err
	}
	defer valsCursor.Close()
	if k, v, err = valsCursor.Seek(prefix); err != nil {
		return err
	}
	if len(k) > 0 && bytes.HasPrefix(k, prefix) {
		step := ^binary.BigEndian.Uint64(v[:8])
		val := v[8:]
		endTxNum := step * sd.StepSize() // DB can store not-finished step, it means - then set first txn in step - it anyway will be ahead of files
		if haveRamUpdates && endTxNum >= sd.txNum {
			return fmt.Errorf("probably you didn't set SharedDomains.SetTxNum(). ram must be ahead of db: %d, %d", sd.txNum, endTxNum)
		}

		heap.Push(cpPtr, &CursorItem{t: DB_CURSOR, key: common.Copy(k), val: common.Copy(val), step: step, cDup: valsCursor, endTxNum: endTxNum, reverse: true})
	}

	sctx := sd.aggTx.d[kv.StorageDomain]
	for i, item := range sctx.files {
		cursor, err := item.src.bindex.Seek(sctx.statelessGetter(i), prefix)
		if err != nil {
			return err
		}
		if cursor == nil {
			continue
		}

		key := cursor.Key()
		if key != nil && bytes.HasPrefix(key, prefix) {
			val := cursor.Value()
			txNum := item.endTxNum - 1 // !important: .kv files have semantic [from, t)
			heap.Push(cpPtr, &CursorItem{t: FILE_CURSOR, key: key, val: val, step: 0, btCursor: cursor, endTxNum: txNum, reverse: true})
		}
	}

	for cp.Len() > 0 {
		lastKey := common.Copy(cp[0].key)
		lastVal := common.Copy(cp[0].val)
		lastStep := cp[0].step
		// Advance all the items that have this key (including the top)
		for cp.Len() > 0 && bytes.Equal(cp[0].key, lastKey) {
			ci1 := heap.Pop(cpPtr).(*CursorItem)
			switch ci1.t {
			case RAM_CURSOR:
				if ci1.iter.Next() {
					k = []byte(ci1.iter.Key())
					if k != nil && bytes.HasPrefix(k, prefix) {
						ci1.key = common.Copy(k)
						ci1.val = common.Copy(ci1.iter.Value().data)
						heap.Push(cpPtr, ci1)
					}
				}
			case FILE_CURSOR:
				indexList := sd.aggTx.d[kv.StorageDomain].d.indexList
				if indexList&withBTree != 0 {
					if ci1.btCursor.Next() {
						ci1.key = ci1.btCursor.Key()
						if ci1.key != nil && bytes.HasPrefix(ci1.key, prefix) {
							ci1.val = ci1.btCursor.Value()
							heap.Push(cpPtr, ci1)
						}
					} else {
						ci1.btCursor.Close()
					}
				}
				if indexList&withHashMap != 0 {
					ci1.dg.Reset(ci1.latestOffset)
					if !ci1.dg.HasNext() {
						break
					}
					key, _ := ci1.dg.Next(nil)
					if key != nil && bytes.HasPrefix(key, prefix) {
						ci1.key = key
						ci1.val, ci1.latestOffset = ci1.dg.Next(nil)
						heap.Push(cpPtr, ci1)
					} else {
						ci1.dg = nil
					}
				}
			case DB_CURSOR:
				k, v, err := ci1.cDup.NextNoDup()
				if err != nil {
					return err
				}

				if len(k) > 0 && bytes.HasPrefix(k, prefix) {
					ci1.key = common.Copy(k)
					step := ^binary.BigEndian.Uint64(v[:8])
					endTxNum := step * sd.StepSize() // DB can store not-finished step, it means - then set first txn in step - it anyway will be ahead of files
					if haveRamUpdates && endTxNum >= sd.txNum {
						ci1.cDup.Close()
						return fmt.Errorf("probably you didn't set SharedDomains.SetTxNum(). ram must be ahead of db: %d, %d", sd.txNum, endTxNum)
					}
					ci1.endTxNum = endTxNum
					ci1.val = common.Copy(v[8:])
					ci1.step = step
					heap.Push(cpPtr, ci1)
				} else {
					ci1.cDup.Close()
				}
			}
		}
		if len(lastVal) > 0 {
			if err := it(lastKey, lastVal, lastStep); err != nil {
				return err
			}
		}
	}
	return nil
}

func (sd *SharedDomains) Close() {
	sd.SetBlockNum(0)
	if sd.aggTx != nil {
		sd.SetTxNum(0)

		//sd.walLock.Lock()
		//defer sd.walLock.Unlock()
		for _, d := range sd.domainWriters {
			d.close()
		}
		for _, iiWriter := range sd.iiWriters {
			iiWriter.close()
		}
	}

	if sd.sdCtx != nil {
		sd.sdCtx.Close()
	}
}

func (sd *SharedDomains) Flush(ctx context.Context, tx kv.RwTx) error {
	for key, changeset := range sd.pastChangesAccumulator {
		blockNum := binary.BigEndian.Uint64([]byte(key[:8]))
		blockHash := common.BytesToHash([]byte(key[8:]))
		if err := WriteDiffSet(tx, blockNum, blockHash, changeset); err != nil {
			return err
		}
	}
	sd.pastChangesAccumulator = make(map[string]*StateChangeSet)

	defer mxFlushTook.ObserveDuration(time.Now())
	fh, err := sd.ComputeCommitment(ctx, true, sd.BlockNum(), "flush-commitment")
	if err != nil {
		return err
	}
	if sd.trace {
		_, f, l, _ := runtime.Caller(1)
		fmt.Printf("[SD aggTx=%d] FLUSHING at tx %d [%x], caller %s:%d\n", sd.aggTx.id, sd.TxNum(), fh, filepath.Base(f), l)
	}
	for _, w := range sd.domainWriters {
		if w == nil {
			continue
		}
		if err := w.Flush(ctx, tx); err != nil {
			return err
		}
	}
	for _, w := range sd.iiWriters {
		if w == nil {
			continue
		}
		if err := w.Flush(ctx, tx); err != nil {
			return err
		}
	}
	if dbg.PruneOnFlushTimeout != 0 {
		_, err = sd.aggTx.PruneSmallBatches(ctx, dbg.PruneOnFlushTimeout, tx)
		if err != nil {
			return err
		}
	}

	for _, w := range sd.domainWriters {
		if w == nil {
			continue
		}
		w.close()
	}
	for _, w := range sd.iiWriters {
		if w == nil {
			continue
		}
		w.close()
	}
	return nil
}

// TemporalDomain satisfaction
func (sd *SharedDomains) GetLatest(domain kv.Domain, k, k2 []byte) (v []byte, step uint64, err error) {
	if domain == kv.CommitmentDomain {
		return sd.LatestCommitment(k)
	}

	if k2 != nil {
		k = append(k, k2...)
	}
	if v, prevStep, ok := sd.get(domain, k); ok {
		return v, prevStep, nil
	}
	v, step, _, err = sd.aggTx.GetLatest(domain, k, nil, sd.roTx)
	if err != nil {
		return nil, 0, fmt.Errorf("storage %x read error: %w", k, err)
	}
	return v, step, nil
}

// GetAsOfFile returns value from domain with respect to limit ofMaxTxnum
func (sd *SharedDomains) getAsOfFile(domain kv.Domain, k, k2 []byte, ofMaxTxnum uint64) (v []byte, step uint64, err error) {
	if domain == kv.CommitmentDomain {
		return sd.LatestCommitment(k)
	}
	if k2 != nil {
		k = append(k, k2...)
	}

	v, ok, err := sd.aggTx.getAsOfFile(domain, k, ofMaxTxnum)
	if err != nil {
		return nil, 0, fmt.Errorf("domain '%s' %x txn=%d read error: %w", domain, k, ofMaxTxnum, err)
	}
	if !ok {
		return nil, 0, nil
	}
	return v, step, nil
}

// DomainPut
// Optimizations:
//   - user can provide `prevVal != nil` - then it will not read prev value from storage
//   - user can append k2 into k1, then underlying methods will not preform append
//   - if `val == nil` it will call DomainDel
func (sd *SharedDomains) DomainPut(domain kv.Domain, k1, k2 []byte, val, prevVal []byte, prevStep uint64) error {
	if val == nil {
		return fmt.Errorf("DomainPut: %s, trying to put nil value. not allowed", domain)
	}
	if prevVal == nil {
		var err error
		prevVal, prevStep, err = sd.GetLatest(domain, k1, k2)
		if err != nil {
			return err
		}
	}

	switch domain {
	case kv.AccountsDomain:
		return sd.updateAccountData(k1, val, prevVal, prevStep)
	case kv.StorageDomain:
		return sd.writeAccountStorage(k1, k2, val, prevVal, prevStep)
	case kv.CodeDomain:
		if bytes.Equal(prevVal, val) {
			return nil
		}
		return sd.updateAccountCode(k1, val, prevVal, prevStep)
	case kv.CommitmentDomain:
		composite := append(k1, k2...)
		sd.put(domain, *(*string)(unsafe.Pointer(&composite)), val)
		return sd.domainWriters[domain].PutWithPrev(k1, k2, val, prevVal, prevStep)
	default:
		if bytes.Equal(prevVal, val) {
			return nil
		}
		composite := append(k1, k2...)
		sd.put(domain, *(*string)(unsafe.Pointer(&composite)), val)
		return sd.domainWriters[domain].PutWithPrev(k1, k2, val, prevVal, prevStep)
	}
}

// DomainDel
// Optimizations:
//   - user can prvide `prevVal != nil` - then it will not read prev value from storage
//   - user can append k2 into k1, then underlying methods will not preform append
//   - if `val == nil` it will call DomainDel
func (sd *SharedDomains) DomainDel(domain kv.Domain, k1, k2 []byte, prevVal []byte, prevStep uint64) error {
	if prevVal == nil {
		var err error
		prevVal, prevStep, err = sd.GetLatest(domain, k1, k2)
		if err != nil {
			return err
		}
	}

	switch domain {
	case kv.AccountsDomain:
		return sd.deleteAccount(k1, prevVal, prevStep)
	case kv.StorageDomain:
		return sd.delAccountStorage(k1, k2, prevVal, prevStep)
	case kv.CodeDomain:
		if prevVal == nil {
			return nil
		}
		return sd.updateAccountCode(k1, nil, prevVal, prevStep)
	case kv.CommitmentDomain:
		return sd.updateCommitmentData(toStringZeroCopy(k1), nil, prevVal, prevStep)
	default:
		sd.put(domain, string(append(k1, k2...)), nil)
		return sd.domainWriters[domain].DeleteWithPrev(k1, k2, prevVal, prevStep)
	}
}

func (sd *SharedDomains) DomainDelPrefix(domain kv.Domain, prefix []byte) error {
	if domain != kv.StorageDomain {
		return errors.New("DomainDelPrefix: not supported")
	}

	type tuple struct {
		k, v []byte
		step uint64
	}
	tombs := make([]tuple, 0, 8)
	if err := sd.IterateStoragePrefix(prefix, func(k, v []byte, step uint64) error {
		tombs = append(tombs, tuple{k, v, step})
		return nil
	}); err != nil {
		return err
	}
	for _, tomb := range tombs {
		if err := sd.DomainDel(kv.StorageDomain, tomb.k, nil, tomb.v, tomb.step); err != nil {
			return err
		}
	}

	if assert.Enable {
		forgotten := 0
		if err := sd.IterateStoragePrefix(prefix, func(k, v []byte, step uint64) error {
			forgotten++
			return nil
		}); err != nil {
			return err
		}
		if forgotten > 0 {
			panic(fmt.Errorf("DomainDelPrefix: %d forgotten keys after '%x' prefix removal", forgotten, prefix))
		}
	}
	return nil
}
func (sd *SharedDomains) Tx() kv.Tx { return sd.roTx }

type SharedDomainsCommitmentContext struct {
	sharedDomains *SharedDomains
	discard       bool // could be replaced with using ModeDisabled
	branches      map[string]cachedBranch
	keccak        cryptozerocopy.KeccakState
	updates       *commitment.Updates
	patriciaTrie  commitment.Trie
	justRestored  atomic.Bool

	limitReadAsOfTxNum uint64
}

func (sdc *SharedDomainsCommitmentContext) SetLimitReadAsOfTxNum(txNum uint64) {
	sdc.limitReadAsOfTxNum = txNum
}

func NewSharedDomainsCommitmentContext(sd *SharedDomains, mode commitment.Mode, trieVariant commitment.TrieVariant) *SharedDomainsCommitmentContext {
	ctx := &SharedDomainsCommitmentContext{
		sharedDomains: sd,
		discard:       dbg.DiscardCommitment(),
		branches:      make(map[string]cachedBranch),
		keccak:        sha3.NewLegacyKeccak256().(cryptozerocopy.KeccakState),
	}

	ctx.patriciaTrie, ctx.updates = commitment.InitializeTrieAndUpdates(trieVariant, mode, sd.aggTx.a.tmpdir)
	ctx.patriciaTrie.ResetContext(ctx)
	return ctx
}

func (sdc *SharedDomainsCommitmentContext) Close() {
	sdc.updates.Close()
}

type cachedBranch struct {
	data []byte
	step uint64
}

// ResetBranchCache should be called after each commitment computation
func (sdc *SharedDomainsCommitmentContext) ResetBranchCache() {
	clear(sdc.branches)
}

func (sdc *SharedDomainsCommitmentContext) Branch(pref []byte) ([]byte, uint64, error) {
<<<<<<< HEAD
	cached, ok := sdc.branches[toStringZeroCopy(pref)]
=======
	prefixS := string(pref)
	cached, ok := sdc.branches[prefixS]
>>>>>>> dd5c46f8
	if ok {
		// cached value is already transformed/clean to read.
		// Cache should ResetBranchCache after each commitment computation
		return cached.data, cached.step, nil
	}

	v, step, err := sdc.sharedDomains.LatestCommitment(pref)
	if err != nil {
		return nil, 0, fmt.Errorf("Branch failed: %w", err)
	}
	if sdc.sharedDomains.trace {
		fmt.Printf("[SDC] Branch: %x: %x\n", pref, v)
	}
	// Trie reads prefix during unfold and after everything is ready reads it again to Merge update, if any, so
	// cache branch until ResetBranchCache called
	sdc.branches[prefixS] = cachedBranch{data: v, step: step}

	if len(v) == 0 {
		return nil, 0, nil
	}
	return v, step, nil
}

func (sdc *SharedDomainsCommitmentContext) PutBranch(prefix []byte, data []byte, prevData []byte, prevStep uint64) error {
	prefixS := toStringZeroCopy(prefix)
	if sdc.sharedDomains.trace {
		fmt.Printf("[SDC] PutBranch: %x: %x\n", prefix, data)
	}
	sdc.branches[prefixS] = cachedBranch{data: data, step: prevStep}

	return sdc.sharedDomains.updateCommitmentData(prefixS, data, prevData, prevStep)
}

func (sdc *SharedDomainsCommitmentContext) Account(plainKey []byte) (u *commitment.Update, err error) {
	var encAccount []byte
	if sdc.limitReadAsOfTxNum == 0 {
		encAccount, _, err = sdc.sharedDomains.GetLatest(kv.AccountsDomain, plainKey, nil)
		if err != nil {
			return nil, fmt.Errorf("GetAccount failed: %w", err)
		}
	} else {
		encAccount, _, err = sdc.sharedDomains.getAsOfFile(kv.AccountsDomain, plainKey, nil, sdc.limitReadAsOfTxNum)
		if err != nil {
			return nil, fmt.Errorf("GetAccount failed: %w", err)
		}
	}

	u = new(commitment.Update)
	u.Reset()

	if len(encAccount) > 0 {
		nonce, balance, chash := types.DecodeAccountBytesV3(encAccount)
		u.Flags |= commitment.NonceUpdate
		u.Nonce = nonce
		u.Flags |= commitment.BalanceUpdate
		u.Balance.Set(balance)
		if len(chash) > 0 {
			u.Flags |= commitment.CodeUpdate
			copy(u.CodeHash[:], chash)
		}
	}
	if u.CodeHash == commitment.EmptyCodeHashArray {
		if len(encAccount) == 0 {
			u.Flags = commitment.DeleteUpdate
		}
		return u, nil
	}

	var code []byte
	if sdc.limitReadAsOfTxNum == 0 {
		code, _, err = sdc.sharedDomains.GetLatest(kv.CodeDomain, plainKey, nil)
	} else {
		code, _, err = sdc.sharedDomains.getAsOfFile(kv.CodeDomain, plainKey, nil, sdc.limitReadAsOfTxNum)
	}
	if err != nil {
		return nil, fmt.Errorf("GetAccount/Code: failed to read latest code: %w", err)
	}

	if len(code) > 0 {
		sdc.keccak.Reset()
		sdc.keccak.Write(code)
		sdc.keccak.Read(u.CodeHash[:])
		u.Flags |= commitment.CodeUpdate

	} else {
		copy(u.CodeHash[:], commitment.EmptyCodeHashArray[:])
	}

	if len(encAccount) == 0 && len(code) == 0 {
		u.Flags = commitment.DeleteUpdate
	}
	return u, nil
}

func (sdc *SharedDomainsCommitmentContext) Storage(plainKey []byte) (u *commitment.Update, err error) {
	// Look in the summary table first
	var enc []byte
	if sdc.limitReadAsOfTxNum == 0 {
		enc, _, err = sdc.sharedDomains.GetLatest(kv.StorageDomain, plainKey, nil)
	} else {
		enc, _, err = sdc.sharedDomains.getAsOfFile(kv.StorageDomain, plainKey, nil, sdc.limitReadAsOfTxNum)
	}
	if err != nil {
		return nil, err
	}
	u = new(commitment.Update)
	u.StorageLen = len(enc)
	if len(enc) == 0 {
		u.Flags = commitment.DeleteUpdate
	} else {
		u.Flags |= commitment.StorageUpdate
		copy(u.Storage[:u.StorageLen], enc)
	}
	return u, nil
}

func (sdc *SharedDomainsCommitmentContext) Reset() {
	if !sdc.justRestored.Load() {
		sdc.patriciaTrie.Reset()
	}
}

func (sdc *SharedDomainsCommitmentContext) TempDir() string {
	return sdc.sharedDomains.aggTx.a.dirs.Tmp
}

func (sdc *SharedDomainsCommitmentContext) KeysCount() uint64 {
	return sdc.updates.Size()
}

// TouchPlainKey marks plainKey as updated and applies different fn for different key types
// (different behaviour for Code, Account and Storage key modifications).
func (sdc *SharedDomainsCommitmentContext) TouchKey(d kv.Domain, key string, val []byte) {
	if sdc.discard {
		return
	}
	ks := []byte(key)

	switch d {
	case kv.AccountsDomain:
		sdc.updates.TouchPlainKey(ks, val, sdc.updates.TouchAccount)
	case kv.CodeDomain:
		sdc.updates.TouchPlainKey(ks, val, sdc.updates.TouchCode)
	case kv.StorageDomain:
		sdc.updates.TouchPlainKey(ks, val, sdc.updates.TouchStorage)
	default:
		panic(fmt.Errorf("TouchKey: unknown domain %s", d))
	}
}

// Evaluates commitment for processed state.
func (sdc *SharedDomainsCommitmentContext) ComputeCommitment(ctx context.Context, saveState bool, blockNum uint64, logPrefix string) (rootHash []byte, err error) {
	if dbg.DiscardCommitment() {
		sdc.updates.Reset()
		return nil, nil
	}
	sdc.ResetBranchCache()
	defer sdc.ResetBranchCache()

	mxCommitmentRunning.Inc()
	defer mxCommitmentRunning.Dec()
	defer func(s time.Time) { mxCommitmentTook.ObserveDuration(s) }(time.Now())

	updateCount := sdc.updates.Size()
	if sdc.sharedDomains.trace {
		defer sdc.sharedDomains.logger.Trace("ComputeCommitment", "block", blockNum, "keys", updateCount, "mode", sdc.updates.Mode())
	}
	if updateCount == 0 {
		rootHash, err = sdc.patriciaTrie.RootHash()
		return rootHash, err
	}

	// data accessing functions should be set when domain is opened/shared context updated
	sdc.patriciaTrie.SetTrace(sdc.sharedDomains.trace)
	sdc.Reset()

	rootHash, err = sdc.patriciaTrie.Process(ctx, sdc.updates, logPrefix)
	if err != nil {
		return nil, err
	}
	sdc.justRestored.Store(false)

	if saveState {
		if err := sdc.storeCommitmentState(blockNum, rootHash); err != nil {
			return nil, err
		}
	}

	return rootHash, err
}

func (sdc *SharedDomainsCommitmentContext) storeCommitmentState(blockNum uint64, rootHash []byte) error {
	if sdc.sharedDomains.aggTx == nil {
		return fmt.Errorf("store commitment state: AggregatorContext is not initialized")
	}
	encodedState, err := sdc.encodeCommitmentState(blockNum, sdc.sharedDomains.txNum)
	if err != nil {
		return err
	}
	prevState, prevStep, err := sdc.Branch(keyCommitmentState)
	if err != nil {
		return err
	}
	if len(prevState) == 0 && prevState != nil {
		prevState = nil
	}
	// state could be equal but txnum/blocknum could be different.
	// We do skip only full matches
	if bytes.Equal(prevState, encodedState) {
		//fmt.Printf("[commitment] skip store txn %d block %d (prev b=%d t=%d) rh %x\n",
		//	binary.BigEndian.Uint64(prevState[8:16]), binary.BigEndian.Uint64(prevState[:8]), dc.ht.iit.txNum, blockNum, rh)
		return nil
	}
	if sdc.sharedDomains.trace {
		fmt.Printf("[commitment] store txn %d block %d rootHash %x\n", sdc.sharedDomains.txNum, blockNum, rootHash)
	}
	sdc.sharedDomains.put(kv.CommitmentDomain, keyCommitmentStateS, encodedState)
	return sdc.sharedDomains.domainWriters[kv.CommitmentDomain].PutWithPrev(keyCommitmentState, nil, encodedState, prevState, prevStep)
}

func (sdc *SharedDomainsCommitmentContext) encodeCommitmentState(blockNum, txNum uint64) ([]byte, error) {
	var state []byte
	var err error

	switch trie := (sdc.patriciaTrie).(type) {
	case *commitment.HexPatriciaHashed:
		state, err = trie.EncodeCurrentState(nil)
		if err != nil {
			return nil, err
		}
	default:
		return nil, fmt.Errorf("unsupported state storing for patricia trie type: %T", sdc.patriciaTrie)
	}

	cs := &commitmentState{trieState: state, blockNum: blockNum, txNum: txNum}
	encoded, err := cs.Encode()
	if err != nil {
		return nil, err
	}
	return encoded, nil
}

// by that key stored latest root hash and tree state
var keyCommitmentStateS = "state"
var keyCommitmentState = []byte(keyCommitmentStateS)

func (sd *SharedDomains) LatestCommitmentState(tx kv.Tx, sinceTx, untilTx uint64) (blockNum, txNum uint64, state []byte, err error) {
	return sd.sdCtx.LatestCommitmentState()
}

func _decodeTxBlockNums(v []byte) (txNum, blockNum uint64) {
	return binary.BigEndian.Uint64(v), binary.BigEndian.Uint64(v[8:16])
}

// LatestCommitmentState searches for last encoded state for CommitmentContext.
// Found value does not become current state.
func (sdc *SharedDomainsCommitmentContext) LatestCommitmentState() (blockNum, txNum uint64, state []byte, err error) {
	if dbg.DiscardCommitment() {
		return 0, 0, nil, nil
	}
	if sdc.patriciaTrie.Variant() != commitment.VariantHexPatriciaTrie {
		return 0, 0, nil, fmt.Errorf("state storing is only supported hex patricia trie")
	}
	state, _, err = sdc.Branch(keyCommitmentState)
	if err != nil {
		return 0, 0, nil, err
	}
	if len(state) < 16 {
		return 0, 0, nil, nil
	}

	txNum, blockNum = _decodeTxBlockNums(state)
	return blockNum, txNum, state, nil
}

// SeekCommitment [sinceTx, untilTx] searches for last encoded state from DomainCommitted
// and if state found, sets it up to current domain
func (sdc *SharedDomainsCommitmentContext) SeekCommitment(tx kv.Tx, cd *DomainRoTx, sinceTx, untilTx uint64) (blockNum, txNum uint64, ok bool, err error) {
	_, _, state, err := sdc.LatestCommitmentState()
	if err != nil {
		return 0, 0, false, err
	}
	blockNum, txNum, err = sdc.restorePatriciaState(state)
	return blockNum, txNum, true, err
}

// After commitment state is retored, method .Reset() should NOT be called until new updates.
// Otherwise state should be restorePatriciaState()d again.

func (sdc *SharedDomainsCommitmentContext) restorePatriciaState(value []byte) (uint64, uint64, error) {
	cs := new(commitmentState)
	if err := cs.Decode(value); err != nil {
		if len(value) > 0 {
			return 0, 0, fmt.Errorf("failed to decode previous stored commitment state: %w", err)
		}
		// nil value is acceptable for SetState and will reset trie
	}
	if hext, ok := sdc.patriciaTrie.(*commitment.HexPatriciaHashed); ok {
		if err := hext.SetState(cs.trieState); err != nil {
			return 0, 0, fmt.Errorf("failed restore state : %w", err)
		}
		sdc.justRestored.Store(true) // to prevent double reset
		if sdc.sharedDomains.trace {
			rootHash, err := hext.RootHash()
			if err != nil {
				return 0, 0, fmt.Errorf("failed to get root hash after state restore: %w", err)
			}
			fmt.Printf("[commitment] restored state: block=%d txn=%d rootHash=%x\n", cs.blockNum, cs.txNum, rootHash)
		}
	} else {
		return 0, 0, errors.New("state storing is only supported hex patricia trie")
	}
	return cs.blockNum, cs.txNum, nil
}

func toStringZeroCopy(v []byte) string { return *(*string)(unsafe.Pointer(&v)) }<|MERGE_RESOLUTION|>--- conflicted
+++ resolved
@@ -1155,12 +1155,7 @@
 }
 
 func (sdc *SharedDomainsCommitmentContext) Branch(pref []byte) ([]byte, uint64, error) {
-<<<<<<< HEAD
 	cached, ok := sdc.branches[toStringZeroCopy(pref)]
-=======
-	prefixS := string(pref)
-	cached, ok := sdc.branches[prefixS]
->>>>>>> dd5c46f8
 	if ok {
 		// cached value is already transformed/clean to read.
 		// Cache should ResetBranchCache after each commitment computation

/*
   Copyright 2021 Erigon contributors

   Licensed under the Apache License, Version 2.0 (the "License");
   you may not use this file except in compliance with the License.
   You may obtain a copy of the License at

       http://www.apache.org/licenses/LICENSE-2.0

   Unless required by applicable law or agreed to in writing, software
   distributed under the License is distributed on an "AS IS" BASIS,
   WITHOUT WARRANTIES OR CONDITIONS OF ANY KIND, either express or implied.
   See the License for the specific language governing permissions and
   limitations under the License.
*/

package downloader

import (
	"bufio"
	"bytes"
	"context"
	"encoding/hex"
	"encoding/json"
	"errors"
	"fmt"
	"math"
	"math/rand"
	"net/http"
	"net/url"
	"os"
	"path"
	"path/filepath"
	"reflect"
	"runtime"
	"slices"
	"sort"
	"strconv"
	"strings"
	"sync"
	"sync/atomic"
	"time"

	"github.com/anacrolix/torrent"
	"github.com/anacrolix/torrent/metainfo"
	"github.com/anacrolix/torrent/storage"
	"github.com/anacrolix/torrent/types/infohash"
	"github.com/c2h5oh/datasize"
	"github.com/tidwall/btree"
	"golang.org/x/sync/errgroup"
	"golang.org/x/sync/semaphore"
	"golang.org/x/time/rate"

	"github.com/ledgerwatch/erigon-lib/chain/snapcfg"
	"github.com/ledgerwatch/erigon-lib/common"
	"github.com/ledgerwatch/erigon-lib/common/datadir"
	"github.com/ledgerwatch/erigon-lib/common/dbg"
	"github.com/ledgerwatch/erigon-lib/common/dir"
	"github.com/ledgerwatch/erigon-lib/diagnostics"
	"github.com/ledgerwatch/erigon-lib/downloader/downloadercfg"
	"github.com/ledgerwatch/erigon-lib/downloader/snaptype"
	"github.com/ledgerwatch/erigon-lib/kv"
	"github.com/ledgerwatch/erigon-lib/kv/mdbx"
	"github.com/ledgerwatch/erigon-lib/log/v3"
)

// Downloader - component which downloading historical files. Can use BitTorrent, or other protocols
type Downloader struct {
	db                  kv.RwDB
	pieceCompletionDB   storage.PieceCompletion
	torrentClient       *torrent.Client
	webDownloadClient   *RCloneClient
	webDownloadSessions map[string]*RCloneSession

	cfg *downloadercfg.Cfg

	lock  *sync.RWMutex
	stats AggStats

	folder storage.ClientImplCloser

	ctx          context.Context
	stopMainLoop context.CancelFunc
	wg           sync.WaitGroup

	webseeds         *WebSeeds
	webseedsDiscover bool

	logger    log.Logger
	verbosity log.Lvl

	torrentFS       *AtomicTorrentFS
	snapshotLock    *snapshotLock
	webDownloadInfo map[string]webDownloadInfo
	downloading     map[string]*downloadInfo
	downloadLimit   *rate.Limit
}

type downloadInfo struct {
	torrent  *torrent.Torrent
	time     time.Time
	progress float32
}

type webDownloadInfo struct {
	url     *url.URL
	length  int64
	md5     string
	torrent *torrent.Torrent
}

type AggStats struct {
	MetadataReady, FilesTotal int32
	LastMetadataUpdate        *time.Time
	PeersUnique               int32
	ConnectionsTotal          uint64
	Downloading               int32

	Completed bool
	Progress  float32

	BytesCompleted, BytesTotal     uint64
	DroppedCompleted, DroppedTotal uint64

	BytesDownload, BytesUpload uint64
	UploadRate, DownloadRate   uint64
	LocalFileHashes            int
	LocalFileHashTime          time.Duration

	WebseedActiveTrips    *atomic.Int64
	WebseedMaxActiveTrips *atomic.Int64
	WebseedTripCount      *atomic.Int64
	WebseedDiscardCount   *atomic.Int64
	WebseedServerFails    *atomic.Int64
	WebseedBytesDownload  *atomic.Int64

	lastTorrentStatus time.Time
}

type requestHandler struct {
	http.Transport
	downloader *Downloader
}

var cloudflareHeaders = http.Header{
	"lsjdjwcush6jbnjj3jnjscoscisoc5s": []string{"I%OSJDNFKE783DDHHJD873EFSIVNI7384R78SSJBJBCCJBC32JABBJCBJK45"},
}

func insertCloudflareHeaders(req *http.Request) {
	for key, value := range cloudflareHeaders {
		req.Header[key] = value
	}
}

// retryBackoff performs exponential backoff based on the attempt number and limited
// by the provided minimum and maximum durations.
//
// It also tries to parse Retry-After response header when a http.StatusTooManyRequests
// (HTTP Code 429) is found in the resp parameter. Hence it will return the number of
// seconds the server states it may be ready to process more requests from this client.
func calcBackoff(min, max time.Duration, attemptNum int, resp *http.Response) time.Duration {
	if resp != nil {
		if resp.StatusCode == http.StatusTooManyRequests || resp.StatusCode == http.StatusServiceUnavailable {
			if s, ok := resp.Header["Retry-After"]; ok {
				if sleep, err := strconv.ParseInt(s[0], 10, 64); err == nil {
					return time.Second * time.Duration(sleep)
				}
			}
		}
	}

	mult := math.Pow(2, float64(attemptNum)) * float64(min)
	sleep := time.Duration(mult)
	if float64(sleep) != mult || sleep > max {
		sleep = max
	}

	return sleep
}

func (r *requestHandler) RoundTrip(req *http.Request) (resp *http.Response, err error) {
	r.downloader.lock.RLock()
	webseedMaxActiveTrips := r.downloader.stats.WebseedMaxActiveTrips
	webseedActiveTrips := r.downloader.stats.WebseedActiveTrips
	webseedTripCount := r.downloader.stats.WebseedTripCount
	webseedBytesDownload := r.downloader.stats.WebseedBytesDownload
	webseedDiscardCount := r.downloader.stats.WebseedDiscardCount
	WebseedServerFails := r.downloader.stats.WebseedServerFails
	r.downloader.lock.RUnlock()

	activeTrips := webseedActiveTrips.Add(1)
	if activeTrips > webseedMaxActiveTrips.Load() {
		webseedMaxActiveTrips.Store(activeTrips)
	}

	defer func() {
		if r := recover(); r != nil {
			if resp != nil && resp.Body != nil {
				resp.Body.Close()
				resp.Body = nil
			}

			err = fmt.Errorf("http client panic: %s", r)
		}

		webseedActiveTrips.Add(-1)
	}()

	insertCloudflareHeaders(req)

	resp, err = r.Transport.RoundTrip(req)

	attempts := 1
	retry := true

	const minDelay = 500 * time.Millisecond
	const maxDelay = 5 * time.Second
	const maxAttempts = 10

	for err == nil && retry {
		webseedTripCount.Add(1)

		switch resp.StatusCode {
		case http.StatusOK:
			if len(req.Header.Get("Range")) > 0 {
				// the torrent lib is expecting http.StatusPartialContent so it will discard this
				// if this count is higher than 0, its likely there is a server side config issue
				// as it implies that the server is not handling range requests correctly and is just
				// returning the whole file - which the torrent lib can't handle
				//
				// TODO: We could count the bytes - probably need to take this from the req though
				// as its not clear the amount of the content which will be read.  This needs
				// further investigation - if required.
				webseedDiscardCount.Add(1)
			}

			webseedBytesDownload.Add(resp.ContentLength)
			retry = false

		// the first two statuses here have been observed from cloudflare
		// during testing.  The remainder are generally understood to be
		// retriable http responses, calcBackoff will use the Retry-After
		// header if its availible
		case http.StatusInternalServerError, http.StatusBadGateway,
			http.StatusRequestTimeout, http.StatusTooEarly,
			http.StatusTooManyRequests, http.StatusServiceUnavailable,
			http.StatusGatewayTimeout:

			WebseedServerFails.Add(1)

			if resp.Body != nil {
				resp.Body.Close()
				resp.Body = nil
			}

			attempts++
			delayTimer := time.NewTimer(calcBackoff(minDelay, maxDelay, attempts, resp))

			select {
			case <-delayTimer.C:
				// Note this assumes the req.Body is nil
				resp, err = r.Transport.RoundTrip(req)
				webseedTripCount.Add(1)

			case <-req.Context().Done():
				err = req.Context().Err()
			}
			retry = attempts < maxAttempts

		default:
			webseedBytesDownload.Add(resp.ContentLength)
			retry = false
		}
	}

	return resp, err
}

func New(ctx context.Context, cfg *downloadercfg.Cfg, logger log.Logger, verbosity log.Lvl, discover bool) (*Downloader, error) {
	requestHandler := &requestHandler{
		Transport: http.Transport{
			Proxy:       cfg.ClientConfig.HTTPProxy,
			DialContext: cfg.ClientConfig.HTTPDialContext,
			// I think this value was observed from some webseeds. It seems reasonable to extend it
			// to other uses of HTTP from the client.
			MaxConnsPerHost: 10,
		}}

	cfg.ClientConfig.WebTransport = requestHandler

	db, c, m, torrentClient, err := openClient(ctx, cfg.Dirs.Downloader, cfg.Dirs.Snap, cfg.ClientConfig, cfg.MdbxWriteMap)
	if err != nil {
		return nil, fmt.Errorf("openClient: %w", err)
	}

	peerID, err := readPeerID(db)
	if err != nil {
		return nil, fmt.Errorf("get peer id: %w", err)
	}
	cfg.ClientConfig.PeerID = string(peerID)
	if len(peerID) == 0 {
		if err = savePeerID(db, torrentClient.PeerID()); err != nil {
			return nil, fmt.Errorf("save peer id: %w", err)
		}
	}

	mutex := &sync.RWMutex{}
	stats := AggStats{
		WebseedActiveTrips:    &atomic.Int64{},
		WebseedMaxActiveTrips: &atomic.Int64{},
		WebseedTripCount:      &atomic.Int64{},
		WebseedBytesDownload:  &atomic.Int64{},
		WebseedDiscardCount:   &atomic.Int64{},
		WebseedServerFails:    &atomic.Int64{},
	}

	snapLock, err := getSnapshotLock(ctx, cfg, db, &stats, mutex, logger)
	if err != nil {
		return nil, fmt.Errorf("can't initialize snapshot snapLock: %w", err)
	}

	d := &Downloader{
		cfg:                 cfg,
		db:                  db,
		pieceCompletionDB:   c,
		folder:              m,
		torrentClient:       torrentClient,
		lock:                mutex,
		stats:               stats,
		webseeds:            NewWebSeeds(cfg.WebSeedUrls, verbosity, logger),
		logger:              logger,
		verbosity:           verbosity,
		torrentFS:           &AtomicTorrentFS{dir: cfg.Dirs.Snap},
		snapshotLock:        snapLock,
		webDownloadInfo:     map[string]webDownloadInfo{},
		webDownloadSessions: map[string]*RCloneSession{},
		downloading:         map[string]*downloadInfo{},
		webseedsDiscover:    discover,
	}
	d.webseeds.SetTorrent(d.torrentFS, snapLock.Downloads, cfg.DownloadTorrentFilesFromWebseed)

	requestHandler.downloader = d

	if cfg.ClientConfig.DownloadRateLimiter != nil {
		downloadLimit := cfg.ClientConfig.DownloadRateLimiter.Limit()
		d.downloadLimit = &downloadLimit
	}

	d.ctx, d.stopMainLoop = context.WithCancel(ctx)

	if cfg.AddTorrentsFromDisk {
		for _, download := range snapLock.Downloads {
			if info, err := d.torrentInfo(download.Name); err == nil {
				if info.Completed != nil {
					if hash := hex.EncodeToString(info.Hash); download.Hash != hash {
						fileInfo, _, ok := snaptype.ParseFileName(d.SnapDir(), download.Name)

						if !ok {
							d.logger.Debug("[snapshots] Can't parse download filename", "file", download.Name)
							continue
						}

						// this is lazy as it can be expensive for large files
						fileHashBytes, err := fileHashBytes(d.ctx, fileInfo, &d.stats, d.lock)

						if errors.Is(err, os.ErrNotExist) {
							hashBytes, _ := hex.DecodeString(download.Hash)
							if err := d.db.Update(d.ctx, torrentInfoReset(download.Name, hashBytes, 0)); err != nil {
								d.logger.Debug("[snapshots] Can't update torrent info", "file", download.Name, "hash", download.Hash, "err", err)
							}
							continue
						}

						fileHash := hex.EncodeToString(fileHashBytes)

						if fileHash != download.Hash && fileHash != hash {
							d.logger.Debug("[snapshots] download db mismatch", "file", download.Name, "snapshotLock", download.Hash, "db", hash, "disk", fileHash, "downloaded", *info.Completed)
						} else {
							d.logger.Debug("[snapshots] snapshotLock hash does not match completed download", "file", download.Name, "snapshotLock", hash, "download", download.Hash, "downloaded", *info.Completed)
						}
					}
				}
			}
		}

		if err := d.BuildTorrentFilesIfNeed(d.ctx, snapLock.Chain, snapLock.Downloads); err != nil {
			return nil, err
		}

		if err := d.addTorrentFilesFromDisk(false); err != nil {
			return nil, err
		}
	}

	return d, nil
}

const SnapshotsLockFileName = "snapshot-lock.json"

type snapshotLock struct {
	Chain     string              `json:"chain"`
	Downloads snapcfg.Preverified `json:"downloads"`
}

func getSnapshotLock(ctx context.Context, cfg *downloadercfg.Cfg, db kv.RoDB, stats *AggStats, statsLock *sync.RWMutex, logger log.Logger) (*snapshotLock, error) {
	//TODO: snapshots-lock.json must be created after 1-st download done
	//TODO: snapshots-lock.json is not compatible with E3 .kv files - because they are not immutable (merging to infinity)
	return initSnapshotLock(ctx, cfg, db, stats, statsLock, logger)
	/*
		if !cfg.SnapshotLock {
			return initSnapshotLock(ctx, cfg, db, logger)
		}

			snapDir := cfg.Dirs.Snap

			lockPath := filepath.Join(snapDir, SnapshotsLockFileName)

			file, err := os.Open(lockPath)
			if err != nil {
				if !errors.Is(err, os.ErrNotExist) {
					return nil, err
				}
			}

			var data []byte

			if file != nil {
				defer file.Close()

				data, err = io.ReadAll(file)

				if err != nil {
					return nil, err
				}
			}

			if file == nil || len(data) == 0 {
				f, err := os.Create(lockPath)
				if err != nil {
					return nil, err
				}
				defer f.Close()

				lock, err := initSnapshotLock(ctx, cfg, db, logger)

				if err != nil {
					return nil, err
				}

				data, err := json.Marshal(lock)

				if err != nil {
					return nil, err
				}

				_, err = f.Write(data)

				if err != nil {
					return nil, err
				}

				if err := f.Sync(); err != nil {
					return nil, err
				}

				return lock, nil
			}

			var lock snapshotLock

			if err = json.Unmarshal(data, &lock); err != nil {
				return nil, err
			}

			if lock.Chain != cfg.ChainName {
				return nil, fmt.Errorf("unexpected chain name:%q expecting: %q", lock.Chain, cfg.ChainName)
			}

			prevHashes := map[string]string{}
		prevNames := map[string]string{}

		for _, current := range lock.Downloads {
			if prev, ok := prevHashes[current.Hash]; ok {
				if prev != current.Name {
					return nil, fmt.Errorf("invalid snapshot_lock: %s duplicated at: %s and %s", current.Hash, current.Name, prev)
				}
			}

			if prev, ok := prevNames[current.Name]; ok {
				if prev != current.Hash {
					return nil, fmt.Errorf("invalid snapshot_lock: %s duplicated at: %s and %s", current.Name, current.Hash, prev)
				}
			}

			prevHashes[current.Name] = current.Hash
			prevNames[current.Hash] = current.Name
		}return &lock, nil
	*/
}

func initSnapshotLock(ctx context.Context, cfg *downloadercfg.Cfg, db kv.RoDB, stats *AggStats, statsLock *sync.RWMutex, logger log.Logger) (*snapshotLock, error) {
	lock := &snapshotLock{
		Chain: cfg.ChainName,
	}

	files, err := SeedableFiles(cfg.Dirs, cfg.ChainName)
	if err != nil {
		return nil, err
	}

	snapCfg := cfg.SnapshotConfig

	if snapCfg == nil {
		snapCfg = snapcfg.KnownCfg(cfg.ChainName)
	}
	//if len(files) == 0 {
	lock.Downloads = snapCfg.Preverified
	//}

	// if files exist on disk we assume that the lock file has been removed
	// or was never present so compare them against the known config to
	// recreate the lock file
	//
	// if the file is above the ExpectBlocks in the snapCfg we ignore it
	// if the file is the same version of the known file we:
	//   check if its mid upload
	//     - in which case we compare the hash in the db to the known hash
	//       - if they are different we delete the local file and include the
	//         know file in the hash which will force a re-upload
	//   otherwise
	//      - if the file has a different hash to the known file we include
	//        the files hash in the upload to preserve the local copy
	// if the file is a different version - we see if the version for the
	// file is available in know config - and if so we follow the procedure
	// above, but we use the matching version from the known config.  If there
	// is no matching version just use the one discovered for the file

	versionedCfg := map[snaptype.Version]*snapcfg.Cfg{}
	versionedCfgLock := sync.Mutex{}

	snapDir := cfg.Dirs.Snap

	var downloadMap btree.Map[string, snapcfg.PreverifiedItem]
	var downloadsMutex sync.Mutex

	g, ctx := errgroup.WithContext(ctx)
	g.SetLimit(runtime.GOMAXPROCS(-1) * 4)
	var done atomic.Int32

	logEvery := time.NewTicker(20 * time.Second)
	defer logEvery.Stop()

	for _, file := range files {
		file := file

		g.Go(func() error {
			defer done.Add(1)
			fileInfo, isStateFile, ok := snaptype.ParseFileName(snapDir, file)

			if !ok {
				return nil
			}

			if isStateFile {
				if preverified, ok := snapCfg.Preverified.Get(file); ok {
					downloadsMutex.Lock()
					defer downloadsMutex.Unlock()
					downloadMap.Set(file, preverified)
				}
				return nil //TODO: we don't create
			}

			if fileInfo.From > snapCfg.ExpectBlocks {
				return nil
			}

			if preverified, ok := snapCfg.Preverified.Get(fileInfo.Name()); ok {
				hashBytes, err := localHashBytes(ctx, fileInfo, db, stats, statsLock)

				if err != nil {
					return fmt.Errorf("localHashBytes: %w", err)
				}

				downloadsMutex.Lock()
				defer downloadsMutex.Unlock()

				if hash := hex.EncodeToString(hashBytes); preverified.Hash == hash {
					downloadMap.Set(fileInfo.Name(), preverified)
				} else {
					logger.Debug("[downloader] local file hash does not match known", "file", fileInfo.Name(), "local", hash, "known", preverified.Hash)
					// TODO: check if it has an index - if not use the known hash and delete the file
					downloadMap.Set(fileInfo.Name(), snapcfg.PreverifiedItem{Name: fileInfo.Name(), Hash: hash})
				}
			} else {
				versioned := func() *snapcfg.Cfg {
					versionedCfgLock.Lock()
					defer versionedCfgLock.Unlock()

					versioned, ok := versionedCfg[fileInfo.Version]

					if !ok {
						versioned = snapcfg.VersionedCfg(cfg.ChainName, fileInfo.Version, fileInfo.Version)
						versionedCfg[fileInfo.Version] = versioned
					}

					return versioned
				}()

				hashBytes, err := localHashBytes(ctx, fileInfo, db, stats, statsLock)

				if err != nil {
					return fmt.Errorf("localHashBytes: %w", err)
				}

				downloadsMutex.Lock()
				defer downloadsMutex.Unlock()

				if preverified, ok := versioned.Preverified.Get(fileInfo.Name()); ok {
					if hash := hex.EncodeToString(hashBytes); preverified.Hash == hash {
						downloadMap.Set(preverified.Name, preverified)
					} else {
						logger.Debug("[downloader] local file hash does not match known", "file", fileInfo.Name(), "local", hash, "known", preverified.Hash)
						// TODO: check if it has an index - if not use the known hash and delete the file
						downloadMap.Set(fileInfo.Name(), snapcfg.PreverifiedItem{Name: fileInfo.Name(), Hash: hash})
					}
				} else {
					versioned := func() *snapcfg.Cfg {
						versionedCfgLock.Lock()
						defer versionedCfgLock.Unlock()

						versioned, ok := versionedCfg[fileInfo.Version]

						if !ok {
							versioned = snapcfg.VersionedCfg(cfg.ChainName, fileInfo.Version, fileInfo.Version)
							versionedCfg[fileInfo.Version] = versioned
						}

						return versioned
					}()

					hashBytes, err := localHashBytes(ctx, fileInfo, db, stats, statsLock)

					if err != nil {
						return err
					}

					if preverified, ok := versioned.Preverified.Get(fileInfo.Name()); ok {
						if hash := hex.EncodeToString(hashBytes); preverified.Hash == hash {
							downloadMap.Set(preverified.Name, preverified)
						} else {
							logger.Debug("[downloader] local file hash does not match known", "file", fileInfo.Name(), "local", hash, "known", preverified.Hash)
							// TODO: check if it has an index - if not use the known hash and delete the file
							downloadMap.Set(fileInfo.Name(), snapcfg.PreverifiedItem{Name: fileInfo.Name(), Hash: hash})
						}
					} else {
						downloadMap.Set(fileInfo.Name(), snapcfg.PreverifiedItem{Name: fileInfo.Name(), Hash: hex.EncodeToString(hashBytes)})
					}
				}
			}

			return nil
		})
	}

	func() {
		for int(done.Load()) < len(files) {
			select {
			case <-ctx.Done():
				return // g.Wait() will return right error
			case <-logEvery.C:
				if int(done.Load()) == len(files) {
					return
				}
				log.Info("[snapshots] Initiating snapshot-lock", "progress", fmt.Sprintf("%d/%d", done.Load(), len(files)))
			}
		}
	}()

	if err := g.Wait(); err != nil {
		return nil, err
	}

	var missingItems []snapcfg.PreverifiedItem
	var downloads snapcfg.Preverified

	downloadMap.Scan(func(key string, value snapcfg.PreverifiedItem) bool {
		downloads = append(downloads, value)
		return true
	})

	for _, item := range snapCfg.Preverified {
		_, _, ok := snaptype.ParseFileName(snapDir, item.Name)
		if !ok {
			continue
		}

		if !downloads.Contains(item.Name, true) {
			missingItems = append(missingItems, item)
		}
	}

	lock.Downloads = snapcfg.Merge(downloads, missingItems)
	return lock, nil
}

func localHashBytes(ctx context.Context, fileInfo snaptype.FileInfo, db kv.RoDB, stats *AggStats, statsLock *sync.RWMutex) ([]byte, error) {
	var hashBytes []byte

	if db != nil {
		err := db.View(ctx, func(tx kv.Tx) (err error) {
			infoBytes, err := tx.GetOne(kv.BittorrentInfo, []byte(fileInfo.Name()))

			if err != nil {
				return err
			}

			if len(infoBytes) == 20 {
				hashBytes = infoBytes
				return nil
			}

			var info torrentInfo

			if err = json.Unmarshal(infoBytes, &info); err == nil {
				hashBytes = info.Hash
			}

			return nil
		})

		if err != nil {
			return nil, err
		}
	}

	if len(hashBytes) != 0 {
		return hashBytes, nil
	}

	meta, err := metainfo.LoadFromFile(fileInfo.Path + ".torrent")

	if err == nil {
		if spec, err := torrent.TorrentSpecFromMetaInfoErr(meta); err == nil {
			return spec.InfoHash.Bytes(), nil
		}
	}

	return fileHashBytes(ctx, fileInfo, stats, statsLock)
}

func fileHashBytes(ctx context.Context, fileInfo snaptype.FileInfo, stats *AggStats, statsLock *sync.RWMutex) ([]byte, error) {

	if !dir.FileExist(fileInfo.Path) {
		return nil, os.ErrNotExist
	}

	defer func(t time.Time) {
		statsLock.Lock()
		defer statsLock.Unlock()
		stats.LocalFileHashes++
		stats.LocalFileHashTime += time.Since(t)
	}(time.Now())

	info := &metainfo.Info{PieceLength: downloadercfg.DefaultPieceSize, Name: fileInfo.Name()}

	if err := info.BuildFromFilePath(fileInfo.Path); err != nil {
		return nil, fmt.Errorf("can't get local hash for %s: %w", fileInfo.Name(), err)
	}

	meta, err := CreateMetaInfo(info, nil)

	if err != nil {
		return nil, fmt.Errorf("can't get local hash for %s: %w", fileInfo.Name(), err)
	}

	spec, err := torrent.TorrentSpecFromMetaInfoErr(meta)

	if err != nil {
		return nil, fmt.Errorf("can't get local hash for %s: %w", fileInfo.Name(), err)
	}

	return spec.InfoHash.Bytes(), nil
}

func (d *Downloader) MainLoopInBackground(silent bool) {
	d.wg.Add(1)
	go func() {
		defer d.wg.Done()
		if err := d.mainLoop(silent); err != nil {
			if !errors.Is(err, context.Canceled) {
				d.logger.Warn("[snapshots]", "err", err)
			}
		}
	}()
}

type downloadStatus struct {
	name     string
	length   int64
	infoHash infohash.T
	spec     *torrent.TorrentSpec
	err      error
}

type seedHash struct {
	url      *url.URL
	hash     *infohash.T
	reported bool
}

func (d *Downloader) mainLoop(silent bool) error {
	if d.webseedsDiscover {
		// CornerCase: no peers -> no anoncments to trackers -> no magnetlink resolution (but magnetlink has filename)
		// means we can start adding weebseeds without waiting for `<-t.GotInfo()`
		d.wg.Add(1)
		go func() {
			defer d.wg.Done()
			// webseeds.Discover may create new .torrent files on disk
			d.webseeds.Discover(d.ctx, d.cfg.WebSeedFiles, d.cfg.Dirs.Snap)
			// apply webseeds to existing torrents
			if err := d.addTorrentFilesFromDisk(true); err != nil && !errors.Is(err, context.Canceled) {
				d.logger.Warn("[snapshots] addTorrentFilesFromDisk", "err", err)
			}

			d.lock.Lock()
			defer d.lock.Unlock()

			for _, t := range d.torrentClient.Torrents() {
				if urls, ok := d.webseeds.ByFileName(t.Name()); ok {
<<<<<<< HEAD
					// if we have created a torrent bit it has no info assume that the
=======
					// if we have created a torrent, but it has no info, assume that the
>>>>>>> 849e7a95
					// webseed download either has not been called yet or has failed and
					// try again here - otherwise the torrent will be left with no info
					if t.Info() == nil {
						ts, ok, err := d.webseeds.DownloadAndSaveTorrentFile(d.ctx, t.Name())
						if ok && err == nil {
							_, _, err = addTorrentFile(d.ctx, ts, d.torrentClient, d.db, d.webseeds)
							if err != nil {
								continue
							}
						}
					}

					t.AddWebSeeds(urls)
				}
			}
		}()
	}

	fileSlots := d.cfg.DownloadSlots

	var pieceSlots int

	if d.downloadLimit != nil {
		pieceSlots = int(math.Round(float64(*d.downloadLimit / rate.Limit(downloadercfg.DefaultPieceSize))))
	} else {
		pieceSlots = int(512 * datasize.MB / downloadercfg.DefaultPieceSize)
	}

	//TODO: feature is not ready yet
	//d.webDownloadClient, _ = NewRCloneClient(d.logger)
	d.webDownloadClient = nil

	d.wg.Add(1)
	go func() {
		defer d.wg.Done()

		complete := map[string]struct{}{}
		checking := map[string]struct{}{}
		failed := map[string]struct{}{}
		waiting := map[string]struct{}{}

		downloadComplete := make(chan downloadStatus, 100)
		seedHashMismatches := map[infohash.T][]*seedHash{}

		// set limit here to make load predictable, not to control Disk/CPU consumption
		// will impact start times depending on the amount of non complete files - should
		// be low unless the download db is deleted - in which case all files may be checked
		checkGroup, _ := errgroup.WithContext(d.ctx)
		checkGroup.SetLimit(runtime.GOMAXPROCS(-1) * 4)

		lastIntMult := time.Now()

		for {
			torrents := d.torrentClient.Torrents()

			var pending []*torrent.Torrent

			for _, t := range torrents {
				if _, ok := complete[t.Name()]; ok {
					continue
				}

				if isComplete, length, completionTime := d.checkComplete(t.Name()); isComplete && completionTime != nil {
					if _, ok := checking[t.Name()]; !ok {
						fileInfo, _, ok := snaptype.ParseFileName(d.SnapDir(), t.Name())

						if !ok {
							downloadComplete <- downloadStatus{
								name: fileInfo.Name(),
								err:  fmt.Errorf("can't parse file name: %s", fileInfo.Name()),
							}
						}

						stat, err := os.Stat(fileInfo.Path)

						if err != nil {
							downloadComplete <- downloadStatus{
								name: fileInfo.Name(),
								err:  err,
							}
						}

						if completionTime != nil {
							if !stat.ModTime().Equal(*completionTime) {
								checking[t.Name()] = struct{}{}

								go func(fileInfo snaptype.FileInfo, infoHash infohash.T, length int64, completionTime time.Time) {
									checkGroup.Go(func() error {
										fileHashBytes, _ := fileHashBytes(d.ctx, fileInfo, &d.stats, d.lock)

										if bytes.Equal(infoHash.Bytes(), fileHashBytes) {
											downloadComplete <- downloadStatus{
												name:     fileInfo.Name(),
												length:   length,
												infoHash: infoHash,
											}
										} else {
											downloadComplete <- downloadStatus{
												name: fileInfo.Name(),
												err:  fmt.Errorf("hash check failed"),
											}

											d.logger.Warn("[snapshots] Torrent hash does not match file", "file", fileInfo.Name(), "torrent-hash", infoHash, "file-hash", hex.EncodeToString(fileHashBytes))
										}

										return nil
									})
								}(fileInfo, t.InfoHash(), length, *completionTime)

							} else {
								complete[t.Name()] = struct{}{}
								continue
							}
						}
					}
				} else {
					delete(failed, t.Name())
				}

				if _, ok := failed[t.Name()]; ok {
					continue
				}

				d.lock.RLock()
				_, downloading := d.downloading[t.Name()]
				d.lock.RUnlock()

				if downloading && t.Complete.Bool() {
					select {
					case <-d.ctx.Done():
						return
					case <-t.GotInfo():
					}

					var completionTime *time.Time
					fileInfo, _, ok := snaptype.ParseFileName(d.SnapDir(), t.Name())

					if !ok {
						d.logger.Debug("[snapshots] Can't parse downloaded filename", "file", t.Name())
						failed[t.Name()] = struct{}{}
						continue
					}

					info, err := d.torrentInfo(t.Name())

					if err == nil {
						completionTime = info.Completed
					}

					if completionTime == nil {
						now := time.Now()
						completionTime = &now
					}

					if statInfo, _ := os.Stat(fileInfo.Path); statInfo != nil {
						if !statInfo.ModTime().Equal(*completionTime) {
							os.Chtimes(fileInfo.Path, time.Time{}, *completionTime)
						}

						if statInfo, _ := os.Stat(fileInfo.Path); statInfo != nil {
							// round completion time to os granularity
							modTime := statInfo.ModTime()
							completionTime = &modTime
						}
					}

					if err := d.db.Update(d.ctx,
						torrentInfoUpdater(t.Info().Name, nil, t.Info().Length, completionTime)); err != nil {
						d.logger.Warn("[snapshots] Failed to update file info", "file", t.Info().Name, "err", err)
					}

					d.lock.Lock()
					delete(d.downloading, t.Name())
					d.lock.Unlock()
					complete[t.Name()] = struct{}{}
					continue
				}

				if downloading {
					continue
				}

				pending = append(pending, t)
			}

			select {
			case <-d.ctx.Done():
				return
			case status := <-downloadComplete:
				d.lock.Lock()
				delete(d.downloading, status.name)
				d.lock.Unlock()

				delete(checking, status.name)

				if status.spec != nil {
					_, _, err := d.torrentClient.AddTorrentSpec(status.spec)

					if err != nil {
						d.logger.Warn("Can't re-add spec after download", "file", status.name, "err", err)
					}

				}

				if status.err == nil {
					var completionTime *time.Time
					fileInfo, _, ok := snaptype.ParseFileName(d.SnapDir(), status.name)

					if !ok {
						d.logger.Debug("[snapshots] Can't parse downloaded filename", "file", status.name)
						continue
					}

					if info, err := d.torrentInfo(status.name); err == nil {
						completionTime = info.Completed
					}

					if completionTime == nil {
						now := time.Now()
						completionTime = &now
					}

					if statInfo, _ := os.Stat(fileInfo.Path); statInfo != nil {
						if !statInfo.ModTime().Equal(*completionTime) {
							os.Chtimes(fileInfo.Path, time.Time{}, *completionTime)
						}

						if statInfo, _ := os.Stat(fileInfo.Path); statInfo != nil {
							// round completion time to os granularity
							modTime := statInfo.ModTime()
							completionTime = &modTime
						}
					}

					if err := d.db.Update(context.Background(),
						torrentInfoUpdater(status.name, status.infoHash.Bytes(), status.length, completionTime)); err != nil {
						d.logger.Warn("[snapshots] Failed to update file info", "file", status.name, "err", err)
					}

					complete[status.name] = struct{}{}
					continue
				} else {
					delete(complete, status.name)
				}

			default:
			}

			d.lock.RLock()
			webDownloadInfoLen := len(d.webDownloadInfo)
			d.lock.RUnlock()

			if len(pending)+webDownloadInfoLen == 0 {
				select {
				case <-d.ctx.Done():
					return
				case <-time.After(10 * time.Second):
					continue
				}
			}

			d.lock.Lock()
			downloadingLen := len(d.downloading)
			d.stats.Downloading = int32(downloadingLen)
			d.lock.Unlock()

			// the call interval of the loop (elapsed sec) used to get slots/sec for
			// calculating the number of files to download based on the loop speed
			intervalMultiplier := int(time.Since(lastIntMult).Seconds())

			// min and max here are taken from the torrent peer config
			switch {
			case intervalMultiplier < 16:
				intervalMultiplier = 16
			case intervalMultiplier > 128:
				intervalMultiplier = 128
			}

			available := availableTorrents(d.ctx, pending, d.downloading, fileSlots, pieceSlots*intervalMultiplier)

			d.lock.RLock()
			for _, webDownload := range d.webDownloadInfo {
				_, downloading := d.downloading[webDownload.torrent.Name()]

				if downloading {
					continue
				}

				addDownload := true

				for _, t := range available {
					if t.Name() == webDownload.torrent.Name() {
						addDownload = false
						break
					}
				}

				if addDownload {
					if len(available) < d.cfg.DownloadSlots-downloadingLen {
						available = append(available, webDownload.torrent)
					}
				} else {
					if wi, isStateFile, ok := snaptype.ParseFileName(d.SnapDir(), webDownload.torrent.Name()); ok && !isStateFile {
						for i, t := range available {
							if ai, _, ok := snaptype.ParseFileName(d.SnapDir(), t.Name()); ok {
								if ai.CompareTo(wi) > 0 {
									available[i] = webDownload.torrent
									break
								}
							}
						}
					}
				}
			}
			d.lock.RUnlock()

			for _, t := range available {

				torrentInfo, err := d.torrentInfo(t.Name())

				if err != nil {
					if err := d.db.Update(d.ctx, torrentInfoReset(t.Name(), t.InfoHash().Bytes(), 0)); err != nil {
						d.logger.Debug("[snapshots] Can't update torrent info", "file", t.Name(), "hash", t.InfoHash(), "err", err)
					}
				}

				fileInfo, _, ok := snaptype.ParseFileName(d.SnapDir(), t.Name())

				if !ok {
					d.logger.Debug("[snapshots] Can't parse download filename", "file", t.Name())
					failed[t.Name()] = struct{}{}
					continue
				}

				if torrentInfo != nil {
					if torrentInfo.Completed != nil {
						// is the last completed download for this file is the same as the current torrent
						// check if we can re-use the existing file rather than re-downloading it
						if bytes.Equal(t.InfoHash().Bytes(), torrentInfo.Hash) {
							// has the local file changed since we downloaded it - if it has just download it otherwise
							// do a hash check as if we already have the file - we don't need to download it again
							if fi, err := os.Stat(filepath.Join(d.SnapDir(), t.Name())); err == nil && fi.ModTime().Equal(*torrentInfo.Completed) {
								localHash, complete := localHashCompletionCheck(d.ctx, t, fileInfo, downloadComplete, &d.stats, d.lock)

								if complete {
									d.logger.Trace("[snapshots] Ignoring download request - already complete", "file", t.Name(), "hash", t.InfoHash())
									continue
								}

								failed[t.Name()] = struct{}{}
								d.logger.Debug("[snapshots] NonCanonical hash", "file", t.Name(), "got", hex.EncodeToString(localHash), "expected", t.InfoHash(), "downloaded", *torrentInfo.Completed)

								continue

							} else {
								if err := d.db.Update(d.ctx, torrentInfoReset(t.Name(), t.InfoHash().Bytes(), 0)); err != nil {
									d.logger.Debug("[snapshots] Can't reset torrent info", "file", t.Name(), "hash", t.InfoHash(), "err", err)
								}
							}
						} else {
							if err := d.db.Update(d.ctx, torrentInfoReset(t.Name(), t.InfoHash().Bytes(), 0)); err != nil {
								d.logger.Debug("[snapshots] Can't update torrent info", "file", t.Name(), "hash", t.InfoHash(), "err", err)
							}

							if _, complete := localHashCompletionCheck(d.ctx, t, fileInfo, downloadComplete, &d.stats, d.lock); complete {
								d.logger.Trace("[snapshots] Ignoring download request - already complete", "file", t.Name(), "hash", t.InfoHash())
								continue
							}
						}
					}
				} else {
					if _, ok := waiting[t.Name()]; !ok {
						if _, complete := localHashCompletionCheck(d.ctx, t, fileInfo, downloadComplete, &d.stats, d.lock); complete {
							d.logger.Trace("[snapshots] Ignoring download request - already complete", "file", t.Name(), "hash", t.InfoHash())
							continue
						}

						waiting[t.Name()] = struct{}{}
					}
				}

				switch {
				case len(t.PeerConns()) > 0:
					d.logger.Debug("[snapshots] Downloading from BitTorrent", "file", t.Name(), "peers", len(t.PeerConns()), "webpeers", len(t.WebseedPeerConns()))
					delete(waiting, t.Name())
					d.torrentDownload(t, downloadComplete)
				case len(t.WebseedPeerConns()) > 0:
					if d.webDownloadClient != nil {
						var peerUrls []*url.URL

						for _, peer := range t.WebseedPeerConns() {
							if peerUrl, err := webPeerUrl(peer); err == nil {
								peerUrls = append(peerUrls, peerUrl)
							}
						}

						d.logger.Debug("[snapshots] Downloading from webseed", "file", t.Name(), "webpeers", len(t.WebseedPeerConns()))
						delete(waiting, t.Name())
						session, err := d.webDownload(peerUrls, t, nil, downloadComplete)

						if err != nil {
							d.logger.Warn("Can't complete web download", "file", t.Info().Name, "err", err)

							if session == nil {
								delete(waiting, t.Name())
								d.torrentDownload(t, downloadComplete)
							}
							continue
						}
					} else {
						d.logger.Debug("[snapshots] Downloading from torrent", "file", t.Name(), "peers", len(t.PeerConns()), "webpeers", len(t.WebseedPeerConns()))
						delete(waiting, t.Name())
						d.torrentDownload(t, downloadComplete)
					}
				default:
					if d.webDownloadClient != nil {
						d.lock.RLock()
						webDownload, ok := d.webDownloadInfo[t.Name()]
						d.lock.RUnlock()

						if !ok {
							var mismatches []*seedHash
							var err error

							webDownload, mismatches, err = d.getWebDownloadInfo(t)

							if err != nil {
								if len(mismatches) > 0 {
									seedHashMismatches[t.InfoHash()] = append(seedHashMismatches[t.InfoHash()], mismatches...)
									logSeedHashMismatches(t.InfoHash(), t.Name(), seedHashMismatches, d.logger)
								}

								d.logger.Warn("Can't complete web download", "file", t.Info().Name, "err", err)
								continue
							}
						}

						root, _ := path.Split(webDownload.url.String())
						peerUrl, err := url.Parse(root)

						if err != nil {
							d.logger.Warn("Can't complete web download", "file", t.Info().Name, "err", err)
							continue
						}

						d.lock.Lock()
						delete(d.webDownloadInfo, t.Name())
						d.lock.Unlock()

						d.logger.Debug("[snapshots] Downloading from web", "file", t.Name(), "webpeers", len(t.WebseedPeerConns()))
						delete(waiting, t.Name())
						d.webDownload([]*url.URL{peerUrl}, t, &webDownload, downloadComplete)
						continue
					}

					d.logger.Debug("[snapshots] Downloading from torrent", "file", t.Name(), "peers", len(t.PeerConns()))
					delete(waiting, t.Name())
					d.torrentDownload(t, downloadComplete)
				}
			}

			d.lock.Lock()
			lastMetadatUpdate := d.stats.LastMetadataUpdate
			d.lock.Unlock()

			if lastMetadatUpdate != nil &&
				((len(available) == 0 && time.Since(*lastMetadatUpdate) > 30*time.Second) ||
					time.Since(*lastMetadatUpdate) > 5*time.Minute) {

				for _, t := range d.torrentClient.Torrents() {
					if t.Info() == nil {
						if isComplete, _, _ := d.checkComplete(t.Name()); isComplete {
							continue
						}

						d.lock.RLock()
						_, ok := d.webDownloadInfo[t.Name()]
						d.lock.RUnlock()

						if !ok {
							if _, ok := seedHashMismatches[t.InfoHash()]; ok {
								continue
							}

							info, mismatches, err := d.getWebDownloadInfo(t)

							seedHashMismatches[t.InfoHash()] = append(seedHashMismatches[t.InfoHash()], mismatches...)

							if err != nil {
								if len(mismatches) > 0 {
									logSeedHashMismatches(t.InfoHash(), t.Name(), seedHashMismatches, d.logger)
								}
								continue
							}

							d.lock.Lock()
							d.webDownloadInfo[t.Name()] = info
							d.lock.Unlock()
						}
					} else {
						d.lock.Lock()
						delete(d.webDownloadInfo, t.Name())
						d.lock.Unlock()
					}
				}
			}

		}
	}()

	logEvery := time.NewTicker(20 * time.Second)
	defer logEvery.Stop()

	statInterval := 20 * time.Second
	statEvery := time.NewTicker(statInterval)
	defer statEvery.Stop()

	var m runtime.MemStats
	for {
		select {
		case <-d.ctx.Done():
			return d.ctx.Err()
		case <-statEvery.C:
			d.ReCalcStats(statInterval)

		case <-logEvery.C:
			if silent {
				continue
			}

			stats := d.Stats()

			dbg.ReadMemStats(&m)
			if stats.Completed {
				d.logger.Info("[snapshots] Seeding",
					"up", common.ByteCount(stats.UploadRate)+"/s",
					"peers", stats.PeersUnique,
					"conns", stats.ConnectionsTotal,
					"files", stats.FilesTotal,
					"alloc", common.ByteCount(m.Alloc), "sys", common.ByteCount(m.Sys),
				)
				continue
			}

			d.logger.Info("[snapshots] Downloading",
				"progress", fmt.Sprintf("%.2f%% %s/%s", stats.Progress, common.ByteCount(stats.BytesCompleted), common.ByteCount(stats.BytesTotal)),
				"downloading", stats.Downloading,
				"download", common.ByteCount(stats.DownloadRate)+"/s",
				"upload", common.ByteCount(stats.UploadRate)+"/s",
				"peers", stats.PeersUnique,
				"conns", stats.ConnectionsTotal,
				"files", stats.FilesTotal,
				"alloc", common.ByteCount(m.Alloc), "sys", common.ByteCount(m.Sys),
			)

			if stats.PeersUnique == 0 {
				ips := d.TorrentClient().BadPeerIPs()
				if len(ips) > 0 {
					d.logger.Info("[snapshots] Stats", "banned", ips)
				}
			}
		}
	}
}

func localHashCompletionCheck(ctx context.Context, t *torrent.Torrent, fileInfo snaptype.FileInfo, statusChan chan downloadStatus, stats *AggStats, statsLock *sync.RWMutex) ([]byte, bool) {
	localHash, err := fileHashBytes(ctx, fileInfo, stats, statsLock)

	if err == nil {
		if bytes.Equal(t.InfoHash().Bytes(), localHash) {
			statusChan <- downloadStatus{
				name:     t.Name(),
				length:   t.Length(),
				infoHash: t.InfoHash(),
				spec:     nil,
				err:      nil,
			}

			return localHash, true
		}
	}

	return localHash, false
}

func logSeedHashMismatches(torrentHash infohash.T, name string, seedHashMismatches map[infohash.T][]*seedHash, logger log.Logger) {
	var nohash []*seedHash
	var mismatch []*seedHash

	for _, entry := range seedHashMismatches[torrentHash] {
		if !entry.reported {
			if entry.hash == nil {
				nohash = append(nohash, entry)
			} else {
				mismatch = append(mismatch, entry)
			}

			entry.reported = true
		}
	}

	if len(nohash) > 0 {
		var webseeds string
		for _, entry := range nohash {
			if len(webseeds) > 0 {
				webseeds += ", "
			}

			webseeds += strings.TrimSuffix(entry.url.String(), "/")
		}

		logger.Warn("No webseed entry for torrent", "name", name, "hash", torrentHash.HexString(), "webseeds", webseeds)
	}

	if len(mismatch) > 0 {
		var webseeds string
		for _, entry := range mismatch {
			if len(webseeds) > 0 {
				webseeds += ", "
			}

			webseeds += strings.TrimSuffix(entry.url.String(), "/") + "#" + entry.hash.HexString()
		}

		logger.Warn("Webseed hash mismatch for torrent", "name", name, "hash", torrentHash.HexString(), "webseeds", webseeds)
	}
}

func (d *Downloader) checkComplete(name string) (bool, int64, *time.Time) {
	if info, err := d.torrentInfo(name); err == nil {
		if info.Completed != nil && info.Completed.Before(time.Now()) {
			if info.Length != nil {
				if fi, err := os.Stat(filepath.Join(d.SnapDir(), name)); err == nil {
					return fi.Size() == *info.Length && fi.ModTime().Equal(*info.Completed), *info.Length, info.Completed
				}
			}
		}
	}

	return false, 0, nil
}

func (d *Downloader) getWebDownloadInfo(t *torrent.Torrent) (webDownloadInfo, []*seedHash, error) {
	d.lock.RLock()
	info, ok := d.webDownloadInfo[t.Name()]
	d.lock.RUnlock()

	if ok {
		return info, nil, nil
	}

	// todo this function does not exit on first matched webseed hash, could make unexpected results
	infos, seedHashMismatches, err := d.webseeds.getWebDownloadInfo(d.ctx, t)
	if err != nil || len(infos) == 0 {
		return webDownloadInfo{}, seedHashMismatches, fmt.Errorf("can't find download info: %w", err)
	}
	return infos[0], seedHashMismatches, nil
}

func getWebpeerTorrentInfo(ctx context.Context, downloadUrl *url.URL) (*metainfo.MetaInfo, error) {
	torrentRequest, err := http.NewRequestWithContext(ctx, http.MethodGet, downloadUrl.String()+".torrent", nil)

	if err != nil {
		return nil, err
	}

	torrentResponse, err := http.DefaultClient.Do(torrentRequest)

	if err != nil {
		return nil, err
	}

	defer torrentResponse.Body.Close()

	if torrentResponse.StatusCode != http.StatusOK {
		return nil, fmt.Errorf("can't get webpeer torrent unexpected http response: %s", torrentResponse.Status)
	}

	return metainfo.Load(torrentResponse.Body)
}

func (d *Downloader) torrentDownload(t *torrent.Torrent, statusChan chan downloadStatus) {
	d.lock.Lock()
	d.downloading[t.Name()] = &downloadInfo{torrent: t}
	d.lock.Unlock()

	d.wg.Add(1)

	go func(t *torrent.Torrent) {
		defer d.wg.Done()

		downloadStarted := time.Now()

		t.AllowDataDownload()

		select {
		case <-d.ctx.Done():
			return
		case <-t.GotInfo():
		}

		t.DownloadAll()

		idleCount := 0
		var lastRead int64

		for {
			select {
			case <-d.ctx.Done():
				return
			case <-t.Complete.On():
				downloadTime := time.Since(downloadStarted)
				downloaded := t.Stats().BytesReadUsefulData

				diagnostics.Send(diagnostics.FileDownloadedStatisticsUpdate{
					FileName:    t.Name(),
					TimeTook:    downloadTime.Seconds(),
					AverageRate: uint64(float64(downloaded.Int64()) / downloadTime.Seconds()),
				})

				d.logger.Debug("[snapshots] Downloaded from BitTorrent", "file", t.Name(),
					"download-time", downloadTime.Round(time.Second).String(), "downloaded", common.ByteCount(uint64(downloaded.Int64())),
					"rate", fmt.Sprintf("%s/s", common.ByteCount(uint64(float64(downloaded.Int64())/downloadTime.Seconds()))))
				return
			case <-time.After(10 * time.Second):
				bytesRead := t.Stats().BytesReadData

				if lastRead-bytesRead.Int64() == 0 {
					idleCount++
				} else {
					lastRead = bytesRead.Int64()
					idleCount = 0
				}

				//fallback to webDownloadClient, but only if it's enabled
				if d.webDownloadClient != nil && idleCount > 6 {
					t.DisallowDataDownload()
					return
				}
			}
		}
	}(t)
}

func (d *Downloader) webDownload(peerUrls []*url.URL, t *torrent.Torrent, i *webDownloadInfo, statusChan chan downloadStatus) (*RCloneSession, error) {
	if d.webDownloadClient == nil {
		return nil, fmt.Errorf("webdownload client not enabled")
	}

	peerUrl, err := selectDownloadPeer(d.ctx, peerUrls, t)

	if err != nil {
		return nil, err
	}

	peerUrl = strings.TrimSuffix(peerUrl, "/")

	session, ok := d.webDownloadSessions[peerUrl]

	if !ok {
		var err error
		session, err = d.webDownloadClient.NewSession(d.ctx, d.SnapDir(), peerUrl, cloudflareHeaders)

		if err != nil {
			return nil, err
		}

		d.webDownloadSessions[peerUrl] = session
	}

	name := t.Name()
	mi := t.Metainfo()
	infoHash := t.InfoHash()

	var length int64

	if i != nil {
		length = i.length
	} else {
		length = t.Length()
	}

	magnet := mi.Magnet(&infoHash, &metainfo.Info{Name: name})
	spec, err := torrent.TorrentSpecFromMagnetUri(magnet.String())

	if err != nil {
		return session, fmt.Errorf("can't get torrent spec for %s from info: %w", t.Info().Name, err)
	}

	spec.ChunkSize = downloadercfg.DefaultNetworkChunkSize
	spec.DisallowDataDownload = true

	info, _, ok := snaptype.ParseFileName(d.SnapDir(), name)

	if !ok {
		return nil, fmt.Errorf("can't parse filename: %s", name)
	}

	d.lock.Lock()
	t.Drop()
	d.downloading[name] = &downloadInfo{torrent: t}
	d.lock.Unlock()

	d.wg.Add(1)

	go func() {
		defer d.wg.Done()

		if dir.FileExist(info.Path) {
			if err := os.Remove(info.Path); err != nil {
				d.logger.Warn("Couldn't remove previous file before download", "file", name, "path", info.Path, "err", err)
			}
		}

		if d.downloadLimit != nil {
			limit := float64(*d.downloadLimit) / float64(d.cfg.DownloadSlots)

			func() {
				d.lock.Lock()
				defer d.lock.Unlock()

				torrentLimit := d.cfg.ClientConfig.DownloadRateLimiter.Limit()
				rcloneLimit := d.webDownloadClient.GetBwLimit()

				d.cfg.ClientConfig.DownloadRateLimiter.SetLimit(torrentLimit - rate.Limit(limit))
				d.webDownloadClient.SetBwLimit(d.ctx, rcloneLimit+rate.Limit(limit))
			}()

			defer func() {
				d.lock.Lock()
				defer d.lock.Unlock()

				torrentLimit := d.cfg.ClientConfig.DownloadRateLimiter.Limit()
				rcloneLimit := d.webDownloadClient.GetBwLimit()

				d.cfg.ClientConfig.DownloadRateLimiter.SetLimit(torrentLimit + rate.Limit(limit))
				d.webDownloadClient.SetBwLimit(d.ctx, rcloneLimit-rate.Limit(limit))
			}()
		}

		err := session.Download(d.ctx, name)

		if err != nil {
			d.logger.Error("Web download failed", "file", name, "err", err)
		}

		localHash, err := fileHashBytes(d.ctx, info, &d.stats, d.lock)

		if err == nil {
			if !bytes.Equal(infoHash.Bytes(), localHash) {
				err = fmt.Errorf("hash mismatch: expected: 0x%x, got: 0x%x", infoHash.Bytes(), localHash)

				d.logger.Error("Web download failed", "file", name, "url", peerUrl, "err", err)

				if ferr := os.Remove(info.Path); ferr != nil {
					d.logger.Warn("Couldn't remove invalid file", "file", name, "path", info.Path, "err", ferr)
				}
			}
		} else {
			d.logger.Error("Web download failed", "file", name, "url", peerUrl, "err", err)
		}

		statusChan <- downloadStatus{
			name:     name,
			length:   length,
			infoHash: infoHash,
			spec:     spec,
			err:      err,
		}
	}()

	return session, nil
}

func selectDownloadPeer(ctx context.Context, peerUrls []*url.URL, t *torrent.Torrent) (string, error) {
	switch len(peerUrls) {
	case 0:
		return "", fmt.Errorf("no download peers")

	case 1:
		downloadUrl := peerUrls[0].JoinPath(t.Name())
		peerInfo, err := getWebpeerTorrentInfo(ctx, downloadUrl)

		if err == nil && bytes.Equal(peerInfo.HashInfoBytes().Bytes(), t.InfoHash().Bytes()) {
			return peerUrls[0].String(), nil
		}

	default:
		peerIndex := rand.Intn(len(peerUrls))
		peerUrl := peerUrls[peerIndex]
		downloadUrl := peerUrl.JoinPath(t.Name())
		peerInfo, err := getWebpeerTorrentInfo(ctx, downloadUrl)

		if err == nil && bytes.Equal(peerInfo.HashInfoBytes().Bytes(), t.InfoHash().Bytes()) {
			return peerUrl.String(), nil
		}

		for i := range peerUrls {
			if i == peerIndex {
				continue
			}
			peerInfo, err := getWebpeerTorrentInfo(ctx, downloadUrl)

			if err == nil && bytes.Equal(peerInfo.HashInfoBytes().Bytes(), t.InfoHash().Bytes()) {
				return peerUrl.String(), nil
			}
		}
	}

	return "", fmt.Errorf("can't find download peer")
}

func availableTorrents(ctx context.Context, pending []*torrent.Torrent, downloading map[string]*downloadInfo, fileSlots int, pieceSlots int) []*torrent.Torrent {

	piecesDownloading := 0
	pieceRemainder := int64(0)

	for _, info := range downloading {
		if info.torrent.NumPieces() == 1 {
			pieceRemainder += info.torrent.Info().Length

			if pieceRemainder >= downloadercfg.DefaultPieceSize {
				pieceRemainder = 0
				piecesDownloading++
			}
		} else {
			piecesDownloading += info.torrent.NumPieces() - info.torrent.Stats().PiecesComplete
		}
	}

	if len(downloading) >= fileSlots && piecesDownloading > pieceSlots {
		select {
		case <-ctx.Done():
			return nil
		case <-time.After(10 * time.Second):
			return nil
		}
	}

	var pendingStateFiles []*torrent.Torrent
	var pendingBlocksFiles []*torrent.Torrent

	for _, t := range pending {
		_, isStateFile, ok := snaptype.ParseFileName("", t.Name())
		if !ok {
			continue
		}
		if isStateFile {
			pendingStateFiles = append(pendingStateFiles, t)
		} else {
			pendingBlocksFiles = append(pendingBlocksFiles, t)
		}
	}
	pending = pendingBlocksFiles

	slices.SortFunc(pending, func(i, j *torrent.Torrent) int {
		in, _, ok1 := snaptype.ParseFileName("", i.Name())
		jn, _, ok2 := snaptype.ParseFileName("", j.Name())
		if ok1 && ok2 {
			return in.CompareTo(jn)
		}
		return strings.Compare(i.Name(), j.Name())
	})

	var available []*torrent.Torrent

	for len(pending) > 0 && pending[0].Info() != nil {
		available = append(available, pending[0])

		if pending[0].NumPieces() == 1 {
			pieceRemainder += pending[0].Info().Length

			if pieceRemainder >= downloadercfg.DefaultPieceSize {
				pieceRemainder = 0
				piecesDownloading++
			}
		} else {
			piecesDownloading += pending[0].NumPieces()
		}

		if len(available) >= fileSlots && piecesDownloading > pieceSlots {
			return available
		}

		pending = pending[1:]
	}
	for len(pendingStateFiles) > 0 && pendingStateFiles[0].Info() != nil {
		available = append(available, pendingStateFiles[0])

		if len(available) >= fileSlots && piecesDownloading > pieceSlots {
			return available
		}

		pendingStateFiles = pendingStateFiles[1:]
	}

	if len(pending) == 0 && len(pendingStateFiles) == 0 {
		return available
	}

	cases := make([]reflect.SelectCase, 0, len(pending)+2)

	for _, t := range pending {
		cases = append(cases, reflect.SelectCase{
			Dir:  reflect.SelectRecv,
			Chan: reflect.ValueOf(t.GotInfo()),
		})
	}

	if len(cases) == 0 {
		return nil
	}

	cases = append(cases, reflect.SelectCase{
		Dir:  reflect.SelectRecv,
		Chan: reflect.ValueOf(ctx.Done()),
	},
		reflect.SelectCase{
			Dir:  reflect.SelectRecv,
			Chan: reflect.ValueOf(time.After(10 * time.Second)),
		})

	for {
		selected, _, _ := reflect.Select(cases)

		switch selected {
		case len(cases) - 2:
			return nil
		case len(cases) - 1:
			return available
		default:
			available = append(available, pending[selected])

			if pending[selected].NumPieces() == 1 {
				pieceRemainder += pending[selected].Info().Length

				if pieceRemainder >= downloadercfg.DefaultPieceSize {
					pieceRemainder = 0
					piecesDownloading++
				}
			} else {
				piecesDownloading += pending[selected].NumPieces()
			}

			if len(available) >= fileSlots && piecesDownloading > pieceSlots {
				return available
			}

			pending = append(pending[:selected], pending[selected+1:]...)
			cases = append(cases[:selected], cases[selected+1:]...)
		}
	}
}

func (d *Downloader) SnapDir() string { return d.cfg.Dirs.Snap }

func (d *Downloader) torrentInfo(name string) (*torrentInfo, error) {
	var info torrentInfo

	err := d.db.View(d.ctx, func(tx kv.Tx) (err error) {
		infoBytes, err := tx.GetOne(kv.BittorrentInfo, []byte(name))

		if err != nil {
			return err
		}

		if err = json.Unmarshal(infoBytes, &info); err != nil {
			return err
		}

		return nil
	})

	if err != nil {
		return nil, err
	}

	return &info, nil
}

func (d *Downloader) ReCalcStats(interval time.Duration) {
	d.lock.RLock()

	torrentClient := d.torrentClient

	peers := make(map[torrent.PeerID]struct{}, 16)

	prevStats, stats := d.stats, d.stats

	logger := d.logger
	verbosity := d.verbosity

	downloading := map[string]*downloadInfo{}

	for file, info := range d.downloading {
		i := *info
		downloading[file] = &i
	}

	webDownloadClient := d.webDownloadClient

	webDownloadInfo := map[string]webDownloadInfo{}

	for key, value := range d.webDownloadInfo {
		webDownloadInfo[key] = value
	}

	ctx := d.ctx

	d.lock.RUnlock()

	//Call this methods outside of `lock` critical section, because they have own locks with contention
	torrents := torrentClient.Torrents()
	connStats := torrentClient.ConnStats()

	stats.Completed = true
	stats.BytesDownload = uint64(connStats.BytesReadUsefulIntendedData.Int64())
	stats.BytesUpload = uint64(connStats.BytesWrittenData.Int64())

	lastMetadataReady := stats.MetadataReady

	stats.BytesTotal, stats.BytesCompleted, stats.ConnectionsTotal, stats.MetadataReady =
		atomic.LoadUint64(&stats.DroppedTotal), atomic.LoadUint64(&stats.DroppedCompleted), 0, 0

	var zeroProgress []string
	var noMetadata []string

	isDiagEnabled := diagnostics.TypeOf(diagnostics.SnapshoFilesList{}).Enabled()
	if isDiagEnabled {
		filesList := make([]string, 0, len(torrents))
		for _, t := range torrents {
			filesList = append(filesList, t.Name())
		}
		diagnostics.Send(diagnostics.SnapshoFilesList{Files: filesList})
	}

	var dbInfo int
	var tComplete int
	var torrentInfo int

	for _, t := range torrents {
		select {
		case <-t.GotInfo():
		default: // if some torrents have no metadata, we are for-sure uncomplete
			stats.Completed = false
			noMetadata = append(noMetadata, t.Name())
			continue
		}

		torrentName := t.Name()
		torrentComplete := t.Complete.Bool()
		torrentInfo++
		stats.MetadataReady++

		// call methods once - to reduce internal mutex contention
		peersOfThisFile := t.PeerConns()
		weebseedPeersOfThisFile := t.WebseedPeerConns()

		tLen := t.Length()

		var bytesCompleted int64

		if torrentComplete {
			tComplete++
			bytesCompleted = t.Length()
			delete(downloading, torrentName)
		} else {
			bytesCompleted = t.BytesCompleted()
		}
		progress := float32(float64(100) * (float64(bytesCompleted) / float64(tLen)))

		if info, ok := downloading[torrentName]; ok {
			if progress != info.progress {
				info.time = time.Now()
				info.progress = progress
			}
		}

		stats.BytesCompleted += uint64(bytesCompleted)
		stats.BytesTotal += uint64(tLen)

		for _, peer := range peersOfThisFile {
			stats.ConnectionsTotal++
			peers[peer.PeerID] = struct{}{}
		}

		webseedRates, webseeds := getWebseedsRatesForlogs(weebseedPeersOfThisFile, torrentName, t.Complete.Bool())
		rates, peers := getPeersRatesForlogs(peersOfThisFile, torrentName)

		if !torrentComplete {
			d.lock.RLock()
			info, err := d.torrentInfo(torrentName)
			d.lock.RUnlock()

			if err == nil {
				if info != nil {
					dbInfo++
				}
			} else if _, ok := webDownloadInfo[torrentName]; ok {
				stats.MetadataReady++
			} else {
				noMetadata = append(noMetadata, torrentName)
			}

			if progress == 0 {
				zeroProgress = append(zeroProgress, torrentName)
			}
		}

		// more detailed statistic: download rate of each peer (for each file)
		if !torrentComplete && progress != 0 {
			if info, ok := downloading[torrentName]; ok {
				info.time = time.Now()
				info.progress = progress
			}

			logger.Log(verbosity, "[snapshots] progress", "file", torrentName, "progress", fmt.Sprintf("%.2f%%", progress), "peers", len(peersOfThisFile), "webseeds", len(weebseedPeersOfThisFile))
			logger.Log(verbosity, "[snapshots] webseed peers", webseedRates...)
			logger.Log(verbosity, "[snapshots] bittorrent peers", rates...)
		}

		diagnostics.Send(diagnostics.SegmentDownloadStatistics{
			Name:            torrentName,
			TotalBytes:      uint64(tLen),
			DownloadedBytes: uint64(bytesCompleted),
			Webseeds:        webseeds,
			Peers:           peers,
		})

		stats.Completed = stats.Completed && torrentComplete
	}

	var webTransfers int32

	if webDownloadClient != nil {
		webStats, _ := webDownloadClient.Stats(ctx)

		if webStats != nil {
			if len(webStats.Transferring) != 0 && stats.Completed {
				stats.Completed = false
			}

			for _, transfer := range webStats.Transferring {
				stats.MetadataReady++
				webTransfers++

				bytesCompleted := transfer.Bytes
				tLen := transfer.Size
				transferName := transfer.Name

				delete(downloading, transferName)

				if bytesCompleted > tLen {
					bytesCompleted = tLen
				}

				stats.BytesCompleted += bytesCompleted
				stats.BytesTotal += tLen

				stats.BytesDownload += bytesCompleted

				if transfer.Percentage == 0 {
					zeroProgress = append(zeroProgress, transferName)
				}

				var seeds []diagnostics.SegmentPeer
				var webseedRates []interface{}
				if peerUrl, err := url.Parse(transfer.Group); err == nil {
					rate := uint64(transfer.SpeedAvg)
					seeds = []diagnostics.SegmentPeer{
						{
							Url:          peerUrl.Host,
							DownloadRate: rate,
						}}

					if shortUrl, err := url.JoinPath(peerUrl.Host, peerUrl.Path); err == nil {
						webseedRates = []interface{}{strings.TrimSuffix(shortUrl, "/"), fmt.Sprintf("%s/s", common.ByteCount(rate))}
					}
				}

				// more detailed statistic: download rate of each peer (for each file)
				if transfer.Percentage != 0 {
					logger.Log(verbosity, "[snapshots] progress", "file", transferName, "progress", fmt.Sprintf("%.2f%%", float32(transfer.Percentage)), "webseeds", 1)
					logger.Log(verbosity, "[snapshots] web peers", webseedRates...)
				}

				diagnostics.Send(diagnostics.SegmentDownloadStatistics{
					Name:            transferName,
					TotalBytes:      tLen,
					DownloadedBytes: bytesCompleted,
					Webseeds:        seeds,
				})
			}
		}
	}

	if len(downloading) > 0 {
		if webDownloadClient != nil {
			webTransfers += int32(len(downloading))
		}

		stats.Completed = false
	}

	if !stats.Completed {
		logger.Debug("[snapshots] download info",
			"len", len(torrents),
			"webTransfers", webTransfers,
			"torrent", torrentInfo,
			"db", dbInfo,
			"t-complete", tComplete,
			"webseed-trips", stats.WebseedTripCount.Load(),
			"webseed-active", stats.WebseedActiveTrips.Load(),
			"webseed-max-active", stats.WebseedMaxActiveTrips.Load(),
			"webseed-discards", stats.WebseedDiscardCount.Load(),
			"webseed-fails", stats.WebseedServerFails.Load(),
			"webseed-bytes", common.ByteCount(uint64(stats.WebseedBytesDownload.Load())),
			"localHashes", stats.LocalFileHashes, "localHashTime", stats.LocalFileHashTime)
	}

	if lastMetadataReady != stats.MetadataReady {
		now := time.Now()
		stats.LastMetadataUpdate = &now
	}

	if len(noMetadata) > 0 {
		amount := len(noMetadata)
		if len(noMetadata) > 5 {
			noMetadata = append(noMetadata[:5], "...")
		}
		logger.Info("[snapshots] no metadata yet", "files", amount, "list", strings.Join(noMetadata, ","))
	}

	var noDownloadProgress []string

	if len(zeroProgress) > 0 {
		amount := len(zeroProgress)

		for _, file := range zeroProgress {
			if _, ok := downloading[file]; ok {
				noDownloadProgress = append(noDownloadProgress, file)
			}
		}

		if len(zeroProgress) > 5 {
			zeroProgress = append(zeroProgress[:5], "...")
		}

		logger.Info("[snapshots] no progress yet", "files", amount, "list", strings.Join(zeroProgress, ","))
	}

	if len(downloading) > 0 {
		amount := len(downloading)

		files := make([]string, 0, len(downloading))
		for file, info := range downloading {
			files = append(files, fmt.Sprintf("%s (%.0f%%)", file, info.progress))

			if dp, ok := downloading[file]; ok {
				if time.Since(dp.time) > 30*time.Minute {
					noDownloadProgress = append(noDownloadProgress, file)
				}
			}
		}
		sort.Strings(files)

		logger.Log(verbosity, "[snapshots] downloading", "files", amount, "list", strings.Join(files, ", "))
	}

	if time.Since(stats.lastTorrentStatus) > 5*time.Minute {
		stats.lastTorrentStatus = time.Now()

		if len(noDownloadProgress) > 0 {
			progressStatus := getProgressStatus(torrentClient, noDownloadProgress)
			for file, status := range progressStatus {
				logger.Debug(fmt.Sprintf("[snapshots] torrent status: %s\n    %s", file,
					string(bytes.TrimRight(bytes.ReplaceAll(status, []byte("\n"), []byte("\n    ")), "\n "))))
			}
		}
	}

	if stats.BytesDownload > prevStats.BytesDownload {
		stats.DownloadRate = (stats.BytesDownload - prevStats.BytesDownload) / uint64(interval.Seconds())
	} else {
		stats.DownloadRate = prevStats.DownloadRate / 2
	}

	if stats.BytesUpload > prevStats.BytesUpload {
		stats.UploadRate = (stats.BytesUpload - prevStats.BytesUpload) / uint64(interval.Seconds())
	} else {
		stats.UploadRate = prevStats.UploadRate / 2
	}

	if stats.BytesTotal == 0 {
		stats.Progress = 0
	} else {
		stats.Progress = float32(float64(100) * (float64(stats.BytesCompleted) / float64(stats.BytesTotal)))
		if int(stats.Progress) == 100 && !stats.Completed {
			stats.Progress = 99.9
		}
	}

	stats.PeersUnique = int32(len(peers))
	stats.FilesTotal = int32(len(torrents)) + webTransfers

	d.lock.Lock()
	d.stats = stats

	for file, info := range d.downloading {
		if updated, ok := downloading[file]; ok {
			info.time = updated.time
			info.progress = updated.progress
		}
	}

	d.lock.Unlock()
}

type filterWriter struct {
	files     map[string][]byte
	remainder []byte
	file      string
}

func (f *filterWriter) Write(p []byte) (n int, err error) {
	written := len(p)

	p = append(f.remainder, p...)

	for len(p) > 0 {
		scanned, line, _ := bufio.ScanLines(p, false)

		if scanned > 0 {
			if len(f.file) > 0 {
				if len(line) == 0 {
					f.file = ""
				} else {
					line = append(line, '\n')
					f.files[f.file] = append(f.files[f.file], line...)
				}
			} else {
				if _, ok := f.files[string(line)]; ok {
					f.file = string(line)
				}
			}

			p = p[scanned:]
		} else {
			f.remainder = p
			p = nil
		}
	}
	return written, nil
}

func getProgressStatus(torrentClient *torrent.Client, noDownloadProgress []string) map[string][]byte {
	writer := filterWriter{
		files: map[string][]byte{},
	}

	for _, file := range noDownloadProgress {
		writer.files[file] = nil
	}

	torrentClient.WriteStatus(&writer)

	return writer.files
}

func getWebseedsRatesForlogs(weebseedPeersOfThisFile []*torrent.Peer, fName string, finished bool) ([]interface{}, []diagnostics.SegmentPeer) {
	seeds := make([]diagnostics.SegmentPeer, 0, len(weebseedPeersOfThisFile))
	webseedRates := make([]interface{}, 0, len(weebseedPeersOfThisFile)*2)
	webseedRates = append(webseedRates, "file", fName)
	for _, peer := range weebseedPeersOfThisFile {
		if peerUrl, err := webPeerUrl(peer); err == nil {
			if shortUrl, err := url.JoinPath(peerUrl.Host, peerUrl.Path); err == nil {
				rate := uint64(peer.DownloadRate())
				if !finished {
					seed := diagnostics.SegmentPeer{
						Url:          peerUrl.Host,
						DownloadRate: rate,
					}
					seeds = append(seeds, seed)
				}
				webseedRates = append(webseedRates, strings.TrimSuffix(shortUrl, "/"), fmt.Sprintf("%s/s", common.ByteCount(rate)))
			}
		}
	}

	return webseedRates, seeds
}

func webPeerUrl(peer *torrent.Peer) (*url.URL, error) {
	root, _ := path.Split(strings.Trim(strings.TrimPrefix(peer.String(), "webseed peer for "), "\""))
	return url.Parse(root)
}

func getPeersRatesForlogs(peersOfThisFile []*torrent.PeerConn, fName string) ([]interface{}, []diagnostics.SegmentPeer) {
	peers := make([]diagnostics.SegmentPeer, 0, len(peersOfThisFile))
	rates := make([]interface{}, 0, len(peersOfThisFile)*2)
	rates = append(rates, "file", fName)

	for _, peer := range peersOfThisFile {
		dr := uint64(peer.DownloadRate())
		url := fmt.Sprintf("%v", peer.PeerClientName.Load())

		segPeer := diagnostics.SegmentPeer{
			Url:          url,
			DownloadRate: dr,
		}
		peers = append(peers, segPeer)
		rates = append(rates, url, fmt.Sprintf("%s/s", common.ByteCount(dr)))
	}

	return rates, peers
}

func (d *Downloader) VerifyData(ctx context.Context, whiteList []string, failFast bool) error {
	total := 0
	allTorrents := d.torrentClient.Torrents()
	toVerify := make([]*torrent.Torrent, 0, len(allTorrents))
	for _, t := range allTorrents {
		select {
		case <-ctx.Done():
			return ctx.Err()
		case <-t.GotInfo(): //files to verify already have .torrent on disk. means must have `Info()` already
		default: // skip other files
			continue
		}

		if !dir.FileExist(filepath.Join(d.SnapDir(), t.Name())) {
			continue
		}

		if len(whiteList) > 0 {
			name := t.Name()
			exactOrPartialMatch := slices.ContainsFunc(whiteList, func(s string) bool {
				return name == s || strings.HasSuffix(name, s) || strings.HasPrefix(name, s)
			})
			if !exactOrPartialMatch {
				continue
			}
		}
		toVerify = append(toVerify, t)
		total += t.NumPieces()
	}
	d.logger.Info("[snapshots] Verify start")
	defer d.logger.Info("[snapshots] Verify done", "files", len(toVerify), "whiteList", whiteList)

	completedPieces, completedFiles := &atomic.Uint64{}, &atomic.Uint64{}

	{
		logEvery := time.NewTicker(20 * time.Second)
		defer logEvery.Stop()
		d.wg.Add(1)
		go func() {
			defer d.wg.Done()
			for {
				select {
				case <-ctx.Done():
					return
				case <-logEvery.C:
					d.logger.Info("[snapshots] Verify",
						"progress", fmt.Sprintf("%.2f%%", 100*float64(completedPieces.Load())/float64(total)),
						"files", fmt.Sprintf("%d/%d", completedFiles.Load(), len(toVerify)),
						"sz_gb", downloadercfg.DefaultPieceSize*completedPieces.Load()/1024/1024/1024,
					)
				}
			}
		}()
	}

	g, ctx := errgroup.WithContext(ctx)
	// torrent lib internally limiting amount of hashers per file
	// set limit here just to make load predictable, not to control Disk/CPU consumption
	g.SetLimit(runtime.GOMAXPROCS(-1) * 4)
	for _, t := range toVerify {
		t := t
		g.Go(func() error {
			defer completedFiles.Add(1)
			if failFast {
				return VerifyFileFailFast(ctx, t, d.SnapDir(), completedPieces)
			}

			err := ScheduleVerifyFile(ctx, t, completedPieces)

			if err != nil || !t.Complete.Bool() {
				if err := d.db.Update(ctx, torrentInfoReset(t.Name(), t.InfoHash().Bytes(), 0)); err != nil {
					return fmt.Errorf("verify data: %s: reset failed: %w", t.Name(), err)
				}
			}

			return err
		})
	}

	if err := g.Wait(); err != nil {
		return err
	}
	return nil
}

// AddNewSeedableFile decides what we do depending on wether we have the .seg file or the .torrent file
// have .torrent no .seg => get .seg file from .torrent
// have .seg no .torrent => get .torrent from .seg
func (d *Downloader) AddNewSeedableFile(ctx context.Context, name string) error {
	ff, isStateFile, ok := snaptype.ParseFileName("", name)
	if ok {
		if isStateFile {
			if !snaptype.E3Seedable(name) {
				return nil
			}
		} else {
			if !d.cfg.SnapshotConfig.Seedable(ff) {
				return nil
			}
		}
	}

	// if we don't have the torrent file we build it if we have the .seg file
	_, err := BuildTorrentIfNeed(ctx, name, d.SnapDir(), d.torrentFS)
	if err != nil {
		return fmt.Errorf("AddNewSeedableFile: %w", err)
	}
	ts, err := d.torrentFS.LoadByName(name)
	if err != nil {
		return fmt.Errorf("AddNewSeedableFile: %w", err)
	}
	_, _, err = addTorrentFile(ctx, ts, d.torrentClient, d.db, d.webseeds)
	if err != nil {
		return fmt.Errorf("addTorrentFile: %w", err)
	}
	return nil
}

func (d *Downloader) alreadyHaveThisName(name string) bool {
	for _, t := range d.torrentClient.Torrents() {
		if t.Info() != nil {
			if t.Name() == name {
				return true
			}
		}
	}
	return false
}

func (d *Downloader) AddMagnetLink(ctx context.Context, infoHash metainfo.Hash, name string) error {
	// Paranoic Mode on: if same file changed infoHash - skip it
	// Example:
	//  - Erigon generated file X with hash H1. User upgraded Erigon. New version has preverified file X with hash H2. Must ignore H2 (don't send to Downloader)
	if d.alreadyHaveThisName(name) || !IsSnapNameAllowed(name) {
		return nil
	}
	isProhibited, err := d.torrentFS.NewDownloadsAreProhibited(name)
	if err != nil {
		return err
	}

	if isProhibited && !d.torrentFS.Exists(name) {
		return nil
	}

	mi := &metainfo.MetaInfo{AnnounceList: Trackers}
	magnet := mi.Magnet(&infoHash, &metainfo.Info{Name: name})
	spec, err := torrent.TorrentSpecFromMagnetUri(magnet.String())

	if err != nil {
		return err
	}

	t, ok, err := addTorrentFile(ctx, spec, d.torrentClient, d.db, d.webseeds)
	if err != nil {
		return err
	}
	if !ok {
		return nil
	}
	d.wg.Add(1)
	go func(t *torrent.Torrent) {
		defer d.wg.Done()
		select {
		case <-ctx.Done():
			return
		case <-t.GotInfo():
		case <-time.After(30 * time.Second): //fallback to r2
			// TOOD: handle errors
			// TOOD: add `d.webseeds.Complete` chan - to prevent race - Discover is also async
			// TOOD: maybe run it in goroutine and return channel - to select with p2p

			ts, ok, err := d.webseeds.DownloadAndSaveTorrentFile(ctx, name)
			if ok && err == nil {
				_, _, err = addTorrentFile(ctx, ts, d.torrentClient, d.db, d.webseeds)
				if err != nil {
					return
				}
				return
			}

			// wait for p2p
			select {
			case <-ctx.Done():
				return
			case <-t.GotInfo():
			}
		}

		mi := t.Metainfo()
		if _, err := d.torrentFS.CreateWithMetaInfo(t.Info(), &mi); err != nil {
			d.logger.Warn("[snapshots] create torrent file", "err", err)
			return
		}

		urls, ok := d.webseeds.ByFileName(t.Name())
		if ok {
			t.AddWebSeeds(urls)
		}
	}(t)
	//log.Debug("[downloader] downloaded both seg and torrent files", "hash", infoHash)
	return nil
}

func SeedableFiles(dirs datadir.Dirs, chainName string) ([]string, error) {
	files, err := seedableSegmentFiles(dirs.Snap, chainName)
	if err != nil {
		return nil, fmt.Errorf("seedableSegmentFiles: %w", err)
	}
	l1, err := seedableStateFilesBySubDir(dirs.Snap, "idx")
	if err != nil {
		return nil, err
	}
	l2, err := seedableStateFilesBySubDir(dirs.Snap, "history")
	if err != nil {
		return nil, err
	}
	l3, err := seedableStateFilesBySubDir(dirs.Snap, "domain")
	if err != nil {
		return nil, err
	}
	files = append(append(append(files, l1...), l2...), l3...)
	return files, nil
}

const ParallelVerifyFiles = 4 // keep it small, to allow big `PieceHashersPerTorrent`. More `PieceHashersPerTorrent` - faster handling of big files.

func (d *Downloader) addTorrentFilesFromDisk(quiet bool) error {
	logEvery := time.NewTicker(20 * time.Second)
	defer logEvery.Stop()

	eg, ctx := errgroup.WithContext(d.ctx)
	eg.SetLimit(ParallelVerifyFiles)

	files, err := AllTorrentSpecs(d.cfg.Dirs, d.torrentFS)
	if err != nil {
		return err
	}

	// reduce mutex contention inside torrentClient - by enabling in/out peers connection after addig all files
	for _, ts := range files {
		ts.Trackers = nil
		ts.DisallowDataDownload = true
	}
	defer func() {
		tl := d.torrentClient.Torrents()
		for _, t := range tl {
			t.AllowDataUpload()
			t.AddTrackers(Trackers)
		}
	}()

	for i, ts := range files {
		//TODO: why we depend on Stat? Did you mean `dir.FileExist()` ? How it can be false here?
		//TODO: What this code doing? Why delete something from db?
		//if info, err := d.torrentInfo(ts.DisplayName); err == nil {
		//	if info.Completed != nil {
		//		_, serr := os.Stat(filepath.Join(d.SnapDir(), info.Name))
		//		if serr != nil {
		//			if err := d.db.Update(d.ctx, func(tx kv.RwTx) error {
		//				return tx.Delete(kv.BittorrentInfo, []byte(info.Name))
		//			}); err != nil {
		//				log.Error("[snapshots] Failed to delete db entry after stat error", "file", info.Name, "err", err, "stat-err", serr)
		//			}
		//		}
		//	}
		//}

		// this check is performed here becuase t.MergeSpec in addTorrentFile will do a file
		// update in place when it opens its MemMap.  This is non destructive for the data
		// but casues an update to the file which changes its size to the torrent length which
		// invalidated the file length check
		if info, err := d.torrentInfo(ts.DisplayName); err == nil {
			if info.Completed != nil {
				fi, serr := os.Stat(filepath.Join(d.SnapDir(), info.Name))
				if serr != nil || fi.Size() != *info.Length || !fi.ModTime().Equal(*info.Completed) {
					if err := d.db.Update(d.ctx, torrentInfoReset(info.Name, info.Hash, *info.Length)); err != nil {
						if serr != nil {
							log.Error("[snapshots] Failed to reset db entry after stat error", "file", info.Name, "err", err, "stat-err", serr)
						} else {
							log.Error("[snapshots] Failed to reset db entry after stat mismatch", "file", info.Name, "err", err)
						}
					}
				}
			}
		}

		if whitelisted, ok := d.webseeds.torrentsWhitelist.Get(ts.DisplayName); ok {
			if ts.InfoHash.HexString() != whitelisted.Hash {
				continue
			}
		}

		ts := ts
		i := i
		eg.Go(func() error {
			_, _, err := addTorrentFile(ctx, ts, d.torrentClient, d.db, d.webseeds)
			if err != nil {
				return err
			}
			select {
			case <-logEvery.C:
				if !quiet {
					log.Info("[snapshots] Adding .torrent files", "progress", fmt.Sprintf("%d/%d", i, len(files)))
				}
			default:
			}
			return nil
		})
	}
	return eg.Wait()
}
func (d *Downloader) BuildTorrentFilesIfNeed(ctx context.Context, chain string, ignore snapcfg.Preverified) error {
	_, err := BuildTorrentFilesIfNeed(ctx, d.cfg.Dirs, d.torrentFS, chain, ignore)
	return err
}
func (d *Downloader) Stats() AggStats {
	d.lock.RLock()
	defer d.lock.RUnlock()
	return d.stats
}

func (d *Downloader) Close() {
	d.logger.Debug("[snapshots] stopping downloader")
	d.stopMainLoop()
	d.wg.Wait()
	d.logger.Debug("[snapshots] closing torrents")
	d.torrentClient.Close()
	if err := d.folder.Close(); err != nil {
		d.logger.Warn("[snapshots] folder.close", "err", err)
	}
	if err := d.pieceCompletionDB.Close(); err != nil {
		d.logger.Warn("[snapshots] pieceCompletionDB.close", "err", err)
	}
	d.logger.Debug("[snapshots] closing db")
	d.db.Close()
	d.logger.Debug("[snapshots] downloader stopped")
}

func (d *Downloader) PeerID() []byte {
	peerID := d.torrentClient.PeerID()
	return peerID[:]
}

func (d *Downloader) StopSeeding(hash metainfo.Hash) error {
	t, ok := d.torrentClient.Torrent(hash)
	if !ok {
		return nil
	}
	ch := t.Closed()
	t.Drop()
	<-ch
	return nil
}

func (d *Downloader) TorrentClient() *torrent.Client { return d.torrentClient }

func openClient(ctx context.Context, dbDir, snapDir string, cfg *torrent.ClientConfig, writeMap bool) (db kv.RwDB, c storage.PieceCompletion, m storage.ClientImplCloser, torrentClient *torrent.Client, err error) {
	dbCfg := mdbx.NewMDBX(log.New()).
		Label(kv.DownloaderDB).
		WithTableCfg(func(defaultBuckets kv.TableCfg) kv.TableCfg { return kv.DownloaderTablesCfg }).
		GrowthStep(16 * datasize.MB).
		MapSize(16 * datasize.GB).
		PageSize(uint64(4 * datasize.KB)).
		RoTxsLimiter(semaphore.NewWeighted(9_000)).
		Path(dbDir)

	if writeMap {
		dbCfg = dbCfg.WriteMap()
	}
	db, err = dbCfg.Open(ctx)
	if err != nil {
		return nil, nil, nil, nil, fmt.Errorf("torrentcfg.openClient: %w", err)
	}
	//c, err = NewMdbxPieceCompletion(db)
	c, err = NewMdbxPieceCompletionBatch(db)
	if err != nil {
		return nil, nil, nil, nil, fmt.Errorf("torrentcfg.NewMdbxPieceCompletion: %w", err)
	}

	//Reasons why using MMAP instead of files-API:
	// - i see "10K threads exchaused" error earlier (on `--torrent.download.slots=500` and `pd-ssd`)
	// - "sig-bus" at disk-full - may happen anyway, because DB is mmap
	// - MMAP - means less GC pressure, more zero-copy
	// - MMAP files are pre-allocated - which is not cool, but: 1. we can live with it 2. maybe can just resize MMAP in future
	// See also: https://github.com/ledgerwatch/erigon/pull/10074
	m = storage.NewMMapWithCompletion(snapDir, c)
	//m = storage.NewFileOpts(storage.NewFileClientOpts{
	//	ClientBaseDir:   snapDir,
	//	PieceCompletion: c,
	//})
	cfg.DefaultStorage = m

	dnsResolver := &downloadercfg.DnsCacheResolver{RefreshTimeout: 24 * time.Hour}
	cfg.TrackerDialContext = dnsResolver.DialContext

	err = func() error {
		defer func() {
			if err := recover(); err != nil {
				fmt.Printf("openTorrentClient: %v\n", err)
			}
		}()

		torrentClient, err = torrent.NewClient(cfg)
		if err != nil {
			return fmt.Errorf("torrent.NewClient: %w", err)
		}
		return err
	}()

	if err != nil {
		return nil, nil, nil, nil, fmt.Errorf("torrentcfg.openClient: %w", err)
	}

	go func() {
		dnsResolver.Run(ctx)
	}()

	return db, c, m, torrentClient, nil
}<|MERGE_RESOLUTION|>--- conflicted
+++ resolved
@@ -827,11 +827,7 @@
 
 			for _, t := range d.torrentClient.Torrents() {
 				if urls, ok := d.webseeds.ByFileName(t.Name()); ok {
-<<<<<<< HEAD
-					// if we have created a torrent bit it has no info assume that the
-=======
 					// if we have created a torrent, but it has no info, assume that the
->>>>>>> 849e7a95
 					// webseed download either has not been called yet or has failed and
 					// try again here - otherwise the torrent will be left with no info
 					if t.Info() == nil {

/*
   Copyright 2021 Erigon contributors

   Licensed under the Apache License, Version 2.0 (the "License");
   you may not use this file except in compliance with the License.
   You may obtain a copy of the License at

       http://www.apache.org/licenses/LICENSE-2.0

   Unless required by applicable law or agreed to in writing, software
   distributed under the License is distributed on an "AS IS" BASIS,
   WITHOUT WARRANTIES OR CONDITIONS OF ANY KIND, either express or implied.
   See the License for the specific language governing permissions and
   limitations under the License.
*/

package etl

import (
	"bytes"
	"encoding/binary"
	"fmt"
	"io"
	"sort"
	"strconv"

	"github.com/c2h5oh/datasize"
	"github.com/ledgerwatch/erigon-lib/common"
)

const (
	//SliceBuffer - just simple slice w
	SortableSliceBuffer = iota
	//SortableAppendBuffer - map[k] [v1 v2 v3]
	SortableAppendBuffer
	// SortableOldestAppearedBuffer - buffer that keeps only the oldest entries.
	// if first v1 was added under key K, then v2; only v1 will stay
	SortableOldestAppearedBuffer
	SortableMergeBuffer

	//BufIOSize - 128 pages | default is 1 page | increasing over `64 * 4096` doesn't show speedup on SSD/NVMe, but show speedup in cloud drives
	BufIOSize = 128 * 4096
)

var BufferOptimalSize = 256 * datasize.MB /*  var because we want to sometimes change it from tests or command-line flags */

type Buffer interface {
	Put(k, v []byte)
	Get(i int, keyBuf, valBuf []byte) ([]byte, []byte)
	Len() int
	Reset()
	SizeLimit() int
	Prealloc(predictKeysAmount, predictDataAmount int)
	Write(io.Writer) error
	Sort()
	CheckFlushSize() bool
}

type sortableBufferEntry struct {
	key   []byte
	value []byte
}

var (
	_ Buffer = &sortableBuffer{}
	_ Buffer = &appendSortableBuffer{}
	_ Buffer = &oldestEntrySortableBuffer{}
)

func NewSortableBuffer(bufferOptimalSize datasize.ByteSize) *sortableBuffer {
	return &sortableBuffer{
		optimalSize: int(bufferOptimalSize.Bytes()),
	}
}

type sortableBuffer struct {
	offsets     []int
	lens        []int
	data        []byte
	optimalSize int
}

// Put adds key and value to the buffer. These slices will not be accessed later,
// so no copying is necessary
func (b *sortableBuffer) Put(k, v []byte) {
	lk, lv := len(k), len(v)
	if k == nil {
		lk = -1
	}
	if v == nil {
		lv = -1
	}
	b.lens = append(b.lens, lk, lv)

	b.offsets = append(b.offsets, len(b.data))
	b.data = append(b.data, k...)
	b.offsets = append(b.offsets, len(b.data))
	b.data = append(b.data, v...)
}

func (b *sortableBuffer) Size() int {
	return len(b.data) + 8*len(b.offsets) + 8*len(b.lens)
}

func (b *sortableBuffer) Len() int {
	return len(b.offsets) / 2
}

func (b *sortableBuffer) Less(i, j int) bool {
	i2, j2 := i*2, j*2
	ki := b.data[b.offsets[i2] : b.offsets[i2]+b.lens[i2]]
	kj := b.data[b.offsets[j2] : b.offsets[j2]+b.lens[j2]]
	return bytes.Compare(ki, kj) < 0
}

func (b *sortableBuffer) Swap(i, j int) {
	i2, j2 := i*2, j*2
	b.offsets[i2], b.offsets[j2] = b.offsets[j2], b.offsets[i2]
	b.offsets[i2+1], b.offsets[j2+1] = b.offsets[j2+1], b.offsets[i2+1]
	b.lens[i2], b.lens[j2] = b.lens[j2], b.lens[i2]
	b.lens[i2+1], b.lens[j2+1] = b.lens[j2+1], b.lens[i2+1]
}

func (b *sortableBuffer) Get(i int, keyBuf, valBuf []byte) ([]byte, []byte) {
	i2 := i * 2
	keyOffset, valOffset := b.offsets[i2], b.offsets[i2+1]
	keyLen, valLen := b.lens[i2], b.lens[i2+1]
	if keyLen > 0 {
		keyBuf = append(keyBuf, b.data[keyOffset:keyOffset+keyLen]...)
	} else if keyLen == 0 {
		if keyBuf != nil {
			keyBuf = keyBuf[:0]
		} else {
			keyBuf = []byte{}
		}
	} else {
		keyBuf = nil
	}
	if valLen > 0 {
		valBuf = append(valBuf, b.data[valOffset:valOffset+valLen]...)
	} else if valLen == 0 {
		if valBuf != nil {
			valBuf = valBuf[:0]
		} else {
			valBuf = []byte{}
		}
	} else {
		valBuf = nil
	}
	return keyBuf, valBuf
}

func (b *sortableBuffer) Prealloc(predictKeysAmount, predictDataSize int) {
	b.lens = make([]int, 0, predictKeysAmount)
	b.offsets = make([]int, 0, predictKeysAmount)
	b.data = make([]byte, 0, predictDataSize)
}

func (b *sortableBuffer) Reset() {
	b.offsets = b.offsets[:0]
	b.lens = b.lens[:0]
	b.data = b.data[:0]
}
func (b *sortableBuffer) SizeLimit() int { return b.optimalSize }
func (b *sortableBuffer) Sort() {
	if sort.IsSorted(b) {
		return
	}
	sort.Stable(b)
}

func (b *sortableBuffer) CheckFlushSize() bool {
	return b.Size() >= b.optimalSize
}

func (b *sortableBuffer) Write(w io.Writer) error {
	var numBuf [binary.MaxVarintLen64]byte
	for i, offset := range b.offsets {
		l := b.lens[i]
		n := binary.PutVarint(numBuf[:], int64(l))
		if _, err := w.Write(numBuf[:n]); err != nil {
			return err
		}
		if l <= 0 {
			continue
		}
		if _, err := w.Write(b.data[offset : offset+l]); err != nil {
			return err
		}
	}
	return nil
}

func NewAppendBuffer(bufferOptimalSize datasize.ByteSize) *appendSortableBuffer {
	return &appendSortableBuffer{
		entries:     make(map[string][]byte),
		size:        0,
		optimalSize: int(bufferOptimalSize.Bytes()),
	}
}

type appendSortableBuffer struct {
	entries     map[string][]byte
	sortedBuf   []sortableBufferEntry
	size        int
	optimalSize int
}

func (b *appendSortableBuffer) Put(k, v []byte) {
	stored, ok := b.entries[string(k)]
	if !ok {
		b.size += len(k)
	}
	b.size += len(v)
	fmt.Printf("put: %d, %x, %x . %x\n", b.size, k, stored, v)
	b.entries[string(k)] = append(stored, v...)
}

func (b *appendSortableBuffer) Size() int      { return b.size }
func (b *appendSortableBuffer) SizeLimit() int { return b.optimalSize }

func (b *appendSortableBuffer) Len() int {
	return len(b.entries)
}
func (b *appendSortableBuffer) Sort() {
	for key, val := range b.entries {
		b.sortedBuf = append(b.sortedBuf, sortableBufferEntry{key: []byte(key), value: val})
	}
	sort.Stable(b)
}

func (b *appendSortableBuffer) Less(i, j int) bool {
	return bytes.Compare(b.sortedBuf[i].key, b.sortedBuf[j].key) < 0
}

func (b *appendSortableBuffer) Swap(i, j int) {
	b.sortedBuf[i], b.sortedBuf[j] = b.sortedBuf[j], b.sortedBuf[i]
}

func (b *appendSortableBuffer) Get(i int, keyBuf, valBuf []byte) ([]byte, []byte) {
	keyBuf = append(keyBuf, b.sortedBuf[i].key...)
	valBuf = append(valBuf, b.sortedBuf[i].value...)
	return keyBuf, valBuf
}
func (b *appendSortableBuffer) Reset() {
	b.sortedBuf = nil
	b.entries = make(map[string][]byte)
	b.size = 0
}
func (b *appendSortableBuffer) Prealloc(predictKeysAmount, predictDataSize int) {
	b.entries = make(map[string][]byte, predictKeysAmount)
	b.sortedBuf = make([]sortableBufferEntry, 0, predictKeysAmount*2)
}

func (b *appendSortableBuffer) Write(w io.Writer) error {
	var numBuf [binary.MaxVarintLen64]byte
	entries := b.sortedBuf
	for _, entry := range entries {
		fmt.Printf("write: %x, %x\n", entry.key, entry.value)
		lk := int64(len(entry.key))
		if entry.key == nil {
			lk = -1
		}
		n := binary.PutVarint(numBuf[:], lk)
		if _, err := w.Write(numBuf[:n]); err != nil {
			return err
		}
		if _, err := w.Write(entry.key); err != nil {
			return err
		}
		lv := int64(len(entry.value))
		if entry.value == nil {
			lv = -1
		}
		n = binary.PutVarint(numBuf[:], lv)
		if _, err := w.Write(numBuf[:n]); err != nil {
			return err
		}
		if _, err := w.Write(entry.value); err != nil {
			return err
		}
	}
	return nil
}

func (b *appendSortableBuffer) CheckFlushSize() bool {
	return b.size >= b.optimalSize
}

func NewOldestEntryBuffer(bufferOptimalSize datasize.ByteSize) *oldestEntrySortableBuffer {
	return &oldestEntrySortableBuffer{
		entries:     make(map[string][]byte),
		size:        0,
		optimalSize: int(bufferOptimalSize.Bytes()),
	}
}

type oldestEntrySortableBuffer struct {
	entries     map[string][]byte
	sortedBuf   []sortableBufferEntry
	size        int
	optimalSize int
}

func (b *oldestEntrySortableBuffer) Put(k, v []byte) {
	_, ok := b.entries[string(k)]
	if ok {
		// if we already had this entry, we are going to keep it and ignore new value
		return
	}

	b.size += len(k)*2 + len(v)
	b.entries[string(k)] = common.Copy(v)
}

func (b *oldestEntrySortableBuffer) Size() int      { return b.size }
func (b *oldestEntrySortableBuffer) SizeLimit() int { return b.optimalSize }

func (b *oldestEntrySortableBuffer) Len() int {
	return len(b.entries)
}

func (b *oldestEntrySortableBuffer) Sort() {
	for k, v := range b.entries {
		b.sortedBuf = append(b.sortedBuf, sortableBufferEntry{key: []byte(k), value: v})
	}
	sort.Stable(b)
}

func (b *oldestEntrySortableBuffer) Less(i, j int) bool {
	return bytes.Compare(b.sortedBuf[i].key, b.sortedBuf[j].key) < 0
}

func (b *oldestEntrySortableBuffer) Swap(i, j int) {
	b.sortedBuf[i], b.sortedBuf[j] = b.sortedBuf[j], b.sortedBuf[i]
}

func (b *oldestEntrySortableBuffer) Get(i int, keyBuf, valBuf []byte) ([]byte, []byte) {
	keyBuf = append(keyBuf, b.sortedBuf[i].key...)
	valBuf = append(valBuf, b.sortedBuf[i].value...)
	return keyBuf, valBuf
}
func (b *oldestEntrySortableBuffer) Reset() {
	b.sortedBuf = nil
	b.entries = make(map[string][]byte)
	b.size = 0
}
func (b *oldestEntrySortableBuffer) Prealloc(predictKeysAmount, predictDataSize int) {
	b.entries = make(map[string][]byte, predictKeysAmount)
	b.sortedBuf = make([]sortableBufferEntry, 0, predictKeysAmount*2)
}

func (b *oldestEntrySortableBuffer) Write(w io.Writer) error {
	var numBuf [binary.MaxVarintLen64]byte
	entries := b.sortedBuf
	for _, entry := range entries {
		lk := int64(len(entry.key))
		if entry.key == nil {
			lk = -1
		}
		n := binary.PutVarint(numBuf[:], lk)
		if _, err := w.Write(numBuf[:n]); err != nil {
			return err
		}
		if _, err := w.Write(entry.key); err != nil {
			return err
		}
		lv := int64(len(entry.value))
		if entry.value == nil {
			lv = -1
		}
		n = binary.PutVarint(numBuf[:], lv)
		if _, err := w.Write(numBuf[:n]); err != nil {
			return err
		}
		if _, err := w.Write(entry.value); err != nil {
			return err
		}
	}
	return nil
}
func (b *oldestEntrySortableBuffer) CheckFlushSize() bool {
	return b.size >= b.optimalSize
}

func getBufferByType(tp int, size datasize.ByteSize, prevBuf Buffer) Buffer {
	switch tp {
	case SortableSliceBuffer:
		return NewSortableBuffer(size)
	case SortableAppendBuffer:
		return NewAppendBuffer(size)
	case SortableOldestAppearedBuffer:
		return NewOldestEntryBuffer(size)
	case SortableMergeBuffer:
		return NewLatestMergedEntryMergedBuffer(size, prevBuf.(*oldestMergedEntrySortableBuffer).merge)
	default:
		panic("unknown buffer type " + strconv.Itoa(tp))
	}
}

func getTypeByBuffer(b Buffer) int {
	switch b.(type) {
	case *sortableBuffer:
		return SortableSliceBuffer
	case *appendSortableBuffer:
		return SortableAppendBuffer
	case *oldestEntrySortableBuffer:
		return SortableOldestAppearedBuffer
	case *oldestMergedEntrySortableBuffer:
		return SortableMergeBuffer
	default:
		panic(fmt.Sprintf("unknown buffer type: %T ", b))
	}
}

func NewLatestMergedEntryMergedBuffer(bufferOptimalSize datasize.ByteSize, merger func([]byte, []byte) []byte) *oldestMergedEntrySortableBuffer {
<<<<<<< HEAD
=======
	if merger == nil {
		panic("nil merge func")
	}
>>>>>>> 17a03d54
	return &oldestMergedEntrySortableBuffer{
		entries:     make(map[string][]byte),
		size:        0,
		merge:       merger,
		optimalSize: int(bufferOptimalSize.Bytes()),
	}
}

type oldestMergedEntrySortableBuffer struct {
	entries     map[string][]byte
	merge       func([]byte, []byte) []byte
	sortedBuf   []sortableBufferEntry
	size        int
	optimalSize int
}

func (b *oldestMergedEntrySortableBuffer) Put(k, v []byte) {
	prev, ok := b.entries[string(k)]
	if ok {
<<<<<<< HEAD
		// if we already had this entry, we are going to keep it and ignore new value
		v = b.merge(prev, v)
	}

	b.size += len(k)*2 + len(v)
=======
		b.size -= len(v)
		// if we already had this entry, we are going to keep it and ignore new value
		v = b.merge(prev, v)
		b.size += len(v)
	} else {
		b.size += len(k) + len(v)
	}
>>>>>>> 17a03d54
	b.entries[string(k)] = common.Copy(v)
}

func (b *oldestMergedEntrySortableBuffer) Size() int      { return b.size }
func (b *oldestMergedEntrySortableBuffer) SizeLimit() int { return b.optimalSize }

func (b *oldestMergedEntrySortableBuffer) Len() int {
	return len(b.entries)
}

func (b *oldestMergedEntrySortableBuffer) Sort() {
	for k, v := range b.entries {
		b.sortedBuf = append(b.sortedBuf, sortableBufferEntry{key: []byte(k), value: v})
	}
	sort.Stable(b)
}

func (b *oldestMergedEntrySortableBuffer) Less(i, j int) bool {
	return bytes.Compare(b.sortedBuf[i].key, b.sortedBuf[j].key) < 0
}

func (b *oldestMergedEntrySortableBuffer) Swap(i, j int) {
	b.sortedBuf[i], b.sortedBuf[j] = b.sortedBuf[j], b.sortedBuf[i]
}

func (b *oldestMergedEntrySortableBuffer) Get(i int, keyBuf, valBuf []byte) ([]byte, []byte) {
	keyBuf = append(keyBuf, b.sortedBuf[i].key...)
	valBuf = append(valBuf, b.sortedBuf[i].value...)
	return keyBuf, valBuf
}
func (b *oldestMergedEntrySortableBuffer) Reset() {
	b.sortedBuf = nil
	b.entries = make(map[string][]byte)
	b.size = 0
}
func (b *oldestMergedEntrySortableBuffer) Prealloc(predictKeysAmount, predictDataSize int) {
	b.entries = make(map[string][]byte, predictKeysAmount)
	b.sortedBuf = make([]sortableBufferEntry, 0, predictKeysAmount*2)
}

func (b *oldestMergedEntrySortableBuffer) Write(w io.Writer) error {
	var numBuf [binary.MaxVarintLen64]byte
	entries := b.sortedBuf
	for _, entry := range entries {
		lk := int64(len(entry.key))
		if entry.key == nil {
			lk = -1
		}
		n := binary.PutVarint(numBuf[:], lk)
		if _, err := w.Write(numBuf[:n]); err != nil {
			return err
		}
		if _, err := w.Write(entry.key); err != nil {
			return err
		}
		lv := int64(len(entry.value))
		if entry.value == nil {
			lv = -1
		}
		n = binary.PutVarint(numBuf[:], lv)
		if _, err := w.Write(numBuf[:n]); err != nil {
			return err
		}
		if _, err := w.Write(entry.value); err != nil {
			return err
		}
	}
	return nil
}
func (b *oldestMergedEntrySortableBuffer) CheckFlushSize() bool {
	return b.size >= b.optimalSize
}<|MERGE_RESOLUTION|>--- conflicted
+++ resolved
@@ -414,12 +414,9 @@
 }
 
 func NewLatestMergedEntryMergedBuffer(bufferOptimalSize datasize.ByteSize, merger func([]byte, []byte) []byte) *oldestMergedEntrySortableBuffer {
-<<<<<<< HEAD
-=======
 	if merger == nil {
 		panic("nil merge func")
 	}
->>>>>>> 17a03d54
 	return &oldestMergedEntrySortableBuffer{
 		entries:     make(map[string][]byte),
 		size:        0,
@@ -439,13 +436,6 @@
 func (b *oldestMergedEntrySortableBuffer) Put(k, v []byte) {
 	prev, ok := b.entries[string(k)]
 	if ok {
-<<<<<<< HEAD
-		// if we already had this entry, we are going to keep it and ignore new value
-		v = b.merge(prev, v)
-	}
-
-	b.size += len(k)*2 + len(v)
-=======
 		b.size -= len(v)
 		// if we already had this entry, we are going to keep it and ignore new value
 		v = b.merge(prev, v)
@@ -453,7 +443,6 @@
 	} else {
 		b.size += len(k) + len(v)
 	}
->>>>>>> 17a03d54
 	b.entries[string(k)] = common.Copy(v)
 }
 

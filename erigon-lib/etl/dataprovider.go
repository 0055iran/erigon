/*
   Copyright 2021 Erigon contributors

   Licensed under the Apache License, Version 2.0 (the "License");
   you may not use this file except in compliance with the License.
   You may obtain a copy of the License at

       http://www.apache.org/licenses/LICENSE-2.0

   Unless required by applicable law or agreed to in writing, software
   distributed under the License is distributed on an "AS IS" BASIS,
   WITHOUT WARRANTIES OR CONDITIONS OF ANY KIND, either express or implied.
   See the License for the specific language governing permissions and
   limitations under the License.
*/

package etl

import (
	"bufio"
	"encoding/binary"
	"fmt"
	"io"
	"os"
	"path/filepath"

	"github.com/ledgerwatch/log/v3"
	"golang.org/x/sync/errgroup"
)

type dataProvider interface {
	Next(keyBuf, valBuf []byte) ([]byte, []byte, error)
	Dispose()    // Safe for repeated call, doesn't return error - means defer-friendly
	Wait() error // join point for async providers
}

type fileDataProvider struct {
	file       *os.File
	reader     io.Reader
	byteReader io.ByteReader // Different interface to the same object as reader
	wg         *errgroup.Group
}

// FlushToDisk - `doFsync` is true only for 'critical' collectors (which should not loose).
func FlushToDisk(logPrefix string, b Buffer, tmpdir string, doFsync bool, lvl log.Lvl) (dataProvider, error) {
	if b.Len() == 0 {
		return nil, nil
	}

	provider := &fileDataProvider{reader: nil, wg: &errgroup.Group{}}
	provider.wg.Go(func() error {
		b.Sort()

		// if we are going to create files in the system temp dir, we don't need any
		// subfolders.
		if tmpdir != "" {
			if err := os.MkdirAll(tmpdir, 0755); err != nil {
				return err
			}
		}

		bufferFile, err := os.CreateTemp(tmpdir, "erigon-sortable-buf-")
		if err != nil {
			return err
		}
		provider.file = bufferFile

		if doFsync {
			defer bufferFile.Sync() //nolint:errcheck
		}

		w := bufio.NewWriterSize(bufferFile, BufIOSize)
		defer w.Flush() //nolint:errcheck

		_, fName := filepath.Split(bufferFile.Name())
		if err = b.Write(w); err != nil {
			return fmt.Errorf("error writing entries to disk: %w", err)
		}
<<<<<<< HEAD
		_, fName := filepath.Split(bufferFile.Name())
		log.Log(lvl, fmt.Sprintf("[%s] Flushed buffer", logPrefix), "file", fName)
=======
		log.Log(lvl, fmt.Sprintf("[%s] Flushed buffer file", logPrefix), "name", fName)
>>>>>>> 17a03d54
		return nil
	})

	return provider, nil
}

func (p *fileDataProvider) Next(keyBuf, valBuf []byte) ([]byte, []byte, error) {
	if p.reader == nil {
		_, err := p.file.Seek(0, 0)
		if err != nil {
			return nil, nil, err
		}
		r := bufio.NewReaderSize(p.file, BufIOSize)
		p.reader = r
		p.byteReader = r

	}
	return readElementFromDisk(p.reader, p.byteReader, keyBuf, valBuf)
}

func (p *fileDataProvider) Wait() error { return p.wg.Wait() }
func (p *fileDataProvider) Dispose() {
	if p.file != nil { //invariant: safe to call multiple time
		p.Wait()
		_ = p.file.Close()
		go func(fPath string) { _ = os.Remove(fPath) }(p.file.Name())
		p.file = nil
	}
}

func (p *fileDataProvider) String() string {
	return fmt.Sprintf("%T(file: %s)", p, p.file.Name())
}

func readElementFromDisk(r io.Reader, br io.ByteReader, keyBuf, valBuf []byte) ([]byte, []byte, error) {
	n, err := binary.ReadVarint(br)
	if err != nil {
		return nil, nil, err
	}
	if n >= 0 {
		// Reallocate the slice or extend it if there is enough capacity
		if keyBuf == nil || len(keyBuf)+int(n) > cap(keyBuf) {
			newKeyBuf := make([]byte, len(keyBuf)+int(n))
			copy(newKeyBuf, keyBuf)
			keyBuf = newKeyBuf
		} else {
			keyBuf = keyBuf[:len(keyBuf)+int(n)]
		}
		if _, err = io.ReadFull(r, keyBuf[len(keyBuf)-int(n):]); err != nil {
			return nil, nil, err
		}
	} else {
		keyBuf = nil
	}
	if n, err = binary.ReadVarint(br); err != nil {
		return nil, nil, err
	}
	if n >= 0 {
		// Reallocate the slice or extend it if there is enough capacity
		if valBuf == nil || len(valBuf)+int(n) > cap(valBuf) {
			newValBuf := make([]byte, len(valBuf)+int(n))
			copy(newValBuf, valBuf)
			valBuf = newValBuf
		} else {
			valBuf = valBuf[:len(valBuf)+int(n)]
		}
		if _, err = io.ReadFull(r, valBuf[len(valBuf)-int(n):]); err != nil {
			return nil, nil, err
		}
	} else {
		valBuf = nil
	}
	return keyBuf, valBuf, err
}

type memoryDataProvider struct {
	buffer       Buffer
	currentIndex int
}

func KeepInRAM(buffer Buffer) dataProvider {
	return &memoryDataProvider{buffer, 0}
}

func (p *memoryDataProvider) Next(keyBuf, valBuf []byte) ([]byte, []byte, error) {
	if p.currentIndex >= p.buffer.Len() {
		return nil, nil, io.EOF
	}
	key, value := p.buffer.Get(p.currentIndex, keyBuf, valBuf)
	p.currentIndex++
	return key, value, nil
}

func (p *memoryDataProvider) Wait() error { return nil }
func (p *memoryDataProvider) Dispose()    {}

func (p *memoryDataProvider) String() string {
	return fmt.Sprintf("%T(buffer.Len: %d)", p, p.buffer.Len())
}<|MERGE_RESOLUTION|>--- conflicted
+++ resolved
@@ -76,12 +76,7 @@
 		if err = b.Write(w); err != nil {
 			return fmt.Errorf("error writing entries to disk: %w", err)
 		}
-<<<<<<< HEAD
-		_, fName := filepath.Split(bufferFile.Name())
-		log.Log(lvl, fmt.Sprintf("[%s] Flushed buffer", logPrefix), "file", fName)
-=======
 		log.Log(lvl, fmt.Sprintf("[%s] Flushed buffer file", logPrefix), "name", fName)
->>>>>>> 17a03d54
 		return nil
 	})
 

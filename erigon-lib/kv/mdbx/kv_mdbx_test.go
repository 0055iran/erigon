/*
   Copyright 2022 Erigon contributors

   Licensed under the Apache License, Version 2.0 (the "License");
   you may not use this file except in compliance with the License.
   You may obtain a copy of the License at

       http://www.apache.org/licenses/LICENSE-2.0

   Unless required by applicable law or agreed to in writing, software
   distributed under the License is distributed on an "AS IS" BASIS,
   WITHOUT WARRANTIES OR CONDITIONS OF ANY KIND, either express or implied.
   See the License for the specific language governing permissions and
   limitations under the License.
*/

package mdbx

import (
	"context"
	"encoding/binary"
	"errors"
	"math/rand"
	"sync/atomic"
	"testing"
	"time"

	"github.com/c2h5oh/datasize"
	"github.com/stretchr/testify/assert"
	"github.com/stretchr/testify/require"

	"github.com/ledgerwatch/erigon-lib/kv"
	"github.com/ledgerwatch/erigon-lib/kv/iter"
	"github.com/ledgerwatch/erigon-lib/kv/order"
	"github.com/ledgerwatch/erigon-lib/log/v3"
)

func BaseCaseDB(t *testing.T) kv.RwDB {
	t.Helper()
	path := t.TempDir()
	logger := log.New()
	table := "Table"
	db := NewMDBX(logger).InMem(path).WithTableCfg(func(defaultBuckets kv.TableCfg) kv.TableCfg {
		return kv.TableCfg{
			table:       kv.TableCfgItem{Flags: kv.DupSort},
			kv.Sequence: kv.TableCfgItem{},
		}
	}).MapSize(128 * datasize.MB).MustOpen()
	t.Cleanup(db.Close)
	return db
}

func BaseCaseDBForBenchmark(b *testing.B) kv.RwDB {
	b.Helper()
	path := b.TempDir()
	logger := log.New()
	table := "Table"
	db := NewMDBX(logger).InMem(path).WithTableCfg(func(defaultBuckets kv.TableCfg) kv.TableCfg {
		return kv.TableCfg{
			table:       kv.TableCfgItem{Flags: kv.DupSort},
			kv.Sequence: kv.TableCfgItem{},
		}
	}).MapSize(128 * datasize.MB).MustOpen()
	b.Cleanup(db.Close)
	return db
}

func BaseCase(t *testing.T) (kv.RwDB, kv.RwTx, kv.RwCursorDupSort) {
	t.Helper()
	db := BaseCaseDB(t)
	table := "Table"

	tx, err := db.BeginRw(context.Background())
	require.NoError(t, err)
	t.Cleanup(tx.Rollback)

	c, err := tx.RwCursorDupSort(table)
	require.NoError(t, err)
	t.Cleanup(c.Close)

	// Insert some dupsorted records
	require.NoError(t, c.Put([]byte("key1"), []byte("value1.1")))
	require.NoError(t, c.Put([]byte("key3"), []byte("value3.1")))
	require.NoError(t, c.Put([]byte("key1"), []byte("value1.3")))
	require.NoError(t, c.Put([]byte("key3"), []byte("value3.3")))

	return db, tx, c
}

func iteration(t *testing.T, c kv.RwCursorDupSort, start []byte, val []byte) ([]string, []string) {
	t.Helper()
	var keys []string
	var values []string
	var err error
	i := 0
	for k, v, err := start, val, err; k != nil; k, v, err = c.Next() {
		require.Nil(t, err)
		keys = append(keys, string(k))
		values = append(values, string(v))
		i += 1
	}
	for ind := i; ind > 1; ind-- {
		c.Prev()
	}

	return keys, values
}

func TestSeekBothRange(t *testing.T) {
	_, _, c := BaseCase(t)

	v, err := c.SeekBothRange([]byte("key2"), []byte("value1.2"))
	require.NoError(t, err)
	// SeekBothRange does exact match of the key, but range match of the value, so we get nil here
	require.Nil(t, v)

	v, err = c.SeekBothRange([]byte("key3"), []byte("value3.2"))
	require.NoError(t, err)
	require.Equal(t, "value3.3", string(v))
}

func TestRange(t *testing.T) {
	t.Run("Asc", func(t *testing.T) {
		_, tx, _ := BaseCase(t)

		//[from, to)
		it, err := tx.Range("Table", []byte("key1"), []byte("key3"))
		require.NoError(t, err)
		require.True(t, it.HasNext())
		k, v, err := it.Next()
		require.NoError(t, err)
		require.Equal(t, "key1", string(k))
		require.Equal(t, "value1.1", string(v))

		require.True(t, it.HasNext())
		k, v, err = it.Next()
		require.NoError(t, err)
		require.Equal(t, "key1", string(k))
		require.Equal(t, "value1.3", string(v))

		require.False(t, it.HasNext())
		require.False(t, it.HasNext())

		// [from, nil) means [from, INF)
		it, err = tx.Range("Table", []byte("key1"), nil)
		require.NoError(t, err)
		cnt := 0
		for it.HasNext() {
			_, _, err := it.Next()
			require.NoError(t, err)
			cnt++
		}
		require.Equal(t, 4, cnt)
	})
	t.Run("Desc", func(t *testing.T) {
		_, tx, _ := BaseCase(t)

		//[from, to)
		it, err := tx.RangeDescend("Table", []byte("key3"), []byte("key1"), kv.Unlim)
		require.NoError(t, err)
		require.True(t, it.HasNext())
		k, v, err := it.Next()
		require.NoError(t, err)
		require.Equal(t, "key3", string(k))
		require.Equal(t, "value3.3", string(v))

		require.True(t, it.HasNext())
		k, v, err = it.Next()
		require.NoError(t, err)
		require.Equal(t, "key3", string(k))
		require.Equal(t, "value3.1", string(v))

		require.False(t, it.HasNext())

		it, err = tx.RangeDescend("Table", nil, nil, 2)
		require.NoError(t, err)

		cnt := 0
		for it.HasNext() {
			_, _, err := it.Next()
			require.NoError(t, err)
			cnt++
		}
		require.Equal(t, 2, cnt)
	})
}

func TestRangeDupSort(t *testing.T) {
	t.Run("Asc", func(t *testing.T) {
		_, tx, _ := BaseCase(t)

		//[from, to)
		it, err := tx.RangeDupSort("Table", []byte("key1"), nil, nil, order.Asc, -1)
		require.NoError(t, err)
		defer it.Close()
		require.True(t, it.HasNext())
		k, v, err := it.Next()
		require.NoError(t, err)
		require.Equal(t, "key1", string(k))
		require.Equal(t, "value1.1", string(v))

		require.True(t, it.HasNext())
		k, v, err = it.Next()
		require.NoError(t, err)
		require.Equal(t, "key1", string(k))
		require.Equal(t, "value1.3", string(v))

		require.False(t, it.HasNext())
		require.False(t, it.HasNext())

		// [from, nil) means [from, INF)
		it, err = tx.RangeDupSort("Table", []byte("key1"), []byte("value1"), nil, order.Asc, -1)
		require.NoError(t, err)
		_, vals, err := iter.ToArrayKV(it)
		require.NoError(t, err)
		require.Equal(t, 2, len(vals))

		it, err = tx.RangeDupSort("Table", []byte("key1"), []byte("value1"), []byte("value1.3"), order.Asc, -1)
		require.NoError(t, err)
		_, vals, err = iter.ToArrayKV(it)
		require.NoError(t, err)
		require.Equal(t, 1, len(vals))
	})
	t.Run("Desc", func(t *testing.T) {
		_, tx, _ := BaseCase(t)

		//[from, to)
		it, err := tx.RangeDupSort("Table", []byte("key1"), nil, nil, order.Desc, -1)
		require.NoError(t, err)
		require.True(t, it.HasNext())
		k, v, err := it.Next()
		require.NoError(t, err)
		require.Equal(t, "key1", string(k))
		require.Equal(t, "value1.3", string(v))

		require.True(t, it.HasNext())
		k, v, err = it.Next()
		require.NoError(t, err)
		require.Equal(t, "key1", string(k))
		require.Equal(t, "value1.1", string(v))

		require.False(t, it.HasNext())

		it, err = tx.RangeDupSort("Table", []byte("key1"), []byte("value1"), []byte("value0"), order.Desc, -1)
		require.NoError(t, err)
		_, vals, err := iter.ToArrayKV(it)
		require.NoError(t, err)
		require.Equal(t, 2, len(vals))

		it, err = tx.RangeDupSort("Table", []byte("key1"), []byte("value1.3"), []byte("value1.1"), order.Desc, -1)
		require.NoError(t, err)
		_, vals, err = iter.ToArrayKV(it)
		require.NoError(t, err)
		require.Equal(t, 1, len(vals))
	})
}

func TestLastDup(t *testing.T) {
	db, tx, _ := BaseCase(t)

	err := tx.Commit()
	require.NoError(t, err)
	roTx, err := db.BeginRo(context.Background())
	require.NoError(t, err)
	defer roTx.Rollback()

	roC, err := roTx.CursorDupSort("Table")
	require.NoError(t, err)
	defer roC.Close()

	var keys, vals []string
	var k, v []byte
	for k, _, err = roC.First(); err == nil && k != nil; k, _, err = roC.NextNoDup() {
		v, err = roC.LastDup()
		require.NoError(t, err)
		keys = append(keys, string(k))
		vals = append(vals, string(v))
	}
	require.NoError(t, err)
	require.Equal(t, []string{"key1", "key3"}, keys)
	require.Equal(t, []string{"value1.3", "value3.3"}, vals)
}

func TestPutGet(t *testing.T) {
	_, tx, c := BaseCase(t)

	require.NoError(t, c.Put([]byte(""), []byte("value1.1")))

	var v []byte
	v, err := tx.GetOne("Table", []byte("key1"))
	require.Nil(t, err)
	require.Equal(t, v, []byte("value1.1"))

	v, err = tx.GetOne("RANDOM", []byte("key1"))
	require.Error(t, err) // Error from non-existent bucket returns error
	require.Nil(t, v)
}

func TestIncrementRead(t *testing.T) {
	_, tx, _ := BaseCase(t)

	table := "Table"

	_, err := tx.IncrementSequence(table, uint64(12))
	require.Nil(t, err)
	chaV, err := tx.ReadSequence(table)
	require.Nil(t, err)
	require.Equal(t, chaV, uint64(12))
	_, err = tx.IncrementSequence(table, uint64(240))
	require.Nil(t, err)
	chaV, err = tx.ReadSequence(table)
	require.Nil(t, err)
	require.Equal(t, chaV, uint64(252))
}

func TestHasDelete(t *testing.T) {
	_, tx, _ := BaseCase(t)

	table := "Table"

	require.NoError(t, tx.Put(table, []byte("key2"), []byte("value2.1")))
	require.NoError(t, tx.Put(table, []byte("key4"), []byte("value4.1")))
	require.NoError(t, tx.Put(table, []byte("key5"), []byte("value5.1")))

	c, err := tx.RwCursorDupSort(table)
	require.NoError(t, err)
	defer c.Close()
	require.NoError(t, c.DeleteExact([]byte("key1"), []byte("value1.1")))
	require.NoError(t, c.DeleteExact([]byte("key1"), []byte("value1.3")))
	require.NoError(t, c.DeleteExact([]byte("key1"), []byte("value1.1"))) //valid but already deleted
	require.NoError(t, c.DeleteExact([]byte("key2"), []byte("value1.1"))) //valid key but wrong value

	res, err := tx.Has(table, []byte("key1"))
	require.Nil(t, err)
	require.False(t, res)

	res, err = tx.Has(table, []byte("key2"))
	require.Nil(t, err)
	require.True(t, res)

	res, err = tx.Has(table, []byte("key3"))
	require.Nil(t, err)
	require.True(t, res) //There is another key3 left

	res, err = tx.Has(table, []byte("k"))
	require.Nil(t, err)
	require.False(t, res)
}

func TestForAmount(t *testing.T) {
	_, tx, _ := BaseCase(t)

	table := "Table"

	require.NoError(t, tx.Put(table, []byte("key2"), []byte("value2.1")))
	require.NoError(t, tx.Put(table, []byte("key4"), []byte("value4.1")))
	require.NoError(t, tx.Put(table, []byte("key5"), []byte("value5.1")))

	var keys []string

	err := tx.ForAmount(table, []byte("key3"), uint32(2), func(k, v []byte) error {
		keys = append(keys, string(k))
		return nil
	})
	require.Nil(t, err)
	require.Equal(t, []string{"key3", "key3"}, keys)

	var keys1 []string

	err1 := tx.ForAmount(table, []byte("key1"), 100, func(k, v []byte) error {
		keys1 = append(keys1, string(k))
		return nil
	})
	require.Nil(t, err1)
	require.Equal(t, []string{"key1", "key1", "key2", "key3", "key3", "key4", "key5"}, keys1)

	var keys2 []string

	err2 := tx.ForAmount(table, []byte("value"), 100, func(k, v []byte) error {
		keys2 = append(keys2, string(k))
		return nil
	})
	require.Nil(t, err2)
	require.Nil(t, keys2)

	var keys3 []string

	err3 := tx.ForAmount(table, []byte("key1"), 0, func(k, v []byte) error {
		keys3 = append(keys3, string(k))
		return nil
	})
	require.Nil(t, err3)
	require.Nil(t, keys3)
}

func TestPrefix(t *testing.T) {
	_, tx, _ := BaseCase(t)

	table := "Table"
	var keys, keys1, keys2 []string
	kvs1, err := tx.Prefix(table, []byte("key"))
	require.Nil(t, err)
	defer kvs1.Close()
	for kvs1.HasNext() {
		k1, _, err := kvs1.Next()
		require.Nil(t, err)
		keys = append(keys, string(k1))
	}
	require.Equal(t, []string{"key1", "key1", "key3", "key3"}, keys)

	kvs2, err := tx.Prefix(table, []byte("key1"))
	require.Nil(t, err)
	defer kvs2.Close()
	for kvs2.HasNext() {
		k1, _, err := kvs2.Next()
		require.Nil(t, err)
		keys1 = append(keys1, string(k1))
	}
	require.Equal(t, []string{"key1", "key1"}, keys1)

	kvs3, err := tx.Prefix(table, []byte("e"))
	require.Nil(t, err)
	defer kvs3.Close()
	for kvs3.HasNext() {
		k1, _, err := kvs3.Next()
		require.Nil(t, err)
		keys2 = append(keys2, string(k1))
	}
	require.Nil(t, keys2)
}

func TestAppendFirstLast(t *testing.T) {
	_, tx, c := BaseCase(t)

	table := "Table"

	require.Error(t, tx.Append(table, []byte("key2"), []byte("value2.1")))
	require.NoError(t, tx.Append(table, []byte("key6"), []byte("value6.1")))
	require.Error(t, tx.Append(table, []byte("key4"), []byte("value4.1")))
	require.NoError(t, tx.AppendDup(table, []byte("key2"), []byte("value1.11")))

	k, v, err := c.First()
	require.Nil(t, err)
	require.Equal(t, k, []byte("key1"))
	require.Equal(t, v, []byte("value1.1"))

	keys, values := iteration(t, c, k, v)
	require.Equal(t, []string{"key1", "key1", "key2", "key3", "key3", "key6"}, keys)
	require.Equal(t, []string{"value1.1", "value1.3", "value1.11", "value3.1", "value3.3", "value6.1"}, values)

	k, v, err = c.Last()
	require.Nil(t, err)
	require.Equal(t, k, []byte("key6"))
	require.Equal(t, v, []byte("value6.1"))

	keys, values = iteration(t, c, k, v)
	require.Equal(t, []string{"key6"}, keys)
	require.Equal(t, []string{"value6.1"}, values)
}

func TestNextPrevCurrent(t *testing.T) {
	_, _, c := BaseCase(t)

	k, v, err := c.First()
	require.Nil(t, err)
	keys, values := iteration(t, c, k, v)
	require.Equal(t, []string{"key1", "key1", "key3", "key3"}, keys)
	require.Equal(t, []string{"value1.1", "value1.3", "value3.1", "value3.3"}, values)

	k, v, err = c.Next()
	require.Equal(t, []byte("key1"), k)
	require.Nil(t, err)
	keys, values = iteration(t, c, k, v)
	require.Equal(t, []string{"key1", "key3", "key3"}, keys)
	require.Equal(t, []string{"value1.3", "value3.1", "value3.3"}, values)

	k, v, err = c.Current()
	require.Nil(t, err)
	keys, values = iteration(t, c, k, v)
	require.Equal(t, []string{"key1", "key3", "key3"}, keys)
	require.Equal(t, []string{"value1.3", "value3.1", "value3.3"}, values)
	require.Equal(t, k, []byte("key1"))
	require.Equal(t, v, []byte("value1.3"))

	k, v, err = c.Next()
	require.Nil(t, err)
	keys, values = iteration(t, c, k, v)
	require.Equal(t, []string{"key3", "key3"}, keys)
	require.Equal(t, []string{"value3.1", "value3.3"}, values)

	k, v, err = c.Prev()
	require.Nil(t, err)
	keys, values = iteration(t, c, k, v)
	require.Equal(t, []string{"key1", "key3", "key3"}, keys)
	require.Equal(t, []string{"value1.3", "value3.1", "value3.3"}, values)

	k, v, err = c.Current()
	require.Nil(t, err)
	keys, values = iteration(t, c, k, v)
	require.Equal(t, []string{"key1", "key3", "key3"}, keys)
	require.Equal(t, []string{"value1.3", "value3.1", "value3.3"}, values)

	k, v, err = c.Prev()
	require.Nil(t, err)
	keys, values = iteration(t, c, k, v)
	require.Equal(t, []string{"key1", "key1", "key3", "key3"}, keys)
	require.Equal(t, []string{"value1.1", "value1.3", "value3.1", "value3.3"}, values)

	err = c.DeleteCurrent()
	require.Nil(t, err)
	k, v, err = c.Current()
	require.Nil(t, err)
	keys, values = iteration(t, c, k, v)
	require.Equal(t, []string{"key1", "key3", "key3"}, keys)
	require.Equal(t, []string{"value1.3", "value3.1", "value3.3"}, values)

}

func TestSeek(t *testing.T) {
	_, _, c := BaseCase(t)

	k, v, err := c.Seek([]byte("k"))
	require.Nil(t, err)
	keys, values := iteration(t, c, k, v)
	require.Equal(t, []string{"key1", "key1", "key3", "key3"}, keys)
	require.Equal(t, []string{"value1.1", "value1.3", "value3.1", "value3.3"}, values)

	k, v, err = c.Seek([]byte("key3"))
	require.Nil(t, err)
	keys, values = iteration(t, c, k, v)
	require.Equal(t, []string{"key3", "key3"}, keys)
	require.Equal(t, []string{"value3.1", "value3.3"}, values)

	k, v, err = c.Seek([]byte("xyz"))
	require.Nil(t, err)
	keys, values = iteration(t, c, k, v)
	require.Nil(t, keys)
	require.Nil(t, values)
}

func TestSeekExact(t *testing.T) {
	_, _, c := BaseCase(t)

	k, v, err := c.SeekExact([]byte("key3"))
	require.Nil(t, err)
	keys, values := iteration(t, c, k, v)
	require.Equal(t, []string{"key3", "key3"}, keys)
	require.Equal(t, []string{"value3.1", "value3.3"}, values)

	k, v, err = c.SeekExact([]byte("key"))
	require.Nil(t, err)
	keys, values = iteration(t, c, k, v)
	require.Nil(t, keys)
	require.Nil(t, values)
}

func TestSeekBothExact(t *testing.T) {
	_, _, c := BaseCase(t)

	k, v, err := c.SeekBothExact([]byte("key1"), []byte("value1.2"))
	require.Nil(t, err)
	keys, values := iteration(t, c, k, v)
	require.Nil(t, keys)
	require.Nil(t, values)

	k, v, err = c.SeekBothExact([]byte("key2"), []byte("value1.1"))
	require.Nil(t, err)
	keys, values = iteration(t, c, k, v)
	require.Nil(t, keys)
	require.Nil(t, values)

	k, v, err = c.SeekBothExact([]byte("key1"), []byte("value1.1"))
	require.Nil(t, err)
	keys, values = iteration(t, c, k, v)
	require.Equal(t, []string{"key1", "key1", "key3", "key3"}, keys)
	require.Equal(t, []string{"value1.1", "value1.3", "value3.1", "value3.3"}, values)

	k, v, err = c.SeekBothExact([]byte("key3"), []byte("value3.3"))
	require.Nil(t, err)
	keys, values = iteration(t, c, k, v)
	require.Equal(t, []string{"key3"}, keys)
	require.Equal(t, []string{"value3.3"}, values)
}

func TestNextDups(t *testing.T) {
	_, tx, _ := BaseCase(t)

	table := "Table"

	c, err := tx.RwCursorDupSort(table)
	require.NoError(t, err)
	defer c.Close()
	require.NoError(t, c.DeleteExact([]byte("key1"), []byte("value1.1")))
	require.NoError(t, c.DeleteExact([]byte("key1"), []byte("value1.3")))
	require.NoError(t, c.DeleteExact([]byte("key3"), []byte("value3.1"))) //valid but already deleted
	require.NoError(t, c.DeleteExact([]byte("key3"), []byte("value3.3"))) //valid key but wrong value

	require.NoError(t, tx.Put(table, []byte("key2"), []byte("value1.1")))
	require.NoError(t, c.Put([]byte("key2"), []byte("value1.2")))
	require.NoError(t, c.Put([]byte("key3"), []byte("value1.6")))
	require.NoError(t, c.Put([]byte("key"), []byte("value1.7")))

	k, v, err := c.Current()
	require.Nil(t, err)
	keys, values := iteration(t, c, k, v)
	require.Equal(t, []string{"key", "key2", "key2", "key3"}, keys)
	require.Equal(t, []string{"value1.7", "value1.1", "value1.2", "value1.6"}, values)

	v, err = c.FirstDup()
	require.Nil(t, err)
	keys, values = iteration(t, c, k, v)
	require.Equal(t, []string{"key", "key2", "key2", "key3"}, keys)
	require.Equal(t, []string{"value1.7", "value1.1", "value1.2", "value1.6"}, values)

	k, v, err = c.NextNoDup()
	require.Nil(t, err)
	keys, values = iteration(t, c, k, v)
	require.Equal(t, []string{"key2", "key2", "key3"}, keys)
	require.Equal(t, []string{"value1.1", "value1.2", "value1.6"}, values)

	k, v, err = c.NextDup()
	require.Nil(t, err)
	keys, values = iteration(t, c, k, v)
	require.Equal(t, []string{"key2", "key3"}, keys)
	require.Equal(t, []string{"value1.2", "value1.6"}, values)

	v, err = c.LastDup()
	require.Nil(t, err)
	keys, values = iteration(t, c, k, v)
	require.Equal(t, []string{"key2", "key3"}, keys)
	require.Equal(t, []string{"value1.2", "value1.6"}, values)

	k, v, err = c.NextDup()
	require.Nil(t, err)
	keys, values = iteration(t, c, k, v)
	require.Nil(t, keys)
	require.Nil(t, values)

	k, v, err = c.NextNoDup()
	require.Nil(t, err)
	keys, values = iteration(t, c, k, v)
	require.Equal(t, []string{"key3"}, keys)
	require.Equal(t, []string{"value1.6"}, values)
}

func TestCurrentDup(t *testing.T) {
	_, _, c := BaseCase(t)

	count, err := c.CountDuplicates()
	require.Nil(t, err)
	require.Equal(t, uint64(2), count)

	require.Error(t, c.PutNoDupData([]byte("key3"), []byte("value3.3")))
	require.NoError(t, c.DeleteCurrentDuplicates())

	k, v, err := c.SeekExact([]byte("key1"))
	require.Nil(t, err)
	keys, values := iteration(t, c, k, v)
	require.Equal(t, []string{"key1", "key1"}, keys)
	require.Equal(t, []string{"value1.1", "value1.3"}, values)

	require.Equal(t, []string{"key1", "key1"}, keys)
	require.Equal(t, []string{"value1.1", "value1.3"}, values)
}

func TestDupDelete(t *testing.T) {
<<<<<<< HEAD
	//TODO: don't fail only if delete key1 twice
	_, _, c := BaseCase(t)
=======
	_, tx, c := BaseCase(t)
>>>>>>> bc074ece

	k, _, err := c.Current()
	require.Nil(t, err)
	require.Equal(t, []byte("key3"), k)

	err = c.DeleteCurrentDuplicates()
	require.Nil(t, err)

	err = c.Delete([]byte("key1"))
	require.Nil(t, err)

	//TODO: find better way
	count, err := tx.Count("Table")
	require.Nil(t, err)
	assert.Zero(t, count)
}

func TestBeginRoAfterClose(t *testing.T) {
	db := NewMDBX(log.New()).InMem(t.TempDir()).MustOpen()
	db.Close()
	_, err := db.BeginRo(context.Background())
	require.ErrorContains(t, err, "closed")
}

func TestBeginRwAfterClose(t *testing.T) {
	db := NewMDBX(log.New()).InMem(t.TempDir()).MustOpen()
	db.Close()
	_, err := db.BeginRw(context.Background())
	require.ErrorContains(t, err, "closed")
}

func TestBeginRoWithDoneContext(t *testing.T) {
	db := NewMDBX(log.New()).InMem(t.TempDir()).MustOpen()
	defer db.Close()
	ctx, cancel := context.WithCancel(context.Background())
	cancel()
	_, err := db.BeginRo(ctx)
	require.ErrorIs(t, err, context.Canceled)
}

func TestBeginRwWithDoneContext(t *testing.T) {
	db := NewMDBX(log.New()).InMem(t.TempDir()).MustOpen()
	defer db.Close()
	ctx, cancel := context.WithCancel(context.Background())
	cancel()
	_, err := db.BeginRw(ctx)
	require.ErrorIs(t, err, context.Canceled)
}

func testCloseWaitsAfterTxBegin(
	t *testing.T,
	count int,
	txBeginFunc func(kv.RwDB) (kv.StatelessReadTx, error),
	txEndFunc func(kv.StatelessReadTx) error,
) {
	t.Helper()
	db := NewMDBX(log.New()).InMem(t.TempDir()).MustOpen()
	var txs []kv.StatelessReadTx
	for i := 0; i < count; i++ {
		tx, err := txBeginFunc(db)
		require.Nil(t, err)
		txs = append(txs, tx)
	}

	isClosed := &atomic.Bool{}
	closeDone := make(chan struct{})

	go func() {
		db.Close()
		isClosed.Store(true)
		close(closeDone)
	}()

	for _, tx := range txs {
		// arbitrary delay to give db.Close() a chance to exit prematurely
		time.Sleep(time.Millisecond * 20)
		assert.False(t, isClosed.Load())

		err := txEndFunc(tx)
		require.Nil(t, err)
	}

	<-closeDone
	assert.True(t, isClosed.Load())
}

func TestCloseWaitsAfterTxBegin(t *testing.T) {
	ctx := context.Background()
	t.Run("BeginRoAndCommit", func(t *testing.T) {
		testCloseWaitsAfterTxBegin(
			t,
			1,
			func(db kv.RwDB) (kv.StatelessReadTx, error) { return db.BeginRo(ctx) },
			func(tx kv.StatelessReadTx) error { return tx.Commit() },
		)
	})
	t.Run("BeginRoAndCommit3", func(t *testing.T) {
		testCloseWaitsAfterTxBegin(
			t,
			3,
			func(db kv.RwDB) (kv.StatelessReadTx, error) { return db.BeginRo(ctx) },
			func(tx kv.StatelessReadTx) error { return tx.Commit() },
		)
	})
	t.Run("BeginRoAndRollback", func(t *testing.T) {
		testCloseWaitsAfterTxBegin(
			t,
			1,
			func(db kv.RwDB) (kv.StatelessReadTx, error) { return db.BeginRo(ctx) },
			func(tx kv.StatelessReadTx) error { tx.Rollback(); return nil },
		)
	})
	t.Run("BeginRoAndRollback3", func(t *testing.T) {
		testCloseWaitsAfterTxBegin(
			t,
			3,
			func(db kv.RwDB) (kv.StatelessReadTx, error) { return db.BeginRo(ctx) },
			func(tx kv.StatelessReadTx) error { tx.Rollback(); return nil },
		)
	})
	t.Run("BeginRwAndCommit", func(t *testing.T) {
		testCloseWaitsAfterTxBegin(
			t,
			1,
			func(db kv.RwDB) (kv.StatelessReadTx, error) { return db.BeginRw(ctx) },
			func(tx kv.StatelessReadTx) error { return tx.Commit() },
		)
	})
	t.Run("BeginRwAndRollback", func(t *testing.T) {
		testCloseWaitsAfterTxBegin(
			t,
			1,
			func(db kv.RwDB) (kv.StatelessReadTx, error) { return db.BeginRw(ctx) },
			func(tx kv.StatelessReadTx) error { tx.Rollback(); return nil },
		)
	})
}

// u64tob converts a uint64 into an 8-byte slice.
func u64tob(v uint64) []byte {
	b := make([]byte, 8)
	binary.BigEndian.PutUint64(b, v)
	return b
}

// Ensure two functions can perform updates in a single batch.
func TestDB_Batch(t *testing.T) {
	_db := BaseCaseDB(t)
	table := "Table"
	db := _db.(*MdbxKV)

	// Iterate over multiple updates in separate goroutines.
	n := 2
	ch := make(chan error, n)
	for i := 0; i < n; i++ {
		go func(i int) {
			ch <- db.Batch(func(tx kv.RwTx) error {
				return tx.Put(table, u64tob(uint64(i)), []byte{})
			})
		}(i)
	}

	// Check all responses to make sure there's no error.
	for i := 0; i < n; i++ {
		if err := <-ch; err != nil {
			t.Fatal(err)
		}
	}

	// Ensure data is correct.
	if err := db.View(context.Background(), func(tx kv.Tx) error {
		for i := 0; i < n; i++ {
			v, err := tx.GetOne(table, u64tob(uint64(i)))
			if err != nil {
				panic(err)
			}
			if v == nil {
				t.Errorf("key not found: %d", i)
			}
		}
		return nil
	}); err != nil {
		t.Fatal(err)
	}
}

func TestDB_Batch_Panic(t *testing.T) {
	_db := BaseCaseDB(t)
	db := _db.(*MdbxKV)

	var sentinel int
	var bork = &sentinel
	var problem interface{}
	var err error

	// Execute a function inside a batch that panics.
	func() {
		defer func() {
			if p := recover(); p != nil {
				problem = p
			}
		}()
		err = db.Batch(func(tx kv.RwTx) error {
			panic(bork)
		})
	}()

	// Verify there is no error.
	if g, e := err, error(nil); !errors.Is(g, e) {
		t.Fatalf("wrong error: %v != %v", g, e)
	}
	// Verify the panic was captured.
	if g, e := problem, bork; g != e {
		t.Fatalf("wrong error: %v != %v", g, e)
	}
}

func TestDB_BatchFull(t *testing.T) {
	_db := BaseCaseDB(t)
	table := "Table"
	db := _db.(*MdbxKV)

	const size = 3
	// buffered so we never leak goroutines
	ch := make(chan error, size)
	put := func(i int) {
		ch <- db.Batch(func(tx kv.RwTx) error {
			return tx.Put(table, u64tob(uint64(i)), []byte{})
		})
	}

	db.MaxBatchSize = size
	// high enough to never trigger here
	db.MaxBatchDelay = 1 * time.Hour

	go put(1)
	go put(2)

	// Give the batch a chance to exhibit bugs.
	time.Sleep(10 * time.Millisecond)

	// not triggered yet
	select {
	case <-ch:
		t.Fatalf("batch triggered too early")
	default:
	}

	go put(3)

	// Check all responses to make sure there's no error.
	for i := 0; i < size; i++ {
		if err := <-ch; err != nil {
			t.Fatal(err)
		}
	}

	// Ensure data is correct.
	if err := db.View(context.Background(), func(tx kv.Tx) error {
		for i := 1; i <= size; i++ {
			v, err := tx.GetOne(table, u64tob(uint64(i)))
			if err != nil {
				panic(err)
			}
			if v == nil {
				t.Errorf("key not found: %d", i)
			}
		}
		return nil
	}); err != nil {
		t.Fatal(err)
	}
}

func TestDB_BatchTime(t *testing.T) {
	_db := BaseCaseDB(t)
	table := "Table"
	db := _db.(*MdbxKV)

	const size = 1
	// buffered so we never leak goroutines
	ch := make(chan error, size)
	put := func(i int) {
		ch <- db.Batch(func(tx kv.RwTx) error {
			return tx.Put(table, u64tob(uint64(i)), []byte{})
		})
	}

	db.MaxBatchSize = 1000
	db.MaxBatchDelay = 0

	go put(1)

	// Batch must trigger by time alone.

	// Check all responses to make sure there's no error.
	for i := 0; i < size; i++ {
		if err := <-ch; err != nil {
			t.Fatal(err)
		}
	}

	// Ensure data is correct.
	if err := db.View(context.Background(), func(tx kv.Tx) error {
		for i := 1; i <= size; i++ {
			v, err := tx.GetOne(table, u64tob(uint64(i)))
			if err != nil {
				return err
			}
			if v == nil {
				t.Errorf("key not found: %d", i)
			}
		}
		return nil
	}); err != nil {
		t.Fatal(err)
	}
}

func BenchmarkDB_Get(b *testing.B) {
	_db := BaseCaseDBForBenchmark(b)
	table := "Table"
	db := _db.(*MdbxKV)

	// buffered so we never leak goroutines
	err := db.Update(context.Background(), func(tx kv.RwTx) error {
		return tx.Put(table, u64tob(uint64(1)), u64tob(uint64(1)))
	})
	if err != nil {
		b.Fatal(err)
	}

	// Ensure data is correct.
	if err := db.View(context.Background(), func(tx kv.Tx) error {
		key := u64tob(uint64(1))
		b.ResetTimer()
		for i := 1; i <= b.N; i++ {
			v, err := tx.GetOne(table, key)
			if err != nil {
				return err
			}
			if v == nil {
				b.Errorf("key not found: %d", 1)
			}
		}
		return nil
	}); err != nil {
		b.Fatal(err)
	}
}

func BenchmarkDB_Put(b *testing.B) {
	_db := BaseCaseDBForBenchmark(b)
	table := "Table"
	db := _db.(*MdbxKV)

	// Ensure data is correct.
	if err := db.Update(context.Background(), func(tx kv.RwTx) error {
		keys := make([][]byte, b.N)
		for i := 1; i <= b.N; i++ {
			keys[i-1] = u64tob(uint64(i))
		}
		b.ResetTimer()
		for i := 0; i < b.N; i++ {
			err := tx.Put(table, keys[i], keys[i])
			if err != nil {
				return err
			}
		}
		return nil
	}); err != nil {
		b.Fatal(err)
	}
}

func BenchmarkDB_PutRandom(b *testing.B) {
	_db := BaseCaseDBForBenchmark(b)
	table := "Table"
	db := _db.(*MdbxKV)

	// Ensure data is correct.
	if err := db.Update(context.Background(), func(tx kv.RwTx) error {
		keys := make(map[string]struct{}, b.N)
		for len(keys) < b.N {
			keys[string(u64tob(uint64(rand.Intn(1e10))))] = struct{}{}
		}
		b.ResetTimer()
		for key := range keys {
			err := tx.Put(table, []byte(key), []byte(key))
			if err != nil {
				return err
			}
		}
		return nil
	}); err != nil {
		b.Fatal(err)
	}
}

func BenchmarkDB_Delete(b *testing.B) {
	_db := BaseCaseDBForBenchmark(b)
	table := "Table"
	db := _db.(*MdbxKV)

	keys := make([][]byte, b.N)
	for i := 1; i <= b.N; i++ {
		keys[i-1] = u64tob(uint64(i))
	}

	if err := db.Update(context.Background(), func(tx kv.RwTx) error {
		for i := 0; i < b.N; i++ {
			err := tx.Put(table, keys[i], keys[i])
			if err != nil {
				return err
			}
		}
		return nil
	}); err != nil {
		b.Fatal(err)
	}

	// Ensure data is correct.
	if err := db.Update(context.Background(), func(tx kv.RwTx) error {
		b.ResetTimer()
		for i := 0; i < b.N; i++ {
			err := tx.Delete(table, keys[i])
			if err != nil {
				return err
			}
		}
		return nil
	}); err != nil {
		b.Fatal(err)
	}
}<|MERGE_RESOLUTION|>--- conflicted
+++ resolved
@@ -664,12 +664,8 @@
 }
 
 func TestDupDelete(t *testing.T) {
-<<<<<<< HEAD
 	//TODO: don't fail only if delete key1 twice
-	_, _, c := BaseCase(t)
-=======
 	_, tx, c := BaseCase(t)
->>>>>>> bc074ece
 
 	k, _, err := c.Current()
 	require.Nil(t, err)

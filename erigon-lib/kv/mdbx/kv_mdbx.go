--- conflicted
+++ resolved
@@ -830,13 +830,8 @@
 	readOnly         bool
 	ctx              context.Context
 
-<<<<<<< HEAD
-	streams  map[int]kv.Closer
-	streamID int
-=======
 	toCloseMap map[uint64]kv.Closer
 	ID         uint64
->>>>>>> 66db158f
 }
 
 type MdbxCursor struct {
@@ -1165,13 +1160,8 @@
 	*/
 }
 
-<<<<<<< HEAD
-func (tx *MdbxTx) closeStreams() {
-	for _, c := range tx.streams {
-=======
 func (tx *MdbxTx) closeCursors() {
 	for _, c := range tx.toCloseMap {
->>>>>>> 66db158f
 		if c != nil {
 			c.Close()
 		}
@@ -1339,12 +1329,8 @@
 
 func (tx *MdbxTx) stdCursor(bucket string) (kv.RwCursor, error) {
 	b := tx.db.buckets[bucket]
-<<<<<<< HEAD
-	c := &MdbxCursor{bucketName: bucket, tx: tx, bucketCfg: b, dbi: mdbx.DBI(tx.db.buckets[bucket].DBI)}
-=======
 	c := &MdbxCursor{bucketName: bucket, tx: tx, bucketCfg: b, dbi: mdbx.DBI(tx.db.buckets[bucket].DBI), id: tx.ID}
 	tx.ID++
->>>>>>> 66db158f
 
 	var err error
 	c.c, err = tx.tx.OpenCursor(c.dbi)
@@ -1352,14 +1338,11 @@
 		return nil, fmt.Errorf("table: %s, %w, stack: %s", c.bucketName, err, dbg.Stack())
 	}
 
-<<<<<<< HEAD
-=======
 	// add to auto-cleanup on end of transactions
 	if tx.toCloseMap == nil {
 		tx.toCloseMap = make(map[uint64]kv.Closer)
 	}
-	tx.toCloseMap[c.id] = c.c
->>>>>>> 66db158f
+	tx.toCloseMap[c.ID] = c.c
 	return c, nil
 }
 
@@ -1768,10 +1751,7 @@
 func (c *MdbxCursor) Close() {
 	if c.c != nil {
 		c.c.Close()
-<<<<<<< HEAD
-=======
 		delete(c.tx.toCloseMap, c.id)
->>>>>>> 66db158f
 		c.c = nil
 	}
 }

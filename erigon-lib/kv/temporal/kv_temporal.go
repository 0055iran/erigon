package temporal

import (
	"context"
	"fmt"

	"github.com/ledgerwatch/erigon-lib/common"
	"github.com/ledgerwatch/erigon-lib/kv"
	"github.com/ledgerwatch/erigon-lib/kv/iter"
	"github.com/ledgerwatch/erigon-lib/kv/kvcfg"
	"github.com/ledgerwatch/erigon-lib/kv/mdbx"
	"github.com/ledgerwatch/erigon-lib/kv/order"
	"github.com/ledgerwatch/erigon-lib/state"
)

//Variables Naming:
//  tx - Database Transaction
//  txn - Ethereum Transaction (and TxNum - is also number of Ethereum Transaction)
//  RoTx - Read-Only Database Transaction. RwTx - read-write
//  k, v - key, value
//  ts - TimeStamp. Usually it's Ethereum's TransactionNumber (auto-increment ID). Or BlockNumber.
//  Cursor - low-level mdbx-tide api to navigate over Table
//  Iter - high-level iterator-like api over Table/InvertedIndex/History/Domain. Has less features than Cursor. See package `iter`

//Methods Naming:
//  Get: exact match of criterias
//  Range: [from, to). from=nil means StartOfTable, to=nil means EndOfTable, rangeLimit=-1 means Unlimited
//  Prefix: `Range(Table, prefix, kv.NextSubtree(prefix))`

//Abstraction Layers:
// LowLevel:
//      1. DB/Tx - low-level key-value database
//      2. Snapshots/Freeze - immutable files with historical data. May be downloaded at first App
//              start or auto-generate by moving old data from DB to Snapshots.
// MediumLevel:
//      1. TemporalDB - abstracting DB+Snapshots. Target is:
//              - provide 'time-travel' API for data: consistent snapshot of data as of given Timestamp.
//              - to keep DB small - only for Hot/Recent data (can be update/delete by re-org).
//              - using next entities:
//                      - InvertedIndex: supports range-scans
//                      - History: can return value of key K as of given TimeStamp. Doesn't know about latest/current
//                          value of key K. Returns NIL if K not changed after TimeStamp.
//                      - Domain: as History but also aware about latest/current value of key K. Can move
//                          cold (updated long time ago) parts of state from db to snapshots.

// HighLevel:
//      1. Application - rely on TemporalDB (Ex: ExecutionLayer) or just DB (Ex: TxPool, Sentry, Downloader).

type DB struct {
	kv.RwDB
	agg *state.Aggregator
}

func New(db kv.RwDB, agg *state.Aggregator) (*DB, error) {
	if !kvcfg.HistoryV3.FromDB(db) {
		panic("not supported")
	}
	return &DB{RwDB: db, agg: agg}, nil
}
func (db *DB) Agg() *state.Aggregator { return db.agg }
func (db *DB) InternalDB() kv.RwDB    { return db.RwDB }

func (db *DB) BeginTemporalRo(ctx context.Context) (kv.TemporalTx, error) {
	kvTx, err := db.RwDB.BeginRo(ctx) //nolint:gocritic
	if err != nil {
		return nil, err
	}
	tx := &Tx{MdbxTx: kvTx.(*mdbx.MdbxTx), db: db}

	tx.aggCtx = db.agg.BeginFilesRo()
	return tx, nil
}
func (db *DB) ViewTemporal(ctx context.Context, f func(tx kv.TemporalTx) error) error {
	tx, err := db.BeginTemporalRo(ctx)
	if err != nil {
		return err
	}
	defer tx.Rollback()
	return f(tx)
}

// TODO: it's temporary method, allowing inject TemproalTx without changing code. But it's not type-safe.
func (db *DB) BeginRo(ctx context.Context) (kv.Tx, error) {
	return db.BeginTemporalRo(ctx)
}
func (db *DB) View(ctx context.Context, f func(tx kv.Tx) error) error {
	tx, err := db.BeginTemporalRo(ctx)
	if err != nil {
		return err
	}
	defer tx.Rollback()
	return f(tx)
}

func (db *DB) BeginTemporalRw(ctx context.Context) (kv.RwTx, error) {
	kvTx, err := db.RwDB.BeginRw(ctx) //nolint:gocritic
	if err != nil {
		return nil, err
	}
	tx := &Tx{MdbxTx: kvTx.(*mdbx.MdbxTx), db: db}

	tx.aggCtx = db.agg.BeginFilesRo()
	return tx, nil
}
func (db *DB) BeginRw(ctx context.Context) (kv.RwTx, error) {
	return db.BeginTemporalRw(ctx)
}
func (db *DB) Update(ctx context.Context, f func(tx kv.RwTx) error) error {
	tx, err := db.BeginTemporalRw(ctx)
	if err != nil {
		return err
	}
	defer tx.Rollback()
	if err = f(tx); err != nil {
		return err
	}
	return tx.Commit()
}

func (db *DB) BeginTemporalRwNosync(ctx context.Context) (kv.RwTx, error) {
	kvTx, err := db.RwDB.BeginRwNosync(ctx) //nolint:gocritic
	if err != nil {
		return nil, err
	}
	tx := &Tx{MdbxTx: kvTx.(*mdbx.MdbxTx), db: db}

	tx.aggCtx = db.agg.BeginFilesRo()
	return tx, nil
}
func (db *DB) BeginRwNosync(ctx context.Context) (kv.RwTx, error) {
	return db.BeginTemporalRwNosync(ctx) //nolint:gocritic
}
func (db *DB) UpdateNosync(ctx context.Context, f func(tx kv.RwTx) error) error {
	tx, err := db.BeginTemporalRwNosync(ctx)
	if err != nil {
		return err
	}
	defer tx.Rollback()
	if err = f(tx); err != nil {
		return err
	}
	return tx.Commit()
}

type Tx struct {
	*mdbx.MdbxTx
	db               *DB
	aggCtx           *state.AggregatorRoTx
	resourcesToClose []kv.Closer
}

func (tx *Tx) ForceReopenAggCtx() {
	tx.aggCtx.Close()
	tx.aggCtx = tx.Agg().BeginFilesRo()
}

<<<<<<< HEAD
func (tx *Tx) InternalMdbxTx() *mdbx.MdbxTx { return tx.MdbxTx }
func (tx *Tx) WarmupDB(force bool) error    { return tx.MdbxTx.WarmupDB(force) }
func (tx *Tx) LockDBInRam() error           { return tx.MdbxTx.LockDBInRam() }
func (tx *Tx) AggCtx() interface{}          { return tx.aggCtx }
func (tx *Tx) Agg() *state.Aggregator       { return tx.db.agg }
=======
func (tx *Tx) WarmupDB(force bool) error { return tx.MdbxTx.WarmupDB(force) }
func (tx *Tx) LockDBInRam() error        { return tx.MdbxTx.LockDBInRam() }
func (tx *Tx) AggTx() interface{}        { return tx.aggCtx }
func (tx *Tx) Agg() *state.Aggregator    { return tx.db.agg }
>>>>>>> 5c0252b9
func (tx *Tx) Rollback() {
	tx.autoClose()
	if tx.MdbxTx == nil { // invariant: it's safe to call Commit/Rollback multiple times
		return
	}
	mdbxTx := tx.MdbxTx
	tx.MdbxTx = nil
	mdbxTx.Rollback()
}
func (tx *Tx) autoClose() {
	for _, closer := range tx.resourcesToClose {
		closer.Close()
	}
	tx.aggCtx.Close()
}
func (tx *Tx) Commit() error {
	tx.autoClose()
	if tx.MdbxTx == nil { // invariant: it's safe to call Commit/Rollback multiple times
		return nil
	}
	mdbxTx := tx.MdbxTx
	tx.MdbxTx = nil
	return mdbxTx.Commit()
}

func (tx *Tx) DomainRange(name kv.Domain, fromKey, toKey []byte, asOfTs uint64, asc order.By, limit int) (it iter.KV, err error) {
	it, err = tx.aggCtx.DomainRange(tx.MdbxTx, name, fromKey, toKey, asOfTs, asc, limit)
	if err != nil {
		return nil, err
	}
	if closer, ok := it.(kv.Closer); ok {
		tx.resourcesToClose = append(tx.resourcesToClose, closer)
	}
	return it, nil
}

func (tx *Tx) DomainGet(name kv.Domain, k, k2 []byte) (v []byte, step uint64, err error) {
	v, step, ok, err := tx.aggCtx.GetLatest(name, k, k2, tx.MdbxTx)
	if err != nil {
		return nil, step, err
	}
	if !ok {
		return nil, step, nil
	}
	return v, step, nil
}
func (tx *Tx) DomainGetAsOf(name kv.Domain, key, key2 []byte, ts uint64) (v []byte, ok bool, err error) {
	if key2 != nil {
		key = append(common.Copy(key), key2...)
	}
	return tx.aggCtx.DomainGetAsOf(tx.MdbxTx, name, key, ts)
}

func (tx *Tx) HistorySeek(name kv.History, key []byte, ts uint64) (v []byte, ok bool, err error) {
	return tx.aggCtx.HistorySeek(name, key, ts, tx.MdbxTx)
}

func (tx *Tx) IndexRange(name kv.InvertedIdx, k []byte, fromTs, toTs int, asc order.By, limit int) (timestamps iter.U64, err error) {
	timestamps, err = tx.aggCtx.IndexRange(name, k, fromTs, toTs, asc, limit, tx.MdbxTx)
	if err != nil {
		return nil, err
	}
	if closer, ok := timestamps.(kv.Closer); ok {
		tx.resourcesToClose = append(tx.resourcesToClose, closer)
	}
	return timestamps, nil
}

func (tx *Tx) HistoryRange(name kv.History, fromTs, toTs int, asc order.By, limit int) (it iter.KV, err error) {
	if asc == order.Desc {
		panic("not implemented yet")
	}
	if limit >= 0 {
		panic("not implemented yet")
	}
	switch name {
	case kv.AccountsHistory:
		it, err = tx.aggCtx.AccountHistoryRange(fromTs, toTs, asc, limit, tx)
	case kv.StorageHistory:
		it, err = tx.aggCtx.StorageHistoryRange(fromTs, toTs, asc, limit, tx)
	case kv.CodeHistory:
		it, err = tx.aggCtx.CodeHistoryRange(fromTs, toTs, asc, limit, tx)
	default:
		return nil, fmt.Errorf("unexpected history name: %s", name)
	}
	if err != nil {
		return nil, err
	}
	if closer, ok := it.(kv.Closer); ok {
		tx.resourcesToClose = append(tx.resourcesToClose, closer)
	}
	return it, err
}<|MERGE_RESOLUTION|>--- conflicted
+++ resolved
@@ -154,18 +154,11 @@
 	tx.aggCtx = tx.Agg().BeginFilesRo()
 }
 
-<<<<<<< HEAD
 func (tx *Tx) InternalMdbxTx() *mdbx.MdbxTx { return tx.MdbxTx }
 func (tx *Tx) WarmupDB(force bool) error    { return tx.MdbxTx.WarmupDB(force) }
 func (tx *Tx) LockDBInRam() error           { return tx.MdbxTx.LockDBInRam() }
-func (tx *Tx) AggCtx() interface{}          { return tx.aggCtx }
+func (tx *Tx) AggTx() interface{}           { return tx.aggCtx }
 func (tx *Tx) Agg() *state.Aggregator       { return tx.db.agg }
-=======
-func (tx *Tx) WarmupDB(force bool) error { return tx.MdbxTx.WarmupDB(force) }
-func (tx *Tx) LockDBInRam() error        { return tx.MdbxTx.LockDBInRam() }
-func (tx *Tx) AggTx() interface{}        { return tx.aggCtx }
-func (tx *Tx) Agg() *state.Aggregator    { return tx.db.agg }
->>>>>>> 5c0252b9
 func (tx *Tx) Rollback() {
 	tx.autoClose()
 	if tx.MdbxTx == nil { // invariant: it's safe to call Commit/Rollback multiple times

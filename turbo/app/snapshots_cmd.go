package app

import (
	"bufio"
	"bytes"
	"context"
	"encoding/binary"
	"errors"
	"fmt"
	"io"
	"os"
	"path/filepath"
	"runtime"
	"strings"
	"time"

	"github.com/ledgerwatch/erigon-lib/common/dir"
	"github.com/ledgerwatch/erigon-lib/kv/order"

	"github.com/c2h5oh/datasize"
	"github.com/ledgerwatch/log/v3"
	"github.com/urfave/cli/v2"

	"github.com/ledgerwatch/erigon-lib/common"
	"github.com/ledgerwatch/erigon-lib/common/datadir"
	"github.com/ledgerwatch/erigon-lib/common/dbg"
	"github.com/ledgerwatch/erigon-lib/compress"
	"github.com/ledgerwatch/erigon-lib/etl"
	"github.com/ledgerwatch/erigon-lib/kv"
	"github.com/ledgerwatch/erigon-lib/kv/kvcfg"
	"github.com/ledgerwatch/erigon-lib/kv/mdbx"
	"github.com/ledgerwatch/erigon-lib/kv/rawdbv3"
	libstate "github.com/ledgerwatch/erigon-lib/state"

	"github.com/ledgerwatch/erigon/cmd/hack/tool/fromdb"
	"github.com/ledgerwatch/erigon/cmd/utils"
	"github.com/ledgerwatch/erigon/core/rawdb"
	"github.com/ledgerwatch/erigon/core/rawdb/blockio"
	"github.com/ledgerwatch/erigon/eth/ethconfig"
	"github.com/ledgerwatch/erigon/eth/ethconfig/estimate"
	"github.com/ledgerwatch/erigon/eth/stagedsync/stages"
	"github.com/ledgerwatch/erigon/turbo/debug"
	"github.com/ledgerwatch/erigon/turbo/logging"
	"github.com/ledgerwatch/erigon/turbo/snapshotsync/freezeblocks"
)

func joinFlags(lists ...[]cli.Flag) (res []cli.Flag) {
	lists = append(lists, debug.Flags, logging.Flags, utils.MetricFlags)
	for _, list := range lists {
		res = append(res, list...)
	}
	return res
}

var snapshotCommand = cli.Command{
	Name:  "snapshots",
	Usage: `Managing snapshots (historical data partitions)`,
	Before: func(context *cli.Context) error {
		_, _, err := debug.Setup(context, true /* rootLogger */)
		if err != nil {
			return err
		}
		return nil
	},
	Subcommands: []*cli.Command{
		{
			Name:   "index",
			Action: doIndicesCommand,
			Usage:  "Create all indices for snapshots",
			Flags: joinFlags([]cli.Flag{
				&utils.DataDirFlag,
				&SnapshotFromFlag,
				&SnapshotRebuildFlag,
			}),
		},
		{
			Name:   "retire",
			Action: doRetireCommand,
			Usage:  "erigon snapshots uncompress a.seg | erigon snapshots compress b.seg",
			Flags: joinFlags([]cli.Flag{
				&utils.DataDirFlag,
				&SnapshotFromFlag,
				&SnapshotToFlag,
				&SnapshotEveryFlag,
			}),
		},
		{
			Name:   "uncompress",
			Action: doUncompress,
			Usage:  "erigon snapshots uncompress a.seg | erigon snapshots compress b.seg",
			Flags:  joinFlags([]cli.Flag{}),
		},
		{
			Name:   "compress",
			Action: doCompress,
			Flags:  joinFlags([]cli.Flag{&utils.DataDirFlag}),
		},
		{
			Name:   "decompress-speed",
			Action: doDecompressSpeed,
			Flags:  joinFlags([]cli.Flag{&utils.DataDirFlag}),
		},
		{
			Name:   "bt-search",
			Action: doBtSearch,
			Flags: joinFlags([]cli.Flag{
				&cli.PathFlag{Name: "src", Required: true},
				&cli.StringFlag{Name: "key", Required: true},
			}),
		},
		{
			Name: "rm-all-state-snapshots",
			Action: func(cliCtx *cli.Context) error {
				dirs := datadir.New(cliCtx.String(utils.DataDirFlag.Name))
				return dir.DeleteFiles(dirs.SnapIdx, dirs.SnapHistory, dirs.SnapDomain, dirs.SnapAccessors)
			},
			Flags: joinFlags([]cli.Flag{&utils.DataDirFlag}),
		},
		{
			Name: "rm-state-snapshots",
			Action: func(cliCtx *cli.Context) error {
				dirs := datadir.New(cliCtx.String(utils.DataDirFlag.Name))
				steprm := cliCtx.String("step")
				if steprm == "" {
					return errors.New("step to remove is required (eg 0-2)")
				}
				steprm = fmt.Sprintf(".%s.", steprm)

				removed := 0
				for _, dirPath := range []string{dirs.SnapIdx, dirs.SnapHistory, dirs.SnapDomain, dirs.SnapAccessors} {
					filePaths, err := dir.ListFiles(dirPath)
					if err != nil {
						return err
					}
					for _, filePath := range filePaths {
						_, fName := filepath.Split(filePath)
						if !strings.Contains(fName, steprm) {
							continue
						}

						if err := os.Remove(filePath); err != nil {
							return fmt.Errorf("failed to remove %s: %w", fName, err)
						}
						removed++
					}
				}
				fmt.Printf("removed %d state snapshot files\n", removed)
				return nil
			},
			Flags: joinFlags([]cli.Flag{&utils.DataDirFlag, &cli.StringFlag{Name: "step", Required: true}}),
		},
		{
			Name:   "diff",
			Action: doDiff,
			Flags: joinFlags([]cli.Flag{
				&cli.PathFlag{Name: "src", Required: true},
				&cli.PathFlag{Name: "dst", Required: true},
			}),
		},
		{
			Name:   "debug",
			Action: doDebugKey,
			Flags: joinFlags([]cli.Flag{
				&utils.DataDirFlag,
				&cli.StringFlag{Name: "key", Required: true},
				&cli.StringFlag{Name: "domain", Required: true},
			}),
		},
	},
}

var (
	SnapshotFromFlag = cli.Uint64Flag{
		Name:  "from",
		Usage: "From block number",
		Value: 0,
	}
	SnapshotToFlag = cli.Uint64Flag{
		Name:  "to",
		Usage: "To block number. Zero - means unlimited.",
		Value: 0,
	}
	SnapshotEveryFlag = cli.Uint64Flag{
		Name:  "every",
		Usage: "Do operation every N blocks",
		Value: 1_000,
	}
	SnapshotRebuildFlag = cli.BoolFlag{
		Name:  "rebuild",
		Usage: "Force rebuild",
	}
)

func doBtSearch(cliCtx *cli.Context) error {
	logger, _, err := debug.Setup(cliCtx, true /* root logger */)
	if err != nil {
		return err
	}

	srcF := cliCtx.String("src")
	dataFilePath := strings.TrimRight(srcF, ".bt") + ".kv"

	runtime.GC()
	var m runtime.MemStats
	dbg.ReadMemStats(&m)
	logger.Info("before open", "alloc", common.ByteCount(m.Alloc), "sys", common.ByteCount(m.Sys))
	idx, err := libstate.OpenBtreeIndex(srcF, dataFilePath, libstate.DefaultBtreeM, libstate.CompressKeys|libstate.CompressVals, false)
	if err != nil {
		return err
	}
	defer idx.Close()

	runtime.GC()
	dbg.ReadMemStats(&m)
	logger.Info("after open", "alloc", common.ByteCount(m.Alloc), "sys", common.ByteCount(m.Sys))

	seek := common.FromHex(cliCtx.String("key"))

	cur, err := idx.SeekDeprecated(seek)
	if err != nil {
		return err
	}
	if cur != nil {
		fmt.Printf("seek: %x, -> %x, %x\n", seek, cur.Key(), cur.Value())
	} else {
		fmt.Printf("seek: %x, -> nil\n", seek)
	}

	return nil
}

func doDebugKey(cliCtx *cli.Context) error {
	logger, _, err := debug.Setup(cliCtx, true /* root logger */)
	if err != nil {
		return err
	}
	key := common.FromHex(cliCtx.String("key"))
	var domain kv.Domain
	var idx kv.InvertedIdx
	ds := cliCtx.String("domain")
	switch ds {
	case "accounts":
		domain, idx = kv.AccountsDomain, kv.AccountsHistoryIdx
	case "storage":
		domain, idx = kv.StorageDomain, kv.StorageHistoryIdx
	case "code":
		domain, idx = kv.CodeDomain, kv.CodeHistoryIdx
	case "commitment":
		domain, idx = kv.CommitmentDomain, kv.CommitmentHistoryIdx
	default:
		panic(ds)
	}

	ctx := cliCtx.Context
	dirs := datadir.New(cliCtx.String(utils.DataDirFlag.Name))
	chainDB := mdbx.NewMDBX(logger).Path(dirs.Chaindata).MustOpen()
	defer chainDB.Close()
	agg, err := libstate.NewAggregatorV3(ctx, dirs, ethconfig.HistoryV3AggregationStep, chainDB, logger)
	if err != nil {
		return err
	}
	if err = agg.OpenFolder(false); err != nil {
		return err
	}

	view := agg.MakeContext()
	defer view.Close()
	if err := view.DebugKey(domain, key); err != nil {
		return err
	}
	tx, err := chainDB.BeginRo(ctx)
	if err != nil {
		return err
	}
	defer tx.Rollback()
	if _, _, err := view.GetLatest(domain, key, nil, tx); err != nil {
		return err
	}
	{
		it, err := view.IndexRange(idx, key, -1, -1, order.Asc, -1, tx)
		if err != nil {
			return err
		}
		blockNumsIt := rawdbv3.TxNums2BlockNums(tx, it, order.Asc)
		var blockNums, txNums []uint64
		for blockNumsIt.HasNext() {
			txNum, blockNum, _, _, _, _ := blockNumsIt.Next()
			blockNums = append(blockNums, blockNum)
			txNums = append(txNums, txNum)
		}
		log.Info("HistoryIdx", "blockNums", blockNums, "txNums", txNums)
	}

	return nil
}

func doDiff(cliCtx *cli.Context) error {
	log.Info("staring")
	defer log.Info("Done")
	srcF, dstF := cliCtx.String("src"), cliCtx.String("dst")
	src, err := compress.NewDecompressor(srcF)
	if err != nil {
		return err
	}
	defer src.Close()
	dst, err := compress.NewDecompressor(dstF)
	if err != nil {
		return err
	}
	defer dst.Close()

	i := 0
	srcG, dstG := src.MakeGetter(), dst.MakeGetter()
	var srcBuf, dstBuf []byte
	for srcG.HasNext() {
		i++
		srcBuf, _ = srcG.Next(srcBuf[:0])
		dstBuf, _ = dstG.Next(dstBuf[:0])

		if !bytes.Equal(srcBuf, dstBuf) {
			log.Error(fmt.Sprintf("found difference: %d, %x, %x\n", i, srcBuf, dstBuf))
			return nil
		}
	}
	return nil
}

func doDecompressSpeed(cliCtx *cli.Context) error {
	logger, _, err := debug.Setup(cliCtx, true /* rootLogger */)
	if err != nil {
		return err
	}
	args := cliCtx.Args()
	if args.Len() < 1 {
		return fmt.Errorf("expecting file path as a first argument")
	}
	f := args.First()

	decompressor, err := compress.NewDecompressor(f)
	if err != nil {
		return err
	}
	defer decompressor.Close()
	func() {
		defer decompressor.EnableReadAhead().DisableReadAhead()

		t := time.Now()
		g := decompressor.MakeGetter()
		buf := make([]byte, 0, 16*etl.BufIOSize)
		for g.HasNext() {
			buf, _ = g.Next(buf[:0])
		}
		logger.Info("decompress speed", "took", time.Since(t))
	}()
	func() {
		defer decompressor.EnableReadAhead().DisableReadAhead()

		t := time.Now()
		g := decompressor.MakeGetter()
		for g.HasNext() {
			_, _ = g.Skip()
		}
		log.Info("decompress skip speed", "took", time.Since(t))
	}()
	return nil
}

func doIndicesCommand(cliCtx *cli.Context) error {
	logger, _, err := debug.Setup(cliCtx, true /* rootLogger */)
	if err != nil {
		return err
	}
	defer logger.Info("Done")
	ctx := cliCtx.Context

	dirs := datadir.New(cliCtx.String(utils.DataDirFlag.Name))
	rebuild := cliCtx.Bool(SnapshotRebuildFlag.Name)
	chainDB := mdbx.NewMDBX(logger).Path(dirs.Chaindata).MustOpen()
	defer chainDB.Close()

	if rebuild {
		panic("not implemented")
	}

	cfg := ethconfig.NewSnapCfg(true, false, true)
	blockSnaps, borSnaps, br, agg, err := openSnaps(ctx, cfg, dirs, chainDB, logger)
	if err != nil {
		return err
	}
	defer blockSnaps.Close()
	defer borSnaps.Close()
	defer agg.Close()
	chainConfig := fromdb.ChainConfig(chainDB)
	if err := br.BuildMissedIndicesIfNeed(ctx, "Indexing", nil, chainConfig); err != nil {
		return err
	}
	err = agg.BuildMissedIndices(ctx, estimate.IndexSnapshot.Workers())
	if err != nil {
		return err
	}

	return nil
}

func openSnaps(ctx context.Context, cfg ethconfig.BlocksFreezing, dirs datadir.Dirs, chainDB kv.RwDB, logger log.Logger) (
	blockSnaps *freezeblocks.RoSnapshots, borSnaps *freezeblocks.BorRoSnapshots, br *freezeblocks.BlockRetire, agg *libstate.AggregatorV3, err error,
) {
	blockSnaps = freezeblocks.NewRoSnapshots(cfg, dirs.Snap, logger)
	if err = blockSnaps.ReopenFolder(); err != nil {
		return
	}
	blockSnaps.LogStat()

	borSnaps = freezeblocks.NewBorRoSnapshots(cfg, dirs.Snap, logger)
	if err = borSnaps.ReopenFolder(); err != nil {
		return
	}
	borSnaps.LogStat()

	agg, err = libstate.NewAggregatorV3(ctx, dirs, ethconfig.HistoryV3AggregationStep, chainDB, logger)
	if err != nil {
		return
	}
<<<<<<< HEAD
	agg.SetCompressWorkers(estimate.CompressSnapshot.Workers())
	err = agg.OpenFolder(false)
	if err != nil {
		return
	}
	err = chainDB.View(ctx, func(tx kv.Tx) error {
		ac := agg.MakeContext()
		defer ac.Close()
		ac.LogStats(tx, func(endTxNumMinimax uint64) uint64 {
			_, histBlockNumProgress, _ := rawdbv3.TxNums.FindBlockNum(tx, endTxNumMinimax)
			return histBlockNumProgress
		})
		return nil
	})
=======
	agg.SetWorkers(estimate.CompressSnapshot.Workers())
	err = agg.OpenFolder()
>>>>>>> f272df6d
	if err != nil {
		return
	}

	blockReader := freezeblocks.NewBlockReader(blockSnaps, borSnaps)
	blockWriter := blockio.NewBlockWriter(fromdb.HistV3(chainDB))
	br = freezeblocks.NewBlockRetire(estimate.CompressSnapshot.Workers(), dirs, blockReader, blockWriter, chainDB, nil, logger)
	return
}

func doUncompress(cliCtx *cli.Context) error {
	var logger log.Logger
	var err error
	if logger, _, err = debug.Setup(cliCtx, true /* rootLogger */); err != nil {
		return err
	}
	ctx := cliCtx.Context

	args := cliCtx.Args()
	if args.Len() < 1 {
		return fmt.Errorf("expecting file path as a first argument")
	}
	f := args.First()

	decompressor, err := compress.NewDecompressor(f)
	if err != nil {
		return err
	}
	defer decompressor.Close()
	defer decompressor.EnableReadAhead().DisableReadAhead()

	wr := bufio.NewWriterSize(os.Stdout, int(128*datasize.MB))
	defer wr.Flush()
	logEvery := time.NewTicker(30 * time.Second)
	defer logEvery.Stop()

	var i uint
	var numBuf [binary.MaxVarintLen64]byte

	g := decompressor.MakeGetter()
	buf := make([]byte, 0, 1*datasize.MB)
	for g.HasNext() {
		buf, _ = g.Next(buf[:0])
		n := binary.PutUvarint(numBuf[:], uint64(len(buf)))
		if _, err := wr.Write(numBuf[:n]); err != nil {
			return err
		}
		if _, err := wr.Write(buf); err != nil {
			return err
		}
		i++
		select {
		case <-logEvery.C:
			_, fileName := filepath.Split(decompressor.FilePath())
			progress := 100 * float64(i) / float64(decompressor.Count())
			logger.Info("[uncompress] ", "progress", fmt.Sprintf("%.2f%%", progress), "file", fileName)
		case <-ctx.Done():
			return ctx.Err()
		default:
		}
	}
	return nil
}
func doCompress(cliCtx *cli.Context) error {
	var err error
	var logger log.Logger
	if logger, _, err = debug.Setup(cliCtx, true /* rootLogger */); err != nil {
		return err
	}
	ctx := cliCtx.Context

	args := cliCtx.Args()
	if args.Len() < 1 {
		return fmt.Errorf("expecting file path as a first argument")
	}
	f := args.First()
	dirs := datadir.New(cliCtx.String(utils.DataDirFlag.Name))
	logger.Info("file", "datadir", dirs.DataDir, "f", f)
	c, err := compress.NewCompressor(ctx, "compress", f, dirs.Tmp, compress.MinPatternScore, estimate.CompressSnapshot.Workers(), log.LvlInfo, logger)
	if err != nil {
		return err
	}
	defer c.Close()
	r := bufio.NewReaderSize(os.Stdin, int(128*datasize.MB))
	buf := make([]byte, 0, int(1*datasize.MB))
	var l uint64
	for l, err = binary.ReadUvarint(r); err == nil; l, err = binary.ReadUvarint(r) {
		if cap(buf) < int(l) {
			buf = make([]byte, l)
		} else {
			buf = buf[:l]
		}
		if _, err = io.ReadFull(r, buf); err != nil {
			return err
		}
		if err = c.AddWord(buf); err != nil {
			return err
		}
		select {
		case <-ctx.Done():
			return ctx.Err()
		default:
		}
	}
	if err != nil && !errors.Is(err, io.EOF) {
		return err
	}
	if err := c.Compress(); err != nil {
		return err
	}

	return nil
}
func doRetireCommand(cliCtx *cli.Context) error {
	var logger log.Logger
	var err error
	if logger, _, err = debug.Setup(cliCtx, true /* rootLogger */); err != nil {
		return err
	}
	defer logger.Info("Done")
	ctx := cliCtx.Context

	dirs := datadir.New(cliCtx.String(utils.DataDirFlag.Name))
	from := cliCtx.Uint64(SnapshotFromFlag.Name)
	to := cliCtx.Uint64(SnapshotToFlag.Name)
	every := cliCtx.Uint64(SnapshotEveryFlag.Name)
	db := mdbx.NewMDBX(logger).Label(kv.ChainDB).Path(dirs.Chaindata).MustOpen()
	defer db.Close()

	cfg := ethconfig.NewSnapCfg(true, false, true)
	blockSnaps, borSnaps, br, agg, err := openSnaps(ctx, cfg, dirs, db, logger)
	if err != nil {
		return err
	}
	err = agg.OpenFolder(false)
	if err != nil {
		return err
	}

	// `erigon retire` command is designed to maximize resouces utilization. But `Erigon itself` does minimize background impact (because not in rush).
	agg.SetCollateAndBuildWorkers(estimate.StateV3Collate.Workers())
	agg.SetMergeWorkers(estimate.AlmostAllCPUs())
	agg.SetCompressWorkers(estimate.CompressSnapshot.Workers())

	defer blockSnaps.Close()
	defer borSnaps.Close()
	defer agg.Close()

	chainConfig := fromdb.ChainConfig(db)
	if err := br.BuildMissedIndicesIfNeed(ctx, "retire", nil, chainConfig); err != nil {
		return err
	}
	//db, err = temporal.New(db, agg, systemcontracts.SystemContractCodeLookup[cc.ChainName])
	//if err != nil {
	//	return err
	//}

	//agg.KeepStepsInDB(0)

	if to == 0 {
		var forwardProgress uint64
		db.View(ctx, func(tx kv.Tx) error {
			forwardProgress, err = stages.GetStageProgress(tx, stages.Senders)
			return err
		})
		blockReader, _ := br.IO()
		from2, to2, ok := freezeblocks.CanRetire(forwardProgress, blockReader.FrozenBlocks())
		if ok {
			from, to, every = from2, to2, to2-from2
		}
	}

	logger.Info("Params", "from", from, "to", to, "every", every)
	for i := from; i < to; i += every {
		if err := br.RetireBlocks(ctx, i, i+every, log.LvlInfo, nil, nil); err != nil {
			return err
		}
		if err := br.RetireBorBlocks(ctx, i, i+every, log.LvlInfo, nil, nil); err != nil {
			return err
		}
		if err := db.Update(ctx, func(tx kv.RwTx) error {
			blockReader, _ := br.IO()
			ac := agg.MakeContext()
			defer ac.Close()
			if err := rawdb.WriteSnapshots(tx, blockReader.FrozenFiles(), ac.Files()); err != nil {
				return err
			}
			for j := 0; j < 10_000; j++ { // prune happens by small steps, so need many runs
				if err := br.PruneAncientBlocks(tx, 100, true /* includeBor */); err != nil {
					return err
				}
			}
			return nil
		}); err != nil {
			return err
		}
	}

	if !kvcfg.HistoryV3.FromDB(db) {
		return nil
	}

	logger.Info("Compute commitment")
	if err = db.Update(ctx, func(tx kv.RwTx) error {
		if casted, ok := tx.(kv.CanWarmupDB); ok {
			if err := casted.WarmupDB(false); err != nil {
				return err
			}
		}
		ac := agg.MakeContext()
		defer ac.Close()
		sd := libstate.NewSharedDomains(tx)
		defer sd.Close()
		if _, err = sd.ComputeCommitment(ctx, true, sd.BlockNum(), ""); err != nil {
			return err
		}
		if err := sd.Flush(ctx, tx); err != nil {
			return err
		}
		return err
	}); err != nil {
		return err
	}

	logger.Info("Prune state history")
	for i := 0; i < 1; i++ {
		if err := db.UpdateNosync(ctx, func(tx kv.RwTx) error {
			ac := agg.MakeContext()
			defer ac.Close()
			if ac.CanPrune(tx) {
				if err = ac.PruneWithTimeout(ctx, time.Hour, tx); err != nil {
					return err
				}
			}
			return err
		}); err != nil {
			return err
		}
	}

	logger.Info("Work on state history snapshots")
	indexWorkers := estimate.IndexSnapshot.Workers()
	if err = agg.BuildOptionalMissedIndices(ctx, indexWorkers); err != nil {
		return err
	}
	if err = agg.BuildMissedIndices(ctx, indexWorkers); err != nil {
		return err
	}

	var lastTxNum uint64
	if err := db.Update(ctx, func(tx kv.RwTx) error {
		execProgress, _ := stages.GetStageProgress(tx, stages.Execution)
		lastTxNum, err = rawdbv3.TxNums.Max(tx, execProgress)
		if err != nil {
			return err
		}

		ac := agg.MakeContext()
		defer ac.Close()
		return nil
	}); err != nil {
		return err
	}

	logger.Info("Build state history snapshots")
	if err = agg.BuildFiles(lastTxNum); err != nil {
		return err
	}

	for i := 0; i < 10; i++ {
		if err := db.UpdateNosync(ctx, func(tx kv.RwTx) error {
			ac := agg.MakeContext()
			defer ac.Close()
			if ac.CanPrune(tx) {
				if err = ac.PruneWithTimeout(ctx, time.Hour, tx); err != nil {
					return err
				}
			}
			return err
		}); err != nil {
			return err
		}
	}

	if err = agg.MergeLoop(ctx); err != nil {
		return err
	}
	if err = agg.BuildOptionalMissedIndices(ctx, indexWorkers); err != nil {
		return err
	}
	if err = agg.BuildMissedIndices(ctx, indexWorkers); err != nil {
		return err
	}
	if err := db.UpdateNosync(ctx, func(tx kv.RwTx) error {
		blockReader, _ := br.IO()
		ac := agg.MakeContext()
		defer ac.Close()
		return rawdb.WriteSnapshots(tx, blockReader.FrozenFiles(), ac.Files())
	}); err != nil {
		return err
	}
	logger.Info("Prune state history")
	if err := db.Update(ctx, func(tx kv.RwTx) error {
		ac := agg.MakeContext()
		defer ac.Close()
		return rawdb.WriteSnapshots(tx, blockSnaps.Files(), ac.Files())
	}); err != nil {
		return err
	}

	return nil
}<|MERGE_RESOLUTION|>--- conflicted
+++ resolved
@@ -421,7 +421,6 @@
 	if err != nil {
 		return
 	}
-<<<<<<< HEAD
 	agg.SetCompressWorkers(estimate.CompressSnapshot.Workers())
 	err = agg.OpenFolder(false)
 	if err != nil {
@@ -436,10 +435,6 @@
 		})
 		return nil
 	})
-=======
-	agg.SetWorkers(estimate.CompressSnapshot.Workers())
-	err = agg.OpenFolder()
->>>>>>> f272df6d
 	if err != nil {
 		return
 	}

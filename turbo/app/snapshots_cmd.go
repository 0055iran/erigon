package app

import (
	"bufio"
	"bytes"
	"context"
	"encoding/binary"
	"errors"
	"fmt"
	"io"
	"net/http"
	"os"
	"path/filepath"
	"runtime"
	"strconv"
	"strings"
	"time"

	"github.com/c2h5oh/datasize"
<<<<<<< HEAD
	"github.com/ledgerwatch/erigon/core/state/temporal"
	"github.com/ledgerwatch/erigon/core/systemcontracts"
=======
	"github.com/ledgerwatch/erigon-lib/chain/snapcfg"
	"github.com/ledgerwatch/erigon-lib/common/dbg"
	"github.com/ledgerwatch/erigon-lib/common/dir"
	"github.com/ledgerwatch/erigon-lib/metrics"
>>>>>>> 56ee94d5
	"github.com/ledgerwatch/erigon/eth/integrity"
	"github.com/ledgerwatch/log/v3"
	"github.com/urfave/cli/v2"
	"golang.org/x/sync/semaphore"

	"github.com/ledgerwatch/erigon-lib/chain/snapcfg"
	"github.com/ledgerwatch/erigon-lib/common"
	"github.com/ledgerwatch/erigon-lib/common/datadir"
	"github.com/ledgerwatch/erigon-lib/common/dbg"
	"github.com/ledgerwatch/erigon-lib/common/dir"
	"github.com/ledgerwatch/erigon-lib/compress"
	"github.com/ledgerwatch/erigon-lib/etl"
	"github.com/ledgerwatch/erigon-lib/kv"
	"github.com/ledgerwatch/erigon-lib/kv/kvcfg"
	"github.com/ledgerwatch/erigon-lib/kv/mdbx"
	"github.com/ledgerwatch/erigon-lib/kv/rawdbv3"
	"github.com/ledgerwatch/erigon-lib/metrics"
	libstate "github.com/ledgerwatch/erigon-lib/state"

	"github.com/ledgerwatch/erigon/cmd/hack/tool/fromdb"
	"github.com/ledgerwatch/erigon/cmd/utils"
	"github.com/ledgerwatch/erigon/core/rawdb"
	"github.com/ledgerwatch/erigon/core/rawdb/blockio"
	"github.com/ledgerwatch/erigon/diagnostics"
	"github.com/ledgerwatch/erigon/eth/ethconfig"
	"github.com/ledgerwatch/erigon/eth/ethconfig/estimate"
	"github.com/ledgerwatch/erigon/eth/stagedsync/stages"
	"github.com/ledgerwatch/erigon/params"
	erigoncli "github.com/ledgerwatch/erigon/turbo/cli"
	"github.com/ledgerwatch/erigon/turbo/debug"
	"github.com/ledgerwatch/erigon/turbo/logging"
	"github.com/ledgerwatch/erigon/turbo/node"
	"github.com/ledgerwatch/erigon/turbo/snapshotsync/freezeblocks"
)

func joinFlags(lists ...[]cli.Flag) (res []cli.Flag) {
	lists = append(lists, debug.Flags, logging.Flags, utils.MetricFlags)
	for _, list := range lists {
		res = append(res, list...)
	}
	return res
}

var snapshotCommand = cli.Command{
	Name:  "snapshots",
	Usage: `Managing snapshots (historical data partitions)`,
	Before: func(context *cli.Context) error {
		_, _, err := debug.Setup(context, true /* rootLogger */)
		if err != nil {
			return err
		}
		return nil
	},
	Subcommands: []*cli.Command{
		{
			Name:   "index",
			Action: doIndicesCommand,
			Usage:  "Create all indices for snapshots",
			Flags: joinFlags([]cli.Flag{
				&utils.DataDirFlag,
				&SnapshotFromFlag,
				&SnapshotRebuildFlag,
			}),
		},
		{
			Name:   "retire",
			Action: doRetireCommand,
			Usage:  "erigon snapshots uncompress a.seg | erigon snapshots compress b.seg",
			Flags: joinFlags([]cli.Flag{
				&utils.DataDirFlag,
				&SnapshotFromFlag,
				&SnapshotToFlag,
				&SnapshotEveryFlag,
				&SnapshotVersionFlag,
			}),
		},
		{
			Name:   "uploader",
			Action: doUploaderCommand,
			Usage:  "run erigon in snapshot upload mode (no execution)",
			Flags: joinFlags(erigoncli.DefaultFlags,
				[]cli.Flag{
					&SnapshotVersionFlag,
					&erigoncli.UploadLocationFlag,
					&erigoncli.UploadFromFlag,
					&erigoncli.FrozenBlockLimitFlag,
				}),
			Before: func(ctx *cli.Context) error {
				ctx.Set(erigoncli.SyncLoopBreakAfterFlag.Name, "Senders")
				ctx.Set(utils.NoDownloaderFlag.Name, "true")
				ctx.Set(utils.HTTPEnabledFlag.Name, "false")
				ctx.Set(utils.TxPoolDisableFlag.Name, "true")

				if !ctx.IsSet(erigoncli.SyncLoopBlockLimitFlag.Name) {
					ctx.Set(erigoncli.SyncLoopBlockLimitFlag.Name, "100000")
				}

				if !ctx.IsSet(erigoncli.FrozenBlockLimitFlag.Name) {
					ctx.Set(erigoncli.FrozenBlockLimitFlag.Name, "1500000")
				}

				if !ctx.IsSet(erigoncli.SyncLoopPruneLimitFlag.Name) {
					ctx.Set(erigoncli.SyncLoopPruneLimitFlag.Name, "100000")
				}

				return nil
			},
		},
		{
			Name:   "uncompress",
			Action: doUncompress,
			Usage:  "erigon snapshots uncompress a.seg | erigon snapshots compress b.seg",
			Flags:  joinFlags([]cli.Flag{}),
		},
		{
			Name:   "compress",
			Action: doCompress,
			Flags:  joinFlags([]cli.Flag{&utils.DataDirFlag}),
		},
		{
			Name:   "decompress-speed",
			Action: doDecompressSpeed,
			Flags:  joinFlags([]cli.Flag{&utils.DataDirFlag}),
		},
		{
			Name:   "bt-search",
			Action: doBtSearch,
			Flags: joinFlags([]cli.Flag{
				&cli.PathFlag{Name: "src", Required: true},
				&cli.StringFlag{Name: "key", Required: true},
			}),
		},
		{
			Name: "rm-all-state-snapshots",
			Action: func(cliCtx *cli.Context) error {
				dirs := datadir.New(cliCtx.String(utils.DataDirFlag.Name))
				return dir.DeleteFiles(dirs.SnapIdx, dirs.SnapHistory, dirs.SnapDomain, dirs.SnapAccessors)
			},
			Flags: joinFlags([]cli.Flag{&utils.DataDirFlag}),
		},
		{
			Name: "rm-state-snapshots",
			Action: func(cliCtx *cli.Context) error {
				dirs := datadir.New(cliCtx.String(utils.DataDirFlag.Name))
				steprm := cliCtx.String("step")
				if steprm == "" {
					return errors.New("step to remove is required (eg 0-2)")
				}

				parseStep := func(step string) (uint64, uint64, error) {
					var from, to uint64
					if _, err := fmt.Sscanf(step, "%d-%d", &from, &to); err != nil {
						return 0, 0, fmt.Errorf("step expected in format from-to, got %s", step)
					}
					return from, to, nil
				}
				minS, maxS, err := parseStep(steprm)
				if err != nil {
					return err
				}

				var (
					fmin, fmax uint64
					removed    = 0
				)

				for _, dirPath := range []string{dirs.SnapIdx, dirs.SnapHistory, dirs.SnapDomain, dirs.SnapAccessors} {
					filePaths, err := dir.ListFiles(dirPath)
					if err != nil {
						return err
					}
					for _, filePath := range filePaths {
						_, fName := filepath.Split(filePath)

						parts := strings.Split(fName, ".")
						if len(parts) == 3 || len(parts) == 4 {
							fsteps := strings.Split(parts[1], "-")

							fmin, err = strconv.ParseUint(fsteps[0], 10, 64)
							if err != nil {
								return err
							}
							fmax, err = strconv.ParseUint(fsteps[1], 10, 64)
							if err != nil {
								return err
							}

							if fmin >= minS && fmax <= maxS {
								if err := os.Remove(filePath); err != nil {
									return fmt.Errorf("failed to remove %s: %w", fName, err)
								}
								removed++
							}
						}
					}
				}

				fmt.Printf("removed %d state snapshot files\n", removed)
				return nil
			},
			Flags: joinFlags([]cli.Flag{&utils.DataDirFlag, &cli.StringFlag{Name: "step", Required: true}}),
		},
		{
			Name:   "diff",
			Action: doDiff,
			Flags: joinFlags([]cli.Flag{
				&cli.PathFlag{Name: "src", Required: true},
				&cli.PathFlag{Name: "dst", Required: true},
			}),
		},
		{
			Name:   "meta",
			Action: doMeta,
			Flags: joinFlags([]cli.Flag{
				&cli.PathFlag{Name: "src", Required: true},
			}),
		},
		{
			Name:   "debug",
			Action: doDebugKey,
			Flags: joinFlags([]cli.Flag{
				&utils.DataDirFlag,
				&cli.StringFlag{Name: "key", Required: true},
				&cli.StringFlag{Name: "domain", Required: true},
			}),
		},
		{
			Name:   "integrity",
			Action: doIntegrity,
			Flags: joinFlags([]cli.Flag{
				&utils.DataDirFlag,
			}),
		},
		//{
		//	Name:   "bodies_decrement_datafix",
		//	Action: doBodiesDecrement,
		//	Flags: joinFlags([]cli.Flag{
		//		&utils.DataDirFlag,
		//	}),
		//},
	},
}

var (
	SnapshotFromFlag = cli.Uint64Flag{
		Name:  "from",
		Usage: "From block number",
		Value: 0,
	}
	SnapshotToFlag = cli.Uint64Flag{
		Name:  "to",
		Usage: "To block number. Zero - means unlimited.",
		Value: 0,
	}
	SnapshotEveryFlag = cli.Uint64Flag{
		Name:  "every",
		Usage: "Do operation every N blocks",
		Value: 1_000,
	}
	SnapshotVersionFlag = cli.IntFlag{
		Name:  "snapshot.version",
		Usage: "Snapshot files version.",
		Value: 1,
	}
	SnapshotRebuildFlag = cli.BoolFlag{
		Name:  "rebuild",
		Usage: "Force rebuild",
	}
)

func doBtSearch(cliCtx *cli.Context) error {
	logger, _, err := debug.Setup(cliCtx, true /* root logger */)
	if err != nil {
		return err
	}

	srcF := cliCtx.String("src")
	dataFilePath := strings.TrimRight(srcF, ".bt") + ".kv"

	runtime.GC()
	var m runtime.MemStats
	dbg.ReadMemStats(&m)
	logger.Info("before open", "alloc", common.ByteCount(m.Alloc), "sys", common.ByteCount(m.Sys))
	idx, err := libstate.OpenBtreeIndex(srcF, dataFilePath, libstate.DefaultBtreeM, libstate.CompressKeys|libstate.CompressVals, false)
	if err != nil {
		return err
	}
	defer idx.Close()

	runtime.GC()
	dbg.ReadMemStats(&m)
	logger.Info("after open", "alloc", common.ByteCount(m.Alloc), "sys", common.ByteCount(m.Sys))

	seek := common.FromHex(cliCtx.String("key"))

	cur, err := idx.SeekDeprecated(seek)
	if err != nil {
		return err
	}
	if cur != nil {
		fmt.Printf("seek: %x, -> %x, %x\n", seek, cur.Key(), cur.Value())
	} else {
		fmt.Printf("seek: %x, -> nil\n", seek)
	}
	//var a = accounts.Account{}
	//accounts.DeserialiseV3(&a, cur.Value())
	//fmt.Printf("a: nonce=%d\n", a.Nonce)
	return nil
}

func doDebugKey(cliCtx *cli.Context) error {
	logger, _, err := debug.Setup(cliCtx, true /* root logger */)
	if err != nil {
		return err
	}
	key := common.FromHex(cliCtx.String("key"))
	var domain kv.Domain
	var idx kv.InvertedIdx
	ds := cliCtx.String("domain")
	switch ds {
	case "accounts":
		domain, idx = kv.AccountsDomain, kv.AccountsHistoryIdx
	case "storage":
		domain, idx = kv.StorageDomain, kv.StorageHistoryIdx
	case "code":
		domain, idx = kv.CodeDomain, kv.CodeHistoryIdx
	case "commitment":
		domain, idx = kv.CommitmentDomain, kv.CommitmentHistoryIdx
	default:
		panic(ds)
	}
	_ = idx

	ctx := cliCtx.Context
	dirs := datadir.New(cliCtx.String(utils.DataDirFlag.Name))
	chainDB := dbCfg(kv.ChainDB, dirs.Chaindata).MustOpen()
	defer chainDB.Close()
	agg := openAgg(ctx, dirs, chainDB, logger)

	view := agg.MakeContext()
	defer view.Close()
	if err := view.DebugKey(domain, key); err != nil {
		return err
	}
	if err := view.DebugEFKey(domain, key); err != nil {
		return err
	}
	return nil
}

func doIntegrity(cliCtx *cli.Context) error {
	logger, _, err := debug.Setup(cliCtx, true /* root logger */)
	if err != nil {
		return err
	}

	ctx := cliCtx.Context
	dirs := datadir.New(cliCtx.String(utils.DataDirFlag.Name))
	chainDB := dbCfg(kv.ChainDB, dirs.Chaindata).MustOpen()
	defer chainDB.Close()

	cfg := ethconfig.NewSnapCfg(true, false, true)
	chainConfig := fromdb.ChainConfig(chainDB)
	blockSnaps, borSnaps, blockRetire, agg, err := openSnaps(ctx, cfg, dirs, snapcfg.KnownCfg(chainConfig.ChainName, 0).Version, chainDB, logger)
	if err != nil {
		return err
	}
	defer blockSnaps.Close()
	defer borSnaps.Close()
	defer agg.Close()

	blockReader, _ := blockRetire.IO()
	if err := integrity.SnapBlocksRead(chainDB, blockReader, ctx, false); err != nil {
		return err
	}

<<<<<<< HEAD
	if err := integrity.E3EfFiles(ctx, chainDB, agg); err != nil {
		return err
	}

	if err := integrity.E3HistoryNoSystemTxs(ctx, chainDB, agg); err != nil {
		return err
	}
=======
	//if err := blockReader.(*freezeblocks.BlockReader).IntegrityTxnID(false); err != nil {
	//	return err
	//}

	//if err := integrity.E3HistoryNoSystemTxs(ctx, chainDB, agg); err != nil {
	//	return err
	//}
>>>>>>> 56ee94d5

	return nil
}

func doDiff(cliCtx *cli.Context) error {
	log.Info("staring")
	defer log.Info("Done")
	srcF, dstF := cliCtx.String("src"), cliCtx.String("dst")
	src, err := compress.NewDecompressor(srcF)
	if err != nil {
		return err
	}
	defer src.Close()
	dst, err := compress.NewDecompressor(dstF)
	if err != nil {
		return err
	}
	defer dst.Close()

	i := 0
	srcG, dstG := src.MakeGetter(), dst.MakeGetter()
	var srcBuf, dstBuf []byte
	for srcG.HasNext() {
		i++
		srcBuf, _ = srcG.Next(srcBuf[:0])
		dstBuf, _ = dstG.Next(dstBuf[:0])

		if !bytes.Equal(srcBuf, dstBuf) {
			log.Error(fmt.Sprintf("found difference: %d, %x, %x\n", i, srcBuf, dstBuf))
			return nil
		}
	}
	return nil
}

func doMeta(cliCtx *cli.Context) error {
	fname := cliCtx.String("src")
	if strings.HasSuffix(fname, ".seg") {
		src, err := compress.NewDecompressor(fname)
		if err != nil {
			return err
		}
		defer src.Close()
		log.Info("meta", "count", src.Count(), "size", datasize.ByteSize(src.Size()).String(), "name", src.FileName())
	} else if strings.HasSuffix(fname, ".bt") {
		kvFPath := strings.TrimSuffix(fname, ".bt") + ".kv"
		src, err := compress.NewDecompressor(kvFPath)
		if err != nil {
			return err
		}
		defer src.Close()
		bt, err := libstate.OpenBtreeIndexWithDecompressor(fname, libstate.DefaultBtreeM, src, libstate.CompressNone)
		if err != nil {
			return err
		}
		defer bt.Close()

		distances, err := bt.Distances()
		if err != nil {
			return err
		}
		for i := range distances {
			distances[i] /= 100_000
		}
		for i := range distances {
			if distances[i] == 0 {
				delete(distances, i)
			}
		}

		log.Info("meta", "distances(*100K)", fmt.Sprintf("%v", distances))
	}
	return nil
}

func doDecompressSpeed(cliCtx *cli.Context) error {
	logger, _, err := debug.Setup(cliCtx, true /* rootLogger */)
	if err != nil {
		return err
	}
	args := cliCtx.Args()
	if args.Len() < 1 {
		return fmt.Errorf("expecting file path as a first argument")
	}
	f := args.First()

	decompressor, err := compress.NewDecompressor(f)
	if err != nil {
		return err
	}
	defer decompressor.Close()
	func() {
		defer decompressor.EnableReadAhead().DisableReadAhead()

		t := time.Now()
		g := decompressor.MakeGetter()
		buf := make([]byte, 0, 16*etl.BufIOSize)
		for g.HasNext() {
			buf, _ = g.Next(buf[:0])
		}
		logger.Info("decompress speed", "took", time.Since(t))
	}()
	func() {
		defer decompressor.EnableReadAhead().DisableReadAhead()

		t := time.Now()
		g := decompressor.MakeGetter()
		for g.HasNext() {
			_, _ = g.Skip()
		}
		log.Info("decompress skip speed", "took", time.Since(t))
	}()
	return nil
}

func doIndicesCommand(cliCtx *cli.Context) error {
	logger, _, err := debug.Setup(cliCtx, true /* rootLogger */)
	if err != nil {
		return err
	}
	defer logger.Info("Done")
	ctx := cliCtx.Context

	dirs := datadir.New(cliCtx.String(utils.DataDirFlag.Name))
	rebuild := cliCtx.Bool(SnapshotRebuildFlag.Name)
	chainDB := dbCfg(kv.ChainDB, dirs.Chaindata).MustOpen()
	defer chainDB.Close()

	if rebuild {
		panic("not implemented")
	}

	cfg := ethconfig.NewSnapCfg(true, false, true)
	chainConfig := fromdb.ChainConfig(chainDB)
	blockSnaps, borSnaps, br, agg, err := openSnaps(ctx, cfg, dirs, snapcfg.KnownCfg(chainConfig.ChainName, 0).Version, chainDB, logger)

	if err != nil {
		return err
	}
	defer blockSnaps.Close()
	defer borSnaps.Close()
	defer agg.Close()
	if err := br.BuildMissedIndicesIfNeed(ctx, "Indexing", nil, chainConfig); err != nil {
		return err
	}
	err = agg.BuildMissedIndices(ctx, estimate.IndexSnapshot.Workers())
	if err != nil {
		return err
	}

	return nil
}

func openSnaps(ctx context.Context, cfg ethconfig.BlocksFreezing, dirs datadir.Dirs, version uint8, chainDB kv.RwDB, logger log.Logger) (
	blockSnaps *freezeblocks.RoSnapshots, borSnaps *freezeblocks.BorRoSnapshots, br *freezeblocks.BlockRetire, agg *libstate.AggregatorV3, err error,
) {
	blockSnaps = freezeblocks.NewRoSnapshots(cfg, dirs.Snap, version, logger)
	if err = blockSnaps.ReopenFolder(); err != nil {
		return
	}
	blockSnaps.LogStat("open")

	borSnaps = freezeblocks.NewBorRoSnapshots(cfg, dirs.Snap, version, logger)
	if err = borSnaps.ReopenFolder(); err != nil {
		return
	}
	borSnaps.LogStat("open")
	agg = openAgg(ctx, dirs, chainDB, logger)
	err = chainDB.View(ctx, func(tx kv.Tx) error {
		ac := agg.MakeContext()
		defer ac.Close()
		ac.LogStats(tx, func(endTxNumMinimax uint64) uint64 {
			_, histBlockNumProgress, _ := rawdbv3.TxNums.FindBlockNum(tx, endTxNumMinimax)
			return histBlockNumProgress
		})
		return nil
	})
	if err != nil {
		return
	}

	blockReader := freezeblocks.NewBlockReader(blockSnaps, borSnaps)
	blockWriter := blockio.NewBlockWriter(fromdb.HistV3(chainDB))
	chainConfig := fromdb.ChainConfig(chainDB)

	blockSnapBuildSema := semaphore.NewWeighted(int64(dbg.BuildSnapshotAllowance))
	agg.SetSnapshotBuildSema(blockSnapBuildSema)
	br = freezeblocks.NewBlockRetire(estimate.CompressSnapshot.Workers(), dirs, blockReader, blockWriter, chainDB, chainConfig, nil, blockSnapBuildSema, logger)
	return
}

func doUncompress(cliCtx *cli.Context) error {
	var logger log.Logger
	var err error
	if logger, _, err = debug.Setup(cliCtx, true /* rootLogger */); err != nil {
		return err
	}
	ctx := cliCtx.Context

	args := cliCtx.Args()
	if args.Len() < 1 {
		return fmt.Errorf("expecting file path as a first argument")
	}
	f := args.First()

	decompressor, err := compress.NewDecompressor(f)
	if err != nil {
		return err
	}
	defer decompressor.Close()
	defer decompressor.EnableReadAhead().DisableReadAhead()

	wr := bufio.NewWriterSize(os.Stdout, int(128*datasize.MB))
	defer wr.Flush()
	logEvery := time.NewTicker(30 * time.Second)
	defer logEvery.Stop()

	var i uint
	var numBuf [binary.MaxVarintLen64]byte

	g := decompressor.MakeGetter()
	buf := make([]byte, 0, 1*datasize.MB)
	for g.HasNext() {
		buf, _ = g.Next(buf[:0])
		n := binary.PutUvarint(numBuf[:], uint64(len(buf)))
		if _, err := wr.Write(numBuf[:n]); err != nil {
			return err
		}
		if _, err := wr.Write(buf); err != nil {
			return err
		}
		i++
		select {
		case <-logEvery.C:
			_, fileName := filepath.Split(decompressor.FilePath())
			progress := 100 * float64(i) / float64(decompressor.Count())
			logger.Info("[uncompress] ", "progress", fmt.Sprintf("%.2f%%", progress), "file", fileName)
		case <-ctx.Done():
			return ctx.Err()
		default:
		}
	}
	return nil
}
func doCompress(cliCtx *cli.Context) error {
	var err error
	var logger log.Logger
	if logger, _, err = debug.Setup(cliCtx, true /* rootLogger */); err != nil {
		return err
	}
	ctx := cliCtx.Context

	args := cliCtx.Args()
	if args.Len() < 1 {
		return fmt.Errorf("expecting file path as a first argument")
	}
	f := args.First()
	dirs := datadir.New(cliCtx.String(utils.DataDirFlag.Name))
	logger.Info("file", "datadir", dirs.DataDir, "f", f)
	c, err := compress.NewCompressor(ctx, "compress", f, dirs.Tmp, compress.MinPatternScore, estimate.CompressSnapshot.Workers(), log.LvlInfo, logger)
	if err != nil {
		return err
	}
	defer c.Close()
	r := bufio.NewReaderSize(os.Stdin, int(128*datasize.MB))
	buf := make([]byte, 0, int(1*datasize.MB))
	var l uint64
	for l, err = binary.ReadUvarint(r); err == nil; l, err = binary.ReadUvarint(r) {
		if cap(buf) < int(l) {
			buf = make([]byte, l)
		} else {
			buf = buf[:l]
		}
		if _, err = io.ReadFull(r, buf); err != nil {
			return err
		}
		if err = c.AddWord(buf); err != nil {
			return err
		}
		select {
		case <-ctx.Done():
			return ctx.Err()
		default:
		}
	}
	if err != nil && !errors.Is(err, io.EOF) {
		return err
	}
	if err := c.Compress(); err != nil {
		return err
	}

	return nil
}
func doRetireCommand(cliCtx *cli.Context) error {
	var logger log.Logger
	var err error
	if logger, _, err = debug.Setup(cliCtx, true /* rootLogger */); err != nil {
		return err
	}
	defer logger.Info("Done")
	ctx := cliCtx.Context

	dirs := datadir.New(cliCtx.String(utils.DataDirFlag.Name))
	from := cliCtx.Uint64(SnapshotFromFlag.Name)
	to := cliCtx.Uint64(SnapshotToFlag.Name)
	every := cliCtx.Uint64(SnapshotEveryFlag.Name)
	version := uint8(cliCtx.Int(SnapshotVersionFlag.Name))
	if version != 0 {
		snapcfg.SnapshotVersion(version)
	}

	db := dbCfg(kv.ChainDB, dirs.Chaindata).MustOpen()
	defer db.Close()

	cfg := ethconfig.NewSnapCfg(true, false, true)
	blockSnaps, borSnaps, br, agg, err := openSnaps(ctx, cfg, dirs, version, db, logger)
	if err != nil {
		return err
	}

	// `erigon retire` command is designed to maximize resouces utilization. But `Erigon itself` does minimize background impact (because not in rush).
	agg.SetCollateAndBuildWorkers(estimate.StateV3Collate.Workers())
	agg.SetMergeWorkers(estimate.AlmostAllCPUs())
	agg.SetCompressWorkers(estimate.CompressSnapshot.Workers())

	defer blockSnaps.Close()
	defer borSnaps.Close()
	defer agg.Close()

	chainConfig := fromdb.ChainConfig(db)
	if err := br.BuildMissedIndicesIfNeed(ctx, "retire", nil, chainConfig); err != nil {
		return err
	}

	//agg.KeepStepsInDB(0)

	var forwardProgress uint64
	if to == 0 {
		db.View(ctx, func(tx kv.Tx) error {
			forwardProgress, err = stages.GetStageProgress(tx, stages.Senders)
			return err
		})
		blockReader, _ := br.IO()
		from2, to2, ok := freezeblocks.CanRetire(forwardProgress, blockReader.FrozenBlocks())
		if ok {
			from, to, every = from2, to2, to2-from2
		}
	}

	logger.Info("Params", "from", from, "to", to, "every", every)
	if err := br.RetireBlocks(ctx, 0, forwardProgress, log.LvlInfo, nil, nil); err != nil {
		return err
	}

	if err := db.Update(ctx, func(tx kv.RwTx) error {
		blockReader, _ := br.IO()
		ac := agg.MakeContext()
		defer ac.Close()
		if err := rawdb.WriteSnapshots(tx, blockReader.FrozenFiles(), ac.Files()); err != nil {
			return err
		}
		return nil
	}); err != nil {
		return err
	}

	for j := 0; j < 10_000; j++ { // prune happens by small steps, so need many runs
		if err := db.UpdateNosync(ctx, func(tx kv.RwTx) error {
			if err := br.PruneAncientBlocks(tx, 100); err != nil {
				return err
			}
			return nil
		}); err != nil {
			return err
		}
	}

	if !kvcfg.HistoryV3.FromDB(db) {
		return nil
	}

	db, err = temporal.New(db, agg, systemcontracts.SystemContractCodeLookup[chainConfig.ChainName])
	if err != nil {
		return err
	}
	logger.Info("Compute commitment")
	if err = db.Update(ctx, func(tx kv.RwTx) error {
		if casted, ok := tx.(kv.CanWarmupDB); ok {
			if err := casted.WarmupDB(false); err != nil {
				return err
			}
		}
		ac := agg.MakeContext()
		defer ac.Close()
		sd := libstate.NewSharedDomains(tx, logger)
		defer sd.Close()
		if _, err = sd.ComputeCommitment(ctx, true, sd.BlockNum(), ""); err != nil {
			return err
		}
		if err := sd.Flush(ctx, tx); err != nil {
			return err
		}
		return err
	}); err != nil {
		return err
	}

	logger.Info("Prune state history")
	for i := 0; i < 1; i++ {
		if err := db.UpdateNosync(ctx, func(tx kv.RwTx) error {
			ac := agg.MakeContext()
			defer ac.Close()
			if ac.CanPrune(tx) {
				if err = ac.PruneSmallBatches(ctx, time.Hour, tx); err != nil {
					return err
				}
			}
			return err
		}); err != nil {
			return err
		}
	}

	logger.Info("Work on state history snapshots")
	indexWorkers := estimate.IndexSnapshot.Workers()
	if err = agg.BuildOptionalMissedIndices(ctx, indexWorkers); err != nil {
		return err
	}
	if err = agg.BuildMissedIndices(ctx, indexWorkers); err != nil {
		return err
	}

	var lastTxNum uint64
	if err := db.Update(ctx, func(tx kv.RwTx) error {
		execProgress, _ := stages.GetStageProgress(tx, stages.Execution)
		lastTxNum, err = rawdbv3.TxNums.Max(tx, execProgress)
		if err != nil {
			return err
		}

		ac := agg.MakeContext()
		defer ac.Close()
		return nil
	}); err != nil {
		return err
	}

	logger.Info("Build state history snapshots")
	if err = agg.BuildFiles(lastTxNum); err != nil {
		return err
	}

	for i := 0; i < 10; i++ {
		if err := db.UpdateNosync(ctx, func(tx kv.RwTx) error {
			ac := agg.MakeContext()
			defer ac.Close()
			if ac.CanPrune(tx) {
				if err = ac.PruneSmallBatches(ctx, time.Hour, tx); err != nil {
					return err
				}
			}
			return err
		}); err != nil {
			return err
		}
	}

	if err = agg.MergeLoop(ctx); err != nil {
		return err
	}
	if err = agg.BuildOptionalMissedIndices(ctx, indexWorkers); err != nil {
		return err
	}
	if err = agg.BuildMissedIndices(ctx, indexWorkers); err != nil {
		return err
	}
	if err := db.UpdateNosync(ctx, func(tx kv.RwTx) error {
		blockReader, _ := br.IO()
		ac := agg.MakeContext()
		defer ac.Close()
		return rawdb.WriteSnapshots(tx, blockReader.FrozenFiles(), ac.Files())
	}); err != nil {
		return err
	}
	logger.Info("Prune state history")
	if err := db.Update(ctx, func(tx kv.RwTx) error {
		ac := agg.MakeContext()
		defer ac.Close()
		return rawdb.WriteSnapshots(tx, blockSnaps.Files(), ac.Files())
	}); err != nil {
		return err
	}

	return nil
}

func doUploaderCommand(cliCtx *cli.Context) error {
	var logger log.Logger
	var err error
	var metricsMux *http.ServeMux

	if logger, metricsMux, err = debug.Setup(cliCtx, true /* root logger */); err != nil {
		return err
	}

	// initializing the node and providing the current git commit there

	logger.Info("Build info", "git_branch", params.GitBranch, "git_tag", params.GitTag, "git_commit", params.GitCommit)
	erigonInfoGauge := metrics.GetOrCreateGauge(fmt.Sprintf(`erigon_info{version="%s",commit="%s"}`, params.Version, params.GitCommit))
	erigonInfoGauge.Set(1)

	if version := uint8(cliCtx.Int(SnapshotVersionFlag.Name)); version != 0 {
		snapcfg.SnapshotVersion(version)
	}

	nodeCfg := node.NewNodConfigUrfave(cliCtx, logger)
	if err := datadir.ApplyMigrations(nodeCfg.Dirs); err != nil {
		return err
	}

	ethCfg := node.NewEthConfigUrfave(cliCtx, nodeCfg, logger)

	ethNode, err := node.New(cliCtx.Context, nodeCfg, ethCfg, logger)
	if err != nil {
		log.Error("Erigon startup", "err", err)
		return err
	}

	if metricsMux != nil {
		diagnostics.Setup(cliCtx, metricsMux, ethNode)
	}

	err = ethNode.Serve()
	if err != nil {
		log.Error("error while serving an Erigon node", "err", err)
	}
	return err
}

/*

func doBodiesDecrement(cliCtx *cli.Context) error {
	logger, _, err := debug.Setup(cliCtx, true)
	if err != nil {
		return err
	}
	dirs := datadir.New(cliCtx.String(utils.DataDirFlag.Name))
	ctx := cliCtx.Context
	logEvery := time.NewTicker(30 * time.Second)
	defer logEvery.Stop()

	list, err := snaptype.Segments(dirs.Snap, 1)
	if err != nil {
		return err
	}
	var l []snaptype.FileInfo
	for _, f := range list {
		if f.T != snaptype.Bodies {
			continue
		}
		if f.From < 18_000_000 {
			continue
		}
		l = append(l, f)
	}
	migrateSingleBody := func(srcF, dstF string) error {
		src, err := compress.NewDecompressor(srcF)
		if err != nil {
			return err
		}
		defer src.Close()
		dst, err := compress.NewCompressor(ctx, "compress", dstF, dirs.Tmp, compress.MinPatternScore, estimate.CompressSnapshot.Workers(), log.LvlInfo, logger)
		if err != nil {
			return err
		}
		defer dst.Close()

		i := 0
		srcG := src.MakeGetter()
		var buf []byte
		log.Info("start", "file", src.FileName())
		dstBuf := bytes.NewBuffer(nil)
		for srcG.HasNext() {
			i++
			if buf == nil {
				panic(fmt.Sprintf("nil val at file: %s\n", srcG.FileName()))
			}
			buf, _ = srcG.Next(buf[:0])
			if buf == nil {
				panic(fmt.Sprintf("nil val at file: %s\n", srcG.FileName()))
			}
			body := &types.BodyForStorage{}
			if err := rlp.Decode(bytes.NewReader(buf), body); err != nil {
				return err
			}
			body.BaseTxId -= 1
			dstBuf.Reset()
			if err := rlp.Encode(dstBuf, body); err != nil {
				return err
			}

			if err := dst.AddWord(dstBuf.Bytes()); err != nil {
				return err
			}

			select {
			case <-logEvery.C:
				logger.Info("[bodies] progress", "f", src.FileName(), "progress", fmt.Sprintf("%dK/%dK", i/1_000, src.Count()/1_000))
			default:
			}
		}
		if err := dst.Compress(); err != nil {
			return err
		}
		src.Close()
		dst.Close()
		os.Rename(srcF, srcF+".back")
		os.Rename(dstF, srcF)
		os.Remove(srcF + ".torrent")
		os.Remove(srcF + ".idx")
		ext := filepath.Ext(srcF)
		withoutExt := srcF[:len(srcF)-len(ext)]
		_ = os.Remove(withoutExt + ".idx")
		log.Info("done", "file", src.FileName())
		return nil
	}
	for _, f := range l {
		srcF, dstF := f.Path, f.Path+"2"
		if err := migrateSingleBody(srcF, dstF); err != nil {
			return err
		}
	}

	return nil
}
*/

func dbCfg(label kv.Label, path string) mdbx.MdbxOpts {
	const ThreadsLimit = 9_000
	limiterB := semaphore.NewWeighted(ThreadsLimit)
	opts := mdbx.NewMDBX(log.New()).Path(path).Label(label).RoTxsLimiter(limiterB)
	// integration tool don't intent to create db, then easiest way to open db - it's pass mdbx.Accede flag, which allow
	// to read all options from DB, instead of overriding them
	opts = opts.Accede()
	return opts
}
func openAgg(ctx context.Context, dirs datadir.Dirs, chainDB kv.RwDB, logger log.Logger) *libstate.AggregatorV3 {
	agg, err := libstate.NewAggregatorV3(ctx, dirs, ethconfig.HistoryV3AggregationStep, chainDB, logger)
	if err != nil {
		panic(err)
	}
	if err = agg.OpenFolder(true); err != nil {
		panic(err)
	}
	agg.SetCompressWorkers(estimate.CompressSnapshot.Workers())
	return agg
}<|MERGE_RESOLUTION|>--- conflicted
+++ resolved
@@ -17,15 +17,8 @@
 	"time"
 
 	"github.com/c2h5oh/datasize"
-<<<<<<< HEAD
 	"github.com/ledgerwatch/erigon/core/state/temporal"
 	"github.com/ledgerwatch/erigon/core/systemcontracts"
-=======
-	"github.com/ledgerwatch/erigon-lib/chain/snapcfg"
-	"github.com/ledgerwatch/erigon-lib/common/dbg"
-	"github.com/ledgerwatch/erigon-lib/common/dir"
-	"github.com/ledgerwatch/erigon-lib/metrics"
->>>>>>> 56ee94d5
 	"github.com/ledgerwatch/erigon/eth/integrity"
 	"github.com/ledgerwatch/log/v3"
 	"github.com/urfave/cli/v2"
@@ -402,23 +395,17 @@
 		return err
 	}
 
-<<<<<<< HEAD
-	if err := integrity.E3EfFiles(ctx, chainDB, agg); err != nil {
-		return err
-	}
-
-	if err := integrity.E3HistoryNoSystemTxs(ctx, chainDB, agg); err != nil {
-		return err
-	}
-=======
 	//if err := blockReader.(*freezeblocks.BlockReader).IntegrityTxnID(false); err != nil {
 	//	return err
 	//}
 
-	//if err := integrity.E3HistoryNoSystemTxs(ctx, chainDB, agg); err != nil {
-	//	return err
-	//}
->>>>>>> 56ee94d5
+	if err := integrity.E3EfFiles(ctx, chainDB, agg); err != nil {
+		return err
+	}
+
+	if err := integrity.E3HistoryNoSystemTxs(ctx, chainDB, agg); err != nil {
+		return err
+	}
 
 	return nil
 }

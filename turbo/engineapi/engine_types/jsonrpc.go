--- conflicted
+++ resolved
@@ -17,26 +17,6 @@
 
 // ExecutionPayload represents an execution payload (aka block)
 type ExecutionPayload struct {
-<<<<<<< HEAD
-	ParentHash      common.Hash         `json:"parentHash"    gencodec:"required"`
-	FeeRecipient    common.Address      `json:"feeRecipient"  gencodec:"required"`
-	StateRoot       common.Hash         `json:"stateRoot"     gencodec:"required"`
-	ReceiptsRoot    common.Hash         `json:"receiptsRoot"  gencodec:"required"`
-	LogsBloom       hexutility.Bytes    `json:"logsBloom"     gencodec:"required"`
-	PrevRandao      common.Hash         `json:"prevRandao"    gencodec:"required"`
-	BlockNumber     hexutil.Uint64      `json:"blockNumber"   gencodec:"required"`
-	GasLimit        hexutil.Uint64      `json:"gasLimit"      gencodec:"required"`
-	GasUsed         hexutil.Uint64      `json:"gasUsed"       gencodec:"required"`
-	Timestamp       hexutil.Uint64      `json:"timestamp"     gencodec:"required"`
-	ExtraData       hexutility.Bytes    `json:"extraData"     gencodec:"required"`
-	BaseFeePerGas   *hexutil.Big        `json:"baseFeePerGas" gencodec:"required"`
-	BlockHash       common.Hash         `json:"blockHash"     gencodec:"required"`
-	Transactions    []hexutility.Bytes  `json:"transactions"  gencodec:"required"`
-	Withdrawals     []*types.Withdrawal `json:"withdrawals"`
-	BlobGasUsed     *hexutil.Uint64     `json:"blobGasUsed"`
-	ExcessBlobGas   *hexutil.Uint64     `json:"excessBlobGas"`
-	DepositRequests types.Deposits      `json:"depositRequests"` // do not forget to add it into erigon-lib/gointerfaces/types if needed
-=======
 	ParentHash         common.Hash              `json:"parentHash"    gencodec:"required"`
 	FeeRecipient       common.Address           `json:"feeRecipient"  gencodec:"required"`
 	StateRoot          common.Hash              `json:"stateRoot"     gencodec:"required"`
@@ -56,7 +36,6 @@
 	ExcessBlobGas      *hexutil.Uint64          `json:"excessBlobGas"`
 	DepositRequests    types.Deposits           `json:"depositRequests"` // do not forget to add it into erigon-lib/gointerfaces/types if needed
 	WithdrawalRequests types.WithdrawalRequests `json:"withdrawalRequests"`
->>>>>>> e3b4bd1d
 }
 
 // PayloadAttributes represent the attributes required to start assembling a payload

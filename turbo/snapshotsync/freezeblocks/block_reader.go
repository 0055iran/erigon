--- conflicted
+++ resolved
@@ -1078,11 +1078,8 @@
 	return lastEventID
 }
 
-<<<<<<< HEAD
-=======
 // ---- Data Integrity part ----
 
->>>>>>> 911da431
 func (r *BlockReader) ensureHeaderNumber(n uint64, seg *HeaderSegment) error {
 	h, _, err := r.headerFromSnapshot(n, seg, nil)
 	if err != nil {

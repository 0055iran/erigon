--- conflicted
+++ resolved
@@ -68,7 +68,6 @@
 	"github.com/erigontech/erigon/turbo/snapshotsync"
 )
 
-<<<<<<< HEAD
 type RoSnapshots struct {
 	snapshotsync.RoSnapshots
 }
@@ -82,326 +81,19 @@
 	return &RoSnapshots{*snapshotsync.NewRoSnapshots(cfg, snapDir, coresnaptype.BlockSnapshotTypes, segmentsMin, logger)}
 }
 
-// headers
-// value: first_byte_of_header_hash + header_rlp
-// header_hash       -> headers_segment_offset
-=======
-type SortedRange interface {
-	GetRange() (from, to uint64)
-	GetType() snaptype.Type
-}
-
-// noOverlaps - keep largest ranges and avoid overlap
-func noOverlaps[T SortedRange](in []T) (res []T) {
-	for i := 0; i < len(in); i++ {
-		r := in[i]
-		iFrom, iTo := r.GetRange()
-		if iFrom == iTo {
-			continue
-		}
-		for j := i + 1; j < len(in); j++ {
-			r2 := in[j]
-			jFrom, jTo := r2.GetRange()
-			if jFrom == jTo {
-				continue
-			}
-			if jFrom > iFrom {
-				break
-			}
-			r = r2
-			i++
-		}
-		res = append(res, r)
-	}
-	return res
-}
-
-func noGaps[T SortedRange](in []T) (out []T, missingRanges []Range) {
-	if len(in) == 0 {
-		return nil, nil
-	}
-	prevTo, _ := in[0].GetRange()
-	for _, f := range in {
-		from, to := f.GetRange()
-		if to <= prevTo {
-			continue
-		}
-		if from != prevTo { // no gaps
-			missingRanges = append(missingRanges, Range{prevTo, from})
-			continue
-		}
-		prevTo = to
-		out = append(out, f)
-	}
-	return out, missingRanges
-}
-
-func findOverlaps[T SortedRange](in []T) (res []T, overlapped []T) {
-	for i := 0; i < len(in); i++ {
-		f := in[i]
-		iFrom, iTo := f.GetRange()
-		if iFrom == iTo {
-			overlapped = append(overlapped, f)
-			continue
-		}
-
-		for j := i + 1; j < len(in); i, j = i+1, j+1 { // if there is file with larger range - use it instead
-			f2 := in[j]
-			jFrom, jTo := f2.GetRange()
-
-			if f.GetType().Enum() != f2.GetType().Enum() {
-				break
-			}
-			if jFrom == jTo {
-				overlapped = append(overlapped, f2)
-				continue
-			}
-			if jFrom > iFrom && jTo > iTo {
-				break
-			}
-
-			if iTo >= jTo && iFrom <= jFrom {
-				overlapped = append(overlapped, f2)
-				continue
-			}
-			if i < len(in)-1 && (jTo >= iTo && jFrom <= iFrom) {
-				overlapped = append(overlapped, f)
-			}
-			f = f2
-			iFrom, iTo = f.GetRange()
-		}
-		res = append(res, f)
-	}
-	return res, overlapped
-}
-
-func FindOverlaps(in []snaptype.FileInfo) (res []snaptype.FileInfo, overlapped []snaptype.FileInfo) {
-	for i := 0; i < len(in); i++ {
-		f := in[i]
-
-		if f.From == f.To {
-			overlapped = append(overlapped, f)
-			continue
-		}
-
-		for j := i + 1; j < len(in); i, j = i+1, j+1 { // if there is file with larger range - use it instead
-			f2 := in[j]
-
-			if f.Type.Enum() != f2.Type.Enum() {
-				break
-			}
-
-			if f2.From == f2.To {
-				overlapped = append(overlapped, f2)
-				continue
-			}
-
-			if f2.From > f.From && f2.To > f.To {
-				break
-			}
-
-			if f.To >= f2.To && f.From <= f2.From {
-				overlapped = append(overlapped, f2)
-				continue
-			}
-
-			if i < len(in)-1 && (f2.To >= f.To && f2.From <= f.From) {
-				overlapped = append(overlapped, f)
-			}
-
-			f = f2
-		}
-
-		res = append(res, f)
-	}
-
-	return res, overlapped
-}
-
-type Range struct {
-	from, to uint64
-}
-
-func (r Range) From() uint64 { return r.from }
-func (r Range) To() uint64   { return r.to }
-
-type Ranges []Range
-
-func (r Ranges) String() string {
-	return fmt.Sprintf("%d", r)
-}
-
-type DirtySegment struct {
-	Range
-	*seg.Decompressor
-	indexes []*recsplit.Index
-	segType snaptype.Type
-	version snaptype.Version
-
-	frozen   bool
-	refcount atomic.Int32
-
-	canDelete atomic.Bool
-}
-
-type VisibleSegment struct {
-	Range
-	segType snaptype.Type
-	src     *DirtySegment
-}
-
-func DirtySegmentLess(i, j *DirtySegment) bool {
-	if i.from != j.from {
-		return i.from < j.from
-	}
-	if i.to != j.to {
-		return i.to < j.to
-	}
-	return int(i.version) < int(j.version)
-}
-
-func (s *DirtySegment) Type() snaptype.Type {
-	return s.segType
-}
-
-func (s *DirtySegment) Version() snaptype.Version {
-	return s.version
-}
-
-func (s *DirtySegment) Index(index ...snaptype.Index) *recsplit.Index {
-	if len(index) == 0 {
-		index = []snaptype.Index{{}}
-	}
-
-	if len(s.indexes) <= index[0].Offset {
-		return nil
-	}
-
-	return s.indexes[index[0].Offset]
-}
-
-func (s *DirtySegment) FileName() string {
-	return s.Type().FileName(s.version, s.from, s.to)
-}
-
-func (s *DirtySegment) FileInfo(dir string) snaptype.FileInfo {
-	return s.Type().FileInfo(dir, s.from, s.to)
-}
-
-func (s *DirtySegment) GetRange() (from, to uint64) { return s.from, s.to }
-func (s *DirtySegment) GetType() snaptype.Type      { return s.segType }
-func (s *DirtySegment) isSubSetOf(j *DirtySegment) bool {
-	return (j.from <= s.from && s.to <= j.to) && (j.from != s.from || s.to != j.to)
-}
-
-func (s *DirtySegment) reopenSeg(dir string) (err error) {
-	s.closeSeg()
-	s.Decompressor, err = seg.NewDecompressor(filepath.Join(dir, s.FileName()))
-	if err != nil {
-		return fmt.Errorf("%w, fileName: %s", err, s.FileName())
-	}
-	return nil
-}
-
-func (s *DirtySegment) closeSeg() {
-	if s.Decompressor != nil {
-		s.Close()
-		s.Decompressor = nil
-	}
-}
-
-func (s *DirtySegment) closeIdx() {
-	for _, index := range s.indexes {
-		index.Close()
-	}
-
-	s.indexes = nil
-}
-
-func (s *DirtySegment) close() {
-	if s != nil {
-		s.closeSeg()
-		s.closeIdx()
-	}
-}
-
-func (s *DirtySegment) closeAndRemoveFiles() {
-	if s != nil {
-		f := s.FilePath()
-		s.closeSeg()
-		s.closeIdx()
-
-		snapDir := filepath.Dir(f)
-		removeOldFiles([]string{f}, snapDir)
-	}
-}
-
-func (s *DirtySegment) openFiles() []string {
-	files := make([]string, 0, len(s.indexes)+1)
-
-	if s.IsOpen() {
-		files = append(files, s.FilePath())
-	}
-
-	for _, index := range s.indexes {
-		files = append(files, index.FilePath())
-	}
-
-	return files
-}
-
-func (s *DirtySegment) reopenIdxIfNeed(dir string, optimistic bool) (err error) {
-	if len(s.Type().IdxFileNames(s.version, s.from, s.to)) == 0 {
-		return nil
-	}
-
-	err = s.reopenIdx(dir)
-
-	if err != nil {
-		if !errors.Is(err, os.ErrNotExist) {
-			if optimistic {
-				log.Warn("[snapshots] open index", "err", err)
-			} else {
-				return err
-			}
-		}
-	}
-
-	return nil
-}
-
-func (s *DirtySegment) reopenIdx(dir string) (err error) {
-	s.closeIdx()
-	if s.Decompressor == nil {
-		return nil
-	}
-
-	for _, fileName := range s.Type().IdxFileNames(s.version, s.from, s.to) {
-		index, err := recsplit.OpenIndex(filepath.Join(dir, fileName))
-
-		if err != nil {
-			return fmt.Errorf("%w, fileName: %s", err, fileName)
-		}
-
-		s.indexes = append(s.indexes, index)
-	}
-
-	return nil
-}
-
-func (sn *DirtySegment) mappedHeaderSnapshot() *silkworm.MappedHeaderSnapshot {
+func mappedHeaderSnapshot(sn *DirtySegment) *silkworm.MappedHeaderSnapshot {
 	segmentRegion := silkworm.NewMemoryMappedRegion(sn.FilePath(), sn.DataHandle(), sn.Size())
 	idxRegion := silkworm.NewMemoryMappedRegion(sn.Index().FilePath(), sn.Index().DataHandle(), sn.Index().Size())
 	return silkworm.NewMappedHeaderSnapshot(segmentRegion, idxRegion)
 }
 
-func (sn *DirtySegment) mappedBodySnapshot() *silkworm.MappedBodySnapshot {
+func mappedBodySnapshot(sn *DirtySegment) *silkworm.MappedBodySnapshot {
 	segmentRegion := silkworm.NewMemoryMappedRegion(sn.FilePath(), sn.DataHandle(), sn.Size())
 	idxRegion := silkworm.NewMemoryMappedRegion(sn.Index().FilePath(), sn.Index().DataHandle(), sn.Index().Size())
 	return silkworm.NewMappedBodySnapshot(segmentRegion, idxRegion)
 }
 
-func (sn *DirtySegment) mappedTxnSnapshot() *silkworm.MappedTxnSnapshot {
+func mappedTxnSnapshot(sn *DirtySegment) *silkworm.MappedTxnSnapshot {
 	segmentRegion := silkworm.NewMemoryMappedRegion(sn.FilePath(), sn.DataHandle(), sn.Size())
 	idxTxnHash := sn.Index(coresnaptype.Indexes.TxnHash)
 	idxTxnHashRegion := silkworm.NewMemoryMappedRegion(idxTxnHash.FilePath(), idxTxnHash.DataHandle(), idxTxnHash.Size())
@@ -423,791 +115,6 @@
 // transaction_hash  -> transactions_segment_offset
 // transaction_hash  -> block_number
 
-type segments struct {
-	DirtySegments   *btree.BTreeG[*DirtySegment]
-	VisibleSegments []*VisibleSegment
-	maxVisibleBlock atomic.Uint64
-}
-
-func (s *segments) View(f func(segments []*VisibleSegment) error) error {
-	return f(s.VisibleSegments)
-}
-
-// no caller yet
-func (s *segments) Segment(blockNum uint64, f func(*VisibleSegment) error) (found bool, err error) {
-	for _, seg := range s.VisibleSegments {
-		if !(blockNum >= seg.from && blockNum < seg.to) {
-			continue
-		}
-		return true, f(seg)
-	}
-	return false, nil
-}
-
-func (s *segments) BeginRotx() *segmentsRotx {
-	for _, seg := range s.VisibleSegments {
-		if !seg.src.frozen {
-			seg.src.refcount.Add(1)
-		}
-	}
-	return &segmentsRotx{segments: s, VisibleSegments: s.VisibleSegments}
-}
-
-func (s *segmentsRotx) Close() {
-	if s == nil || s.VisibleSegments == nil {
-		return
-	}
-	VisibleSegments := s.VisibleSegments
-	s.VisibleSegments = nil
-
-	for i := range VisibleSegments {
-		src := VisibleSegments[i].src
-		if src == nil || src.frozen {
-			continue
-		}
-		refCnt := src.refcount.Add(-1)
-		if refCnt == 0 && src.canDelete.Load() {
-			src.closeAndRemoveFiles()
-		}
-	}
-}
-
-type segmentsRotx struct {
-	segments        *segments
-	VisibleSegments []*VisibleSegment
-}
-
-type RoSnapshots struct {
-	indicesReady  atomic.Bool
-	segmentsReady atomic.Bool
-
-	types []snaptype.Type
-
-	dirtySegmentsLock   sync.RWMutex
-	visibleSegmentsLock sync.RWMutex
-
-	segments btree.Map[snaptype.Enum, *segments]
-
-	dir         string
-	segmentsMax atomic.Uint64 // all types of .seg files are available - up to this number
-	idxMax      atomic.Uint64 // all types of .idx files are available - up to this number
-	cfg         ethconfig.BlocksFreezing
-	logger      log.Logger
-
-	// allows for pruning segments - this is the min available segment
-	segmentsMin atomic.Uint64
-}
-
-// NewRoSnapshots - opens all snapshots. But to simplify everything:
-//   - it opens snapshots only on App start and immutable after
-//   - all snapshots of given blocks range must exist - to make this blocks range available
-//   - gaps are not allowed
-//   - segment have [from:to) semantic
-func NewRoSnapshots(cfg ethconfig.BlocksFreezing, snapDir string, segmentsMin uint64, logger log.Logger) *RoSnapshots {
-	return newRoSnapshots(cfg, snapDir, coresnaptype.BlockSnapshotTypes, segmentsMin, logger)
-}
-
-func newRoSnapshots(cfg ethconfig.BlocksFreezing, snapDir string, types []snaptype.Type, segmentsMin uint64, logger log.Logger) *RoSnapshots {
-	var segs btree.Map[snaptype.Enum, *segments]
-	for _, snapType := range types {
-		segs.Set(snapType.Enum(), &segments{
-			DirtySegments: btree.NewBTreeGOptions[*DirtySegment](DirtySegmentLess, btree.Options{Degree: 128, NoLocks: false}),
-		})
-	}
-
-	s := &RoSnapshots{dir: snapDir, cfg: cfg, segments: segs, logger: logger, types: types}
-	s.segmentsMin.Store(segmentsMin)
-	s.recalcVisibleFiles()
-
-	return s
-}
-
-func (s *RoSnapshots) Cfg() ethconfig.BlocksFreezing { return s.cfg }
-func (s *RoSnapshots) Dir() string                   { return s.dir }
-func (s *RoSnapshots) SegmentsReady() bool           { return s.segmentsReady.Load() }
-func (s *RoSnapshots) IndicesReady() bool            { return s.indicesReady.Load() }
-func (s *RoSnapshots) IndicesMax() uint64            { return s.idxMax.Load() }
-func (s *RoSnapshots) SegmentsMax() uint64           { return s.segmentsMax.Load() }
-func (s *RoSnapshots) SegmentsMin() uint64           { return s.segmentsMin.Load() }
-func (s *RoSnapshots) SetSegmentsMin(min uint64)     { s.segmentsMin.Store(min) }
-func (s *RoSnapshots) BlocksAvailable() uint64 {
-	if s == nil {
-		return 0
-	}
-
-	return s.idxMax.Load()
-}
-func (s *RoSnapshots) LogStat(label string) {
-	var m runtime.MemStats
-	dbg.ReadMemStats(&m)
-	s.logger.Info(fmt.Sprintf("[snapshots:%s] Stat", label),
-		"blocks", common2.PrettyCounter(s.SegmentsMax()+1), "indices", common2.PrettyCounter(s.IndicesMax()+1),
-		"alloc", common2.ByteCount(m.Alloc), "sys", common2.ByteCount(m.Sys))
-}
-
-func (s *RoSnapshots) EnsureExpectedBlocksAreAvailable(cfg *snapcfg.Cfg) error {
-	if s.BlocksAvailable() < cfg.ExpectBlocks {
-		return fmt.Errorf("app must wait until all expected snapshots are available. Expected: %d, Available: %d", cfg.ExpectBlocks, s.BlocksAvailable())
-	}
-	return nil
-}
-
-func (s *RoSnapshots) Types() []snaptype.Type { return s.types }
-func (s *RoSnapshots) HasType(in snaptype.Type) bool {
-	for _, t := range s.types {
-		if t.Enum() == in.Enum() {
-			return true
-		}
-	}
-	return false
-}
-
-// DisableReadAhead - usage: `defer d.EnableReadAhead().DisableReadAhead()`. Please don't use this funcs without `defer` to avoid leak.
-func (s *RoSnapshots) DisableReadAhead() *RoSnapshots {
-	v := s.View()
-	defer v.Close()
-
-	s.segments.Scan(func(segtype snaptype.Enum, value *segments) bool {
-		for _, sn := range value.VisibleSegments {
-			sn.src.DisableReadAhead()
-		}
-		return true
-	})
-
-	return s
-}
-
-func (s *RoSnapshots) EnableReadAhead() *RoSnapshots {
-	v := s.View()
-	defer v.Close()
-
-	s.segments.Scan(func(segtype snaptype.Enum, value *segments) bool {
-		for _, sn := range value.VisibleSegments {
-			sn.src.EnableReadAhead()
-		}
-		return true
-	})
-
-	return s
-}
-
-func (s *RoSnapshots) EnableMadvWillNeed() *RoSnapshots {
-	v := s.View()
-	defer v.Close()
-
-	s.segments.Scan(func(segtype snaptype.Enum, value *segments) bool {
-		for _, sn := range value.VisibleSegments {
-			sn.src.EnableMadvWillNeed()
-		}
-		return true
-	})
-	return s
-}
-
-func (s *RoSnapshots) recalcVisibleFiles() {
-	defer func() {
-		s.idxMax.Store(s.idxAvailability())
-		s.indicesReady.Store(true)
-	}()
-
-	s.visibleSegmentsLock.Lock()
-	defer s.visibleSegmentsLock.Unlock()
-
-	var maxVisibleBlocks []uint64
-	s.segments.Scan(func(segtype snaptype.Enum, value *segments) bool {
-		dirtySegments := value.DirtySegments
-		newVisibleSegments := make([]*VisibleSegment, 0, dirtySegments.Len())
-		dirtySegments.Walk(func(segs []*DirtySegment) bool {
-			for _, seg := range segs {
-				if seg.canDelete.Load() {
-					continue
-				}
-				if seg.Decompressor == nil {
-					continue
-				}
-				if seg.indexes == nil {
-					continue
-				}
-				for len(newVisibleSegments) > 0 && newVisibleSegments[len(newVisibleSegments)-1].src.isSubSetOf(seg) {
-					newVisibleSegments[len(newVisibleSegments)-1].src = nil
-					newVisibleSegments = newVisibleSegments[:len(newVisibleSegments)-1]
-				}
-				newVisibleSegments = append(newVisibleSegments, &VisibleSegment{
-					Range:   seg.Range,
-					segType: seg.segType,
-					src:     seg,
-				})
-
-			}
-			return true
-		})
-
-		value.VisibleSegments = newVisibleSegments
-		var to uint64
-		if len(newVisibleSegments) > 0 {
-			to = newVisibleSegments[len(newVisibleSegments)-1].to - 1
-		}
-		maxVisibleBlocks = append(maxVisibleBlocks, to)
-		return true
-	})
-
-	minMaxVisibleBlock := slices.Min(maxVisibleBlocks)
-	s.segments.Scan(func(segtype snaptype.Enum, value *segments) bool {
-		if minMaxVisibleBlock == 0 {
-			value.VisibleSegments = []*VisibleSegment{}
-		} else {
-			for i, seg := range value.VisibleSegments {
-				if seg.to > minMaxVisibleBlock+1 {
-					value.VisibleSegments = value.VisibleSegments[:i]
-					break
-				}
-			}
-		}
-		value.maxVisibleBlock.Store(minMaxVisibleBlock)
-		return true
-	})
-}
-
-// minimax of existing indices
-func (s *RoSnapshots) idxAvailability() uint64 {
-	// Use-Cases:
-	//   1. developers can add new types in future. and users will not have files of this type
-	//   2. some types are network-specific. example: borevents exists only on Bor-consensus networks
-	//   3. user can manually remove 1 .idx file: `rm snapshots/v1-type1-0000-1000.idx`
-	//   4. user can manually remove all .idx files of given type: `rm snapshots/*type1*.idx`
-	//   5. file-types may have different height: 10 headers, 10 bodies, 9 transactions (for example if `kill -9` came during files building/merge). still need index all 3 types.
-
-	var maxIdx uint64
-	s.segments.Scan(func(segtype snaptype.Enum, value *segments) bool {
-		if !s.HasType(segtype.Type()) {
-			return true
-		}
-		maxIdx = value.maxVisibleBlock.Load()
-		return false // all types of segments have the same height. stop here
-	})
-
-	return maxIdx
-}
-
-func (s *RoSnapshots) LS() {
-	view := s.View()
-	defer view.Close()
-
-	view.VisibleSegments.Scan(func(segtype snaptype.Enum, value *segmentsRotx) bool {
-		for _, seg := range value.VisibleSegments {
-			if seg.src.Decompressor == nil {
-				continue
-			}
-			log.Info("[snapshots] ", "f", seg.src.Decompressor.FileName(), "from", seg.from, "to", seg.to)
-		}
-		return true
-	})
-}
-
-func (s *RoSnapshots) Files() (list []string) {
-	view := s.View()
-	defer view.Close()
-
-	view.VisibleSegments.Scan(func(segtype snaptype.Enum, value *segmentsRotx) bool {
-		for _, seg := range value.VisibleSegments {
-			list = append(list, seg.src.FileName())
-		}
-		return true
-	})
-
-	return
-}
-
-func (s *RoSnapshots) OpenFiles() (list []string) {
-	s.dirtySegmentsLock.RLock()
-	defer s.dirtySegmentsLock.RUnlock()
-
-	log.Warn("[dbg] OpenFiles")
-	defer log.Warn("[dbg] OpenFiles end")
-	s.segments.Scan(func(segtype snaptype.Enum, value *segments) bool {
-		value.DirtySegments.Walk(func(segs []*DirtySegment) bool {
-			for _, seg := range segs {
-				if seg.Decompressor == nil {
-					continue
-				}
-				list = append(list, seg.FilePath())
-			}
-			return true
-		})
-		return true
-	})
-
-	return list
-}
-
-// ReopenList stops on optimistic=false, continue opening files on optimistic=true
-func (s *RoSnapshots) ReopenList(fileNames []string, optimistic bool) error {
-	defer s.recalcVisibleFiles()
-
-	s.dirtySegmentsLock.Lock()
-	defer s.dirtySegmentsLock.Unlock()
-
-	s.closeWhatNotInList(fileNames)
-	if err := s.rebuildSegments(fileNames, true, optimistic); err != nil {
-		return err
-	}
-	return nil
-}
-
-func (s *RoSnapshots) InitSegments(fileNames []string) error {
-	defer s.recalcVisibleFiles()
-
-	s.dirtySegmentsLock.Lock()
-	defer s.dirtySegmentsLock.Unlock()
-
-	s.closeWhatNotInList(fileNames)
-	if err := s.rebuildSegments(fileNames, false, true); err != nil {
-		return err
-	}
-	return nil
-}
-
-func (s *RoSnapshots) rebuildSegments(fileNames []string, open bool, optimistic bool) error {
-	var segmentsMax uint64
-	var segmentsMaxSet bool
-
-	for _, fName := range fileNames {
-		f, isState, ok := snaptype.ParseFileName(s.dir, fName)
-		if !ok || isState {
-			continue
-		}
-		if !s.HasType(f.Type) {
-			continue
-		}
-
-		segtype, ok := s.segments.Get(f.Type.Enum())
-		if !ok {
-			segtype = &segments{
-				DirtySegments: btree.NewBTreeGOptions[*DirtySegment](DirtySegmentLess, btree.Options{Degree: 128, NoLocks: false}),
-			}
-			s.segments.Set(f.Type.Enum(), segtype)
-		}
-
-		var sn *DirtySegment
-		var exists bool
-		segtype.DirtySegments.Walk(func(segs []*DirtySegment) bool {
-			for _, sn2 := range segs {
-				if sn2.Decompressor == nil { // it's ok if some segment was not able to open
-					continue
-				}
-				if fName == sn2.FileName() {
-					sn = sn2
-					exists = true
-					return false
-				}
-			}
-			return true
-		})
-
-		if !exists {
-			sn = &DirtySegment{segType: f.Type, version: f.Version, Range: Range{f.From, f.To}, frozen: snapcfg.Seedable(s.cfg.ChainName, f)}
-		}
-
-		if open {
-			if err := sn.reopenSeg(s.dir); err != nil {
-				if errors.Is(err, os.ErrNotExist) {
-					if optimistic {
-						continue
-					} else {
-						break
-					}
-				}
-				if optimistic {
-					continue
-				} else {
-					return err
-				}
-			}
-		}
-
-		if !exists {
-			// it's possible to iterate over .seg file even if you don't have index
-			// then make segment available even if index open may fail
-			segtype.DirtySegments.Set(sn)
-		}
-
-		if open {
-			if err := sn.reopenIdxIfNeed(s.dir, optimistic); err != nil {
-				return err
-			}
-		}
-
-		if f.To > 0 {
-			segmentsMax = f.To - 1
-		} else {
-			segmentsMax = 0
-		}
-		segmentsMaxSet = true
-	}
-	if segmentsMaxSet {
-		s.segmentsMax.Store(segmentsMax)
-	}
-	s.segmentsReady.Store(true)
-	return nil
-}
-
-func (s *RoSnapshots) Ranges() []Range {
-	view := s.View()
-	defer view.Close()
-	return view.Ranges()
-}
-
-func (s *RoSnapshots) OptimisticalyReopenFolder() { _ = s.ReopenFolder() }
-func (s *RoSnapshots) ReopenFolder() error {
-	defer s.recalcVisibleFiles()
-
-	s.dirtySegmentsLock.Lock()
-	defer s.dirtySegmentsLock.Unlock()
-
-	files, _, err := typedSegments(s.dir, s.segmentsMin.Load(), s.Types(), false)
-	if err != nil {
-		return err
-	}
-
-	list := make([]string, 0, len(files))
-	for _, f := range files {
-		_, fName := filepath.Split(f.Path)
-		list = append(list, fName)
-	}
-	s.closeWhatNotInList(list)
-	if err := s.rebuildSegments(list, true, false); err != nil {
-		return err
-	}
-	return nil
-}
-
-func (s *RoSnapshots) ReopenSegments(types []snaptype.Type, allowGaps bool) error {
-	defer s.recalcVisibleFiles()
-
-	s.dirtySegmentsLock.Lock()
-	defer s.dirtySegmentsLock.Unlock()
-
-	files, _, err := typedSegments(s.dir, s.segmentsMin.Load(), types, allowGaps)
-
-	if err != nil {
-		return err
-	}
-	list := make([]string, 0, len(files))
-	for _, f := range files {
-		_, fName := filepath.Split(f.Path)
-		list = append(list, fName)
-	}
-
-	if err := s.rebuildSegments(list, true, false); err != nil {
-		return err
-	}
-	return nil
-}
-
-func (s *RoSnapshots) Close() {
-	if s == nil {
-		return
-	}
-	s.dirtySegmentsLock.Lock()
-	defer s.dirtySegmentsLock.Unlock()
-
-	s.closeWhatNotInList(nil)
-	s.recalcVisibleFiles()
-}
-
-func (s *RoSnapshots) closeWhatNotInList(l []string) {
-	toClose := make(map[snaptype.Enum][]*DirtySegment, 0)
-	s.segments.Scan(func(segtype snaptype.Enum, value *segments) bool {
-		value.DirtySegments.Walk(func(segs []*DirtySegment) bool {
-
-		Loop1:
-			for _, seg := range segs {
-				for _, fName := range l {
-					if fName == seg.FileName() {
-						continue Loop1
-					}
-				}
-				if _, ok := toClose[seg.segType.Enum()]; !ok {
-					toClose[segtype] = make([]*DirtySegment, 0)
-				}
-				toClose[segtype] = append(toClose[segtype], seg)
-			}
-
-			return true
-		})
-		return true
-	})
-
-	for segtype, delSegments := range toClose {
-		segs, _ := s.segments.Get(segtype)
-		for _, delSeg := range delSegments {
-			delSeg.close()
-			segs.DirtySegments.Delete(delSeg)
-		}
-	}
-}
-
-func (s *RoSnapshots) removeOverlapsAfterMerge() error {
-	list, err := snaptype.Segments(s.dir)
-
-	if err != nil {
-		return err
-	}
-
-	if _, toRemove := findOverlaps(list); len(toRemove) > 0 {
-		filesToRemove := make([]string, 0, len(toRemove))
-
-		for _, info := range toRemove {
-			filesToRemove = append(filesToRemove, info.Path)
-		}
-
-		removeOldFiles(filesToRemove, s.dir)
-	}
-
-	return nil
-}
-
-func (s *RoSnapshots) buildMissedIndicesIfNeed(ctx context.Context, logPrefix string, notifier services.DBEventNotifier, dirs datadir.Dirs, cc *chain.Config, logger log.Logger) error {
-	if s.IndicesMax() >= s.SegmentsMax() {
-		return nil
-	}
-	if !s.Cfg().ProduceE2 && s.IndicesMax() == 0 {
-		return errors.New("please remove --snap.stop, erigon can't work without creating basic indices")
-	}
-	if !s.Cfg().ProduceE2 {
-		return nil
-	}
-	if !s.SegmentsReady() {
-		return errors.New("not all snapshot segments are available")
-	}
-	s.LogStat("missed-idx")
-
-	// wait for Downloader service to download all expected snapshots
-	indexWorkers := estimate.IndexSnapshot.Workers()
-	if err := s.buildMissedIndices(logPrefix, ctx, dirs, cc, indexWorkers, logger); err != nil {
-		return fmt.Errorf("can't build missed indices: %w", err)
-	}
-
-	if err := s.ReopenFolder(); err != nil {
-		return err
-	}
-	s.LogStat("missed-idx:reopen")
-	if notifier != nil {
-		notifier.OnNewSnapshot()
-	}
-	return nil
-}
-
-func (s *RoSnapshots) delete(fileName string) error {
-	s.dirtySegmentsLock.Lock()
-	defer s.dirtySegmentsLock.Unlock()
-
-	var err error
-	var delSeg *DirtySegment
-	var dirtySegments *btree.BTreeG[*DirtySegment]
-
-	_, fName := filepath.Split(fileName)
-	s.segments.Scan(func(segtype snaptype.Enum, value *segments) bool {
-		findDelSeg := false
-		value.DirtySegments.Walk(func(segs []*DirtySegment) bool {
-			for _, sn := range segs {
-				if sn.Decompressor == nil {
-					continue
-				}
-				if sn.segType.FileName(sn.version, sn.from, sn.to) != fName {
-					continue
-				}
-				sn.canDelete.Store(true)
-				if sn.refcount.Load() == 0 {
-					sn.closeAndRemoveFiles()
-				}
-				delSeg = sn
-				dirtySegments = value.DirtySegments
-				findDelSeg = false
-				return true
-			}
-			return true
-		})
-		return !findDelSeg
-	})
-	dirtySegments.Delete(delSeg)
-	return err
-}
-
-// prune visible segments
-func (s *RoSnapshots) Delete(fileName string) error {
-	if s == nil {
-		return nil
-	}
-	defer s.recalcVisibleFiles()
-	if err := s.delete(fileName); err != nil {
-		return fmt.Errorf("can't delete file: %w", err)
-	}
-	return nil
-}
-
-func (s *RoSnapshots) buildMissedIndices(logPrefix string, ctx context.Context, dirs datadir.Dirs, chainConfig *chain.Config, workers int, logger log.Logger) error {
-	if s == nil {
-		return nil
-	}
-
-	if _, err := snaptype.ReadAndCreateSaltIfNeeded(dirs.Snap); err != nil {
-		return err
-	}
-
-	dir, tmpDir := dirs.Snap, dirs.Tmp
-	//log.Log(lvl, "[snapshots] Build indices", "from", min)
-
-	ps := background.NewProgressSet()
-	startIndexingTime := time.Now()
-
-	logEvery := time.NewTicker(20 * time.Second)
-	defer logEvery.Stop()
-
-	g, gCtx := errgroup.WithContext(ctx)
-	g.SetLimit(workers)
-	finish := make(chan struct{})
-
-	go func() {
-		for {
-			select {
-			case <-logEvery.C:
-				var m runtime.MemStats
-				dbg.ReadMemStats(&m)
-				sendDiagnostics(startIndexingTime, ps.DiagnosticsData(), m.Alloc, m.Sys)
-				logger.Info(fmt.Sprintf("[%s] Indexing", logPrefix), "progress", ps.String(), "total-indexing-time", time.Since(startIndexingTime).Round(time.Second).String(), "alloc", common2.ByteCount(m.Alloc), "sys", common2.ByteCount(m.Sys))
-			case <-finish:
-				return
-			case <-ctx.Done():
-				return
-			}
-		}
-	}()
-
-	var fmu sync.Mutex
-	failedIndexes := make(map[string]error, 0)
-
-	s.segments.Scan(func(segtype snaptype.Enum, value *segments) bool {
-		value.DirtySegments.Walk(func(segs []*DirtySegment) bool {
-			for _, segment := range segs {
-				info := segment.FileInfo(dir)
-
-				if segtype.HasIndexFiles(info, logger) {
-					continue
-				}
-
-				segment.closeIdx()
-
-				g.Go(func() error {
-					p := &background.Progress{}
-					ps.Add(p)
-					defer notifySegmentIndexingFinished(info.Name())
-					defer ps.Delete(p)
-					if err := segtype.BuildIndexes(gCtx, info, chainConfig, tmpDir, p, log.LvlInfo, logger); err != nil {
-						// unsuccessful indexing should allow other indexing to finish
-						fmu.Lock()
-						failedIndexes[info.Name()] = err
-						fmu.Unlock()
-					}
-					return nil
-				})
-			}
-			return true
-		})
-		return true
-	})
-
-	var ie error
-
-	go func() {
-		defer close(finish)
-		g.Wait()
-
-		fmu.Lock()
-		for fname, err := range failedIndexes {
-			logger.Error(fmt.Sprintf("[%s] Indexing failed", logPrefix), "file", fname, "error", err)
-			ie = fmt.Errorf("%s: %w", fname, err) // report the last one anyway
-		}
-		fmu.Unlock()
-	}()
-
-	// Block main thread
-	select {
-	case <-finish:
-		if err := g.Wait(); err != nil {
-			return err
-		}
-		return ie
-	case <-ctx.Done():
-		return ctx.Err()
-	}
-}
-
-func (s *RoSnapshots) PrintDebug() {
-	v := s.View()
-	defer v.Close()
-	s.segments.Scan(func(key snaptype.Enum, value *segments) bool {
-		fmt.Println("    == [dbg] Snapshots,", key.String())
-		printDebug := func(sn *DirtySegment) {
-			args := make([]any, 0, len(sn.Type().Indexes())+1)
-			args = append(args, sn.from)
-			for _, index := range sn.Type().Indexes() {
-				args = append(args, sn.Index(index) != nil)
-			}
-			fmt.Println(args...)
-		}
-		value.DirtySegments.Scan(func(sn *DirtySegment) bool {
-			printDebug(sn)
-			return true
-		})
-		return true
-	})
-}
-
-func (s *RoSnapshots) AddSnapshotsToSilkworm(silkwormInstance *silkworm.Silkworm) error {
-	v := s.View()
-	defer v.Close()
-
-	s.visibleSegmentsLock.RLock()
-	defer s.visibleSegmentsLock.RUnlock()
-
-	mappedHeaderSnapshots := make([]*silkworm.MappedHeaderSnapshot, 0)
-	if headers, ok := v.VisibleSegments.Get(coresnaptype.Enums.Headers); ok {
-		for _, headerSegment := range headers.VisibleSegments {
-			mappedHeaderSnapshots = append(mappedHeaderSnapshots, headerSegment.src.mappedHeaderSnapshot())
-		}
-	}
-
-	mappedBodySnapshots := make([]*silkworm.MappedBodySnapshot, 0)
-	if bodies, ok := v.VisibleSegments.Get(coresnaptype.Enums.Bodies); ok {
-		for _, bodySegment := range bodies.VisibleSegments {
-			mappedBodySnapshots = append(mappedBodySnapshots, bodySegment.src.mappedBodySnapshot())
-		}
-		return nil
-
-	}
-
-	mappedTxnSnapshots := make([]*silkworm.MappedTxnSnapshot, 0)
-	if txs, ok := v.VisibleSegments.Get(coresnaptype.Enums.Transactions); ok {
-		for _, txnSegment := range txs.VisibleSegments {
-			mappedTxnSnapshots = append(mappedTxnSnapshots, txnSegment.src.mappedTxnSnapshot())
-		}
-	}
-
-	if len(mappedHeaderSnapshots) != len(mappedBodySnapshots) || len(mappedBodySnapshots) != len(mappedTxnSnapshots) {
-		return errors.New("addSnapshots: the number of headers/bodies/txs snapshots must be the same")
-	}
->>>>>>> 1dd4a55d
-
-// bodies
-// value: rlp(types.BodyForStorage)
-// block_num_u64     -> bodies_segment_offset
-
-// transactions
-// value: first_byte_of_transaction_hash + sender_address + transaction_rlp
-// transaction_hash  -> transactions_segment_offset
-// transaction_hash  -> block_number
-
 func buildIdx(ctx context.Context, sn snaptype.FileInfo, indexBuilder snaptype.IndexBuilder, chainConfig *chain.Config, tmpDir string, p *background.Progress, lvl log.Lvl, logger log.Logger) error {
 	//log.Info("[snapshots] build idx", "file", sn.Name())
 	if err := sn.Type.BuildIndexes(ctx, sn, indexBuilder, chainConfig, tmpDir, p, lvl, logger); err != nil {
@@ -1217,61 +124,8 @@
 	return nil
 }
 
-<<<<<<< HEAD
 func Segments(dir string, minBlock uint64) (res []snaptype.FileInfo, missingSnapshots []snapshotsync.Range, err error) {
 	return snapshotsync.TypedSegments(dir, minBlock, coresnaptype.BlockSnapshotTypes, true)
-=======
-func notifySegmentIndexingFinished(name string) {
-	dts := []diagnostics.SnapshotSegmentIndexingStatistics{
-		{
-			SegmentName: name,
-			Percent:     100,
-			Alloc:       0,
-			Sys:         0,
-		},
-	}
-	diagnostics.Send(diagnostics.SnapshotIndexingStatistics{
-		Segments:    dts,
-		TimeElapsed: -1,
-	})
-}
-
-func sendDiagnostics(startIndexingTime time.Time, indexPercent map[string]int, alloc uint64, sys uint64) {
-	segmentsStats := make([]diagnostics.SnapshotSegmentIndexingStatistics, 0, len(indexPercent))
-	for k, v := range indexPercent {
-		segmentsStats = append(segmentsStats, diagnostics.SnapshotSegmentIndexingStatistics{
-			SegmentName: k,
-			Percent:     v,
-			Alloc:       alloc,
-			Sys:         sys,
-		})
-	}
-	diagnostics.Send(diagnostics.SnapshotIndexingStatistics{
-		Segments:    segmentsStats,
-		TimeElapsed: time.Since(startIndexingTime).Round(time.Second).Seconds(),
-	})
-}
-
-func typeOfSegmentsMustExist(dir string, in []snaptype.FileInfo, types []snaptype.Type) (res []snaptype.FileInfo) {
-MainLoop:
-	for _, f := range in {
-		if f.From == f.To {
-			continue
-		}
-		for _, t := range types {
-			p := filepath.Join(dir, snaptype.SegmentFileName(f.Version, f.From, f.To, t.Enum()))
-			exists, err := dir2.FileExist(p)
-			if err != nil {
-				log.Debug("[snapshots] FileExist error", "err", err, "path", p)
-				continue MainLoop
-			}
-			if !exists {
-				continue MainLoop
-			}
-			res = append(res, f)
-		}
-	}
-	return res
 }
 
 func SegmentsCaplin(dir string, minBlock uint64) (res []snaptype.FileInfo, missingSnapshots []Range, err error) {
@@ -1303,54 +157,6 @@
 		missingSnapshots = append(missingSnapshots, m...)
 	}
 	return res, missingSnapshots, nil
-}
-
-func Segments(dir string, minBlock uint64) (res []snaptype.FileInfo, missingSnapshots []Range, err error) {
-	return typedSegments(dir, minBlock, coresnaptype.BlockSnapshotTypes, true)
-}
-
-func typedSegments(dir string, minBlock uint64, types []snaptype.Type, allowGaps bool) (res []snaptype.FileInfo, missingSnapshots []Range, err error) {
-	segmentsTypeCheck := func(dir string, in []snaptype.FileInfo) (res []snaptype.FileInfo) {
-		return typeOfSegmentsMustExist(dir, in, types)
-	}
-
-	list, err := snaptype.Segments(dir)
-
-	if err != nil {
-		return nil, missingSnapshots, err
-	}
-
-	for _, segType := range types {
-		{
-			var l []snaptype.FileInfo
-			var m []Range
-			for _, f := range list {
-				if f.Type.Enum() != segType.Enum() {
-					continue
-				}
-				l = append(l, f)
-			}
-
-			if allowGaps {
-				l = noOverlaps(segmentsTypeCheck(dir, l))
-			} else {
-				l, m = noGaps(noOverlaps(segmentsTypeCheck(dir, l)))
-			}
-			if len(m) > 0 {
-				lst := m[len(m)-1]
-				log.Debug("[snapshots] see gap", "type", segType, "from", lst.from)
-			}
-			res = append(res, l...)
-			if len(m) > 0 {
-				lst := m[len(m)-1]
-				log.Debug("[snapshots] see gap", "type", segType, "from", lst.from)
-			}
-
-			missingSnapshots = append(missingSnapshots, m...)
-		}
-	}
-	return res, missingSnapshots, nil
->>>>>>> 1dd4a55d
 }
 
 func chooseSegmentEnd(from, to uint64, snapType snaptype.Enum, chainConfig *chain.Config) uint64 {
@@ -2221,39 +1027,19 @@
 	return toMerge
 }
 
-<<<<<<< HEAD
-func (m *Merger) filesByRange(snapshots *snapshotsync.RoSnapshots, from, to uint64) (map[snaptype.Enum][]string, error) {
-	toMerge := map[snaptype.Enum][]string{}
-
-	view := snapshots.View()
-	defer view.Close()
-
-	for _, t := range snapshots.Types() {
-		toMerge[t.Enum()] = m.filesByRangeOfType(view, from, to, t)
-	}
-=======
 func (m *Merger) filesByRange(v *View, from, to uint64) (map[snaptype.Enum][]*DirtySegment, error) {
 	toMerge := map[snaptype.Enum][]*DirtySegment{}
 	v.VisibleSegments.Scan(func(key snaptype.Enum, value *segmentsRotx) bool {
 		toMerge[key.Type().Enum()] = m.filesByRangeOfType(v, from, to, key.Type())
 		return true
 	})
->>>>>>> 1dd4a55d
 
 	return toMerge, nil
 }
 
-<<<<<<< HEAD
-func (m *Merger) filesByRangeOfType(view *snapshotsync.View, from, to uint64, snapshotType snaptype.Type) []string {
-	paths := make([]string, 0)
-
-	for _, sn := range view.Segments(snapshotType) {
-		if sn.From() < from {
-=======
 func (m *Merger) filesByRangeOfType(view *View, from, to uint64, snapshotType snaptype.Type) (out []*DirtySegment) {
 	for _, sn := range view.segments(snapshotType) {
 		if sn.from < from {
->>>>>>> 1dd4a55d
 			continue
 		}
 		if sn.To() > to {
@@ -2265,11 +1051,7 @@
 	return
 }
 
-<<<<<<< HEAD
-func (m *Merger) mergeSubSegment(ctx context.Context, sn snaptype.FileInfo, toMerge []string, snapDir string, doIndex bool, indexBuilder snaptype.IndexBuilder, onMerge func(r snapshotsync.Range) error) (err error) {
-=======
 func (m *Merger) mergeSubSegment(ctx context.Context, v *View, sn snaptype.FileInfo, toMerge []*DirtySegment, snapDir string, doIndex bool, onMerge func(r Range) error) (newDirtySegment *DirtySegment, err error) {
->>>>>>> 1dd4a55d
 	defer func() {
 		if err == nil {
 			if rec := recover(); rec != nil {
@@ -2313,14 +1095,10 @@
 }
 
 // Merge does merge segments in given ranges
-<<<<<<< HEAD
-func (m *Merger) Merge(ctx context.Context, snapshots *snapshotsync.RoSnapshots, snapTypes []snaptype.Type, mergeRanges []snapshotsync.Range, snapDir string, doIndex bool, onMerge func(r snapshotsync.Range) error, onDelete func(l []string) error) (err error) {
-=======
 func (m *Merger) Merge(ctx context.Context, snapshots *RoSnapshots, snapTypes []snaptype.Type, mergeRanges []Range, snapDir string, doIndex bool, onMerge func(r Range) error, onDelete func(l []string) error) (err error) {
 	v := snapshots.View()
 	defer v.Close()
 
->>>>>>> 1dd4a55d
 	if len(mergeRanges) == 0 {
 		return nil
 	}
@@ -2331,11 +1109,7 @@
 	out := make(map[snaptype.Enum][]*DirtySegment)
 
 	for _, r := range mergeRanges {
-<<<<<<< HEAD
-		toMerge, err := m.filesByRange(snapshots, r.From(), r.To())
-=======
 		toMerge, err := m.filesByRange(v, r.from, r.to)
->>>>>>> 1dd4a55d
 		if err != nil {
 			return err
 		}
@@ -2347,12 +1121,8 @@
 		}
 
 		for _, t := range snapTypes {
-<<<<<<< HEAD
-			if err := m.mergeSubSegment(ctx, t.FileInfo(snapDir, r.From(), r.To()), toMerge[t.Enum()], snapDir, doIndex, snapshots.IndexBuilder(t), onMerge); err != nil {
-=======
 			newDirtySegment, err := m.mergeSubSegment(ctx, v, t.FileInfo(snapDir, r.from, r.to), toMerge[t.Enum()], snapDir, doIndex, onMerge)
 			if err != nil {
->>>>>>> 1dd4a55d
 				return err
 			}
 			if in[t.Enum()] == nil {
@@ -2382,17 +1152,10 @@
 					return err
 				}
 			}
-<<<<<<< HEAD
-			snapshots.RemoveOldFiles(toMerge[t.Enum()])
-		}
-	}
-	m.logger.Log(m.lvl, "[snapshots] Merge done", "from", mergeRanges[0].From(), "to", mergeRanges[0].To())
-=======
 		}
 	}
 	m.integrateMergedDirtyFiles(snapshots, in, out)
 	m.logger.Log(m.lvl, "[snapshots] Merge done", "from", mergeRanges[0].from, "to", mergeRanges[0].to)
->>>>>>> 1dd4a55d
 	return nil
 }
 
@@ -2504,7 +1267,6 @@
 }
 
 type View struct {
-<<<<<<< HEAD
 	base *snapshotsync.View
 }
 
@@ -2520,116 +1282,6 @@
 func (v *View) Bodies() []*snapshotsync.Segment  { return v.base.Segments(coresnaptype.Bodies) }
 func (v *View) Txs() []*snapshotsync.Segment     { return v.base.Segments(coresnaptype.Transactions) }
 
-func (v *View) HeadersSegment(blockNum uint64) (*snapshotsync.Segment, bool) {
-	return v.base.Segment(coresnaptype.Headers, blockNum)
-}
-
-func (v *View) BodiesSegment(blockNum uint64) (*snapshotsync.Segment, bool) {
-	return v.base.Segment(coresnaptype.Bodies, blockNum)
-}
-func (v *View) TxsSegment(blockNum uint64) (*snapshotsync.Segment, bool) {
-	return v.base.Segment(coresnaptype.Transactions, blockNum)
-=======
-	s               *RoSnapshots
-	VisibleSegments btree.Map[snaptype.Enum, *segmentsRotx]
-	baseSegType     snaptype.Type
-}
-
-func (s *RoSnapshots) View() *View {
-	s.visibleSegmentsLock.RLock()
-	defer s.visibleSegmentsLock.RUnlock()
-
-	var sgs btree.Map[snaptype.Enum, *segmentsRotx]
-	s.segments.Scan(func(segtype snaptype.Enum, value *segments) bool {
-		sgs.Set(segtype, value.BeginRotx())
-		return true
-	})
-	return &View{s: s, VisibleSegments: sgs, baseSegType: coresnaptype.Transactions} // Transactions is the last segment to be processed, so it's the most reliable.
-}
-
-func (v *View) Close() {
-	if v == nil || v.s == nil {
-		return
-	}
-	v.s = nil
-
-	v.VisibleSegments.Scan(func(segtype snaptype.Enum, value *segmentsRotx) bool {
-		value.Close()
-		return true
-	})
-}
-
-var noop = func() {}
-
-func (s *RoSnapshots) ViewType(t snaptype.Type) *segmentsRotx {
-	s.visibleSegmentsLock.RLock()
-	defer s.visibleSegmentsLock.RUnlock()
-
-	seg, ok := s.segments.Get(t.Enum())
-	if !ok {
-		return nil
-	}
-	return seg.BeginRotx()
-}
-
-func (s *RoSnapshots) ViewSingleFile(t snaptype.Type, blockNum uint64) (segment *VisibleSegment, ok bool, close func()) {
-	s.visibleSegmentsLock.RLock()
-	defer s.visibleSegmentsLock.RUnlock()
-
-	segs, ok := s.segments.Get(t.Enum())
-	if !ok {
-		return nil, false, noop
-	}
-
-	if blockNum > segs.maxVisibleBlock.Load() {
-		return nil, false, noop
-	}
-
-	segmentRotx := segs.BeginRotx()
-	for _, seg := range segmentRotx.VisibleSegments {
-		if !(blockNum >= seg.from && blockNum < seg.to) {
-			continue
-		}
-		return seg, true, func() { segmentRotx.Close() }
-	}
-	segmentRotx.Close()
-	return nil, false, noop
-}
-
-func (v *View) segments(t snaptype.Type) []*VisibleSegment {
-	if s, ok := v.s.segments.Get(t.Enum()); ok {
-		return s.VisibleSegments
-	}
-	return nil
-}
-
-func (v *View) Headers() []*VisibleSegment { return v.segments(coresnaptype.Headers) }
-func (v *View) Bodies() []*VisibleSegment  { return v.segments(coresnaptype.Bodies) }
-func (v *View) Txs() []*VisibleSegment     { return v.segments(coresnaptype.Transactions) }
-
-func (v *View) Segment(t snaptype.Type, blockNum uint64) (*VisibleSegment, bool) {
-	if s, ok := v.s.segments.Get(t.Enum()); ok {
-		if blockNum > s.maxVisibleBlock.Load() {
-			return nil, false
-		}
-		for _, seg := range s.VisibleSegments {
-			if !(blockNum >= seg.from && blockNum < seg.to) {
-				continue
-			}
-			return seg, true
-		}
-	}
-	return nil, false
-}
-
-func (v *View) Ranges() (ranges []Range) {
-	for _, sn := range v.segments(v.baseSegType) {
-		ranges = append(ranges, sn.Range)
-	}
-
-	return ranges
-}
-
 func (v *View) HeadersSegment(blockNum uint64) (*VisibleSegment, bool) {
 	return v.Segment(coresnaptype.Headers, blockNum)
 }
@@ -2639,7 +1291,6 @@
 }
 func (v *View) TxsSegment(blockNum uint64) (*VisibleSegment, bool) {
 	return v.Segment(coresnaptype.Transactions, blockNum)
->>>>>>> 1dd4a55d
 }
 
 func RemoveIncompatibleIndices(dirs datadir.Dirs) error {

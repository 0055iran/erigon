--- conflicted
+++ resolved
@@ -674,19 +674,7 @@
 		return true
 	})
 
-<<<<<<< HEAD
 	return maxIdx
-=======
-	if len(maximums) == 0 {
-		return 0
-	}
-
-	if len(maximums) != len(s.types) {
-		return 0
-	}
-
-	return slices.Min(maximums)
->>>>>>> 12ebd14c
 }
 
 // OptimisticReopenWithDB - optimistically open snapshots (ignoring error), useful at App startup because:

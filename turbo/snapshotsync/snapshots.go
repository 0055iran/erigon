--- conflicted
+++ resolved
@@ -1019,14 +1019,11 @@
 	var segmentsMax uint64
 	var segmentsMaxSet bool
 
-<<<<<<< HEAD
+	snConfig := snapcfg.KnownCfg(s.cfg.ChainName)
 	wg := &errgroup.Group{}
 	wg.SetLimit(64)
 	//fmt.Println("RS", s)
 	//defer fmt.Println("Done RS", s)
-=======
-	snConfig := snapcfg.KnownCfg(s.cfg.ChainName)
->>>>>>> 2d70d2e6
 
 	for _, fName := range fileNames {
 		f, isState, ok := snaptype.ParseFileName(s.dir, fName)

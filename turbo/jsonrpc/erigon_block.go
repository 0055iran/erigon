// Copyright 2024 The Erigon Authors
// This file is part of Erigon.
//
// Erigon is free software: you can redistribute it and/or modify
// it under the terms of the GNU Lesser General Public License as published by
// the Free Software Foundation, either version 3 of the License, or
// (at your option) any later version.
//
// Erigon is distributed in the hope that it will be useful,
// but WITHOUT ANY WARRANTY; without even the implied warranty of
// MERCHANTABILITY or FITNESS FOR A PARTICULAR PURPOSE. See the
// GNU Lesser General Public License for more details.
//
// You should have received a copy of the GNU Lesser General Public License
// along with Erigon. If not, see <http://www.gnu.org/licenses/>.

package jsonrpc

import (
	"context"
	"errors"
	"fmt"
	"sort"

	"github.com/holiman/uint256"

	"github.com/erigontech/erigon-lib/common"
	"github.com/erigontech/erigon-lib/common/hexutil"
	"github.com/erigontech/erigon-lib/kv"
	"github.com/erigontech/erigon-lib/kv/order"
	"github.com/erigontech/erigon-lib/kv/rawdbv3"
	"github.com/erigontech/erigon/turbo/services"
	"github.com/erigontech/erigon/turbo/snapshotsync/freezeblocks"

	"github.com/erigontech/erigon/core/rawdb"
	"github.com/erigontech/erigon/core/types"
	"github.com/erigontech/erigon/core/types/accounts"
	"github.com/erigontech/erigon/rpc"
	"github.com/erigontech/erigon/turbo/adapter/ethapi"
	"github.com/erigontech/erigon/turbo/rpchelper"
)

// GetHeaderByNumber implements erigon_getHeaderByNumber. Returns a block's header given a block number ignoring the block's transaction and uncle list (may be faster).
func (api *ErigonImpl) GetHeaderByNumber(ctx context.Context, blockNumber rpc.BlockNumber) (*types.Header, error) {
	// Pending block is only known by the miner
	if blockNumber == rpc.PendingBlockNumber {
		block := api.pendingBlock()
		if block == nil {
			return nil, nil
		}
		return block.Header(), nil
	}

	tx, err := api.db.BeginRo(ctx)
	if err != nil {
		return nil, err
	}
	defer tx.Rollback()

	blockNum, _, _, err := rpchelper.GetBlockNumber(ctx, rpc.BlockNumberOrHashWithNumber(blockNumber), tx, api._blockReader, api.filters)
	if err != nil {
		return nil, err
	}

	header, err := api._blockReader.HeaderByNumber(ctx, tx, blockNum)
	if err != nil {
		return nil, err
	}

	if header == nil {
		return nil, fmt.Errorf("block header not found: %d", blockNum)
	}

	return header, nil
}

// GetHeaderByHash implements erigon_getHeaderByHash. Returns a block's header given a block's hash.
func (api *ErigonImpl) GetHeaderByHash(ctx context.Context, hash common.Hash) (*types.Header, error) {
	tx, err := api.db.BeginRo(ctx)
	if err != nil {
		return nil, err
	}
	defer tx.Rollback()

	header, err := api._blockReader.HeaderByHash(ctx, tx, hash)
	if err != nil {
		return nil, err
	}
	if header == nil {
		return nil, fmt.Errorf("block header not found: %s", hash.String())
	}

	return header, nil
}

func (api *ErigonImpl) GetBlockByTimestamp(ctx context.Context, timeStamp rpc.Timestamp, fullTx bool) (map[string]interface{}, error) {
	tx, err := api.db.BeginRo(ctx)
	if err != nil {
		return nil, err
	}
	defer tx.Rollback()

	uintTimestamp := timeStamp.TurnIntoUint64()

	currentHeader := rawdb.ReadCurrentHeader(tx)
	if currentHeader == nil {
		return nil, errors.New("current header not found")
	}
	currentHeaderTime := currentHeader.Time
	highestNumber := currentHeader.Number.Uint64()

	firstHeader, err := api._blockReader.HeaderByNumber(ctx, tx, 0)
	if err != nil {
		return nil, err
	}

	if firstHeader == nil {
		return nil, errors.New("no genesis header found")
	}

	firstHeaderTime := firstHeader.Time

	if currentHeaderTime <= uintTimestamp {
		blockResponse, err := buildBlockResponse(ctx, api._blockReader, tx, highestNumber, fullTx)
		if err != nil {
			return nil, err
		}

		return blockResponse, nil
	}

	if firstHeaderTime >= uintTimestamp {
		blockResponse, err := buildBlockResponse(ctx, api._blockReader, tx, 0, fullTx)
		if err != nil {
			return nil, err
		}

		return blockResponse, nil
	}

	blockNum := sort.Search(int(currentHeader.Number.Uint64()), func(blockNum int) bool {
		currentHeader, err := api._blockReader.HeaderByNumber(ctx, tx, uint64(blockNum))
		if err != nil {
			return false
		}

		if currentHeader == nil {
			return false
		}

		return currentHeader.Time >= uintTimestamp
	})

	resultingHeader, err := api._blockReader.HeaderByNumber(ctx, tx, uint64(blockNum))
	if err != nil {
		return nil, err
	}

	if resultingHeader == nil {
		return nil, fmt.Errorf("no header found with header number: %d", blockNum)
	}

	for resultingHeader.Time > uintTimestamp {
		beforeHeader, err := api._blockReader.HeaderByNumber(ctx, tx, uint64(blockNum)-1)
		if err != nil {
			return nil, err
		}

		if beforeHeader == nil || beforeHeader.Time < uintTimestamp {
			break
		}

		blockNum--
		resultingHeader = beforeHeader
	}

	response, err := buildBlockResponse(ctx, api._blockReader, tx, uint64(blockNum), fullTx)
	if err != nil {
		return nil, err
	}

	return response, nil
}

func buildBlockResponse(ctx context.Context, br services.FullBlockReader, db kv.Tx, blockNum uint64, fullTx bool) (map[string]interface{}, error) {
	header, err := br.HeaderByNumber(ctx, db, blockNum)
	if err != nil {
		return nil, err
	}
	if header == nil {
		return nil, nil
	}

	block, _, err := br.BlockWithSenders(ctx, db, header.Hash(), blockNum)
	if err != nil {
		return nil, err
	}
	if block == nil {
		return nil, nil
	}

	additionalFields := make(map[string]interface{})

	response, err := ethapi.RPCMarshalBlockEx(block, true, fullTx, nil, common.Hash{}, additionalFields)

	if err == nil && rpc.BlockNumber(block.NumberU64()) == rpc.PendingBlockNumber {
		// Pending blocks need to nil out a few fields
		for _, field := range []string{"hash", "nonce", "miner"} {
			response[field] = nil
		}
	}
	return response, err
}

func (api *ErigonImpl) GetBalanceChangesInBlock(ctx context.Context, blockNrOrHash rpc.BlockNumberOrHash) (map[common.Address]*hexutil.Big, error) {
	tx, err := api.db.BeginRo(ctx)
	if err != nil {
		return nil, err
	}
	defer tx.Rollback()

	txNumsReader := rawdbv3.TxNums.WithCustomReadTxNumFunc(freezeblocks.ReadTxNumFuncFromBlockReader(ctx, api._blockReader))
	balancesMapping := make(map[common.Address]*hexutil.Big)
	latestState, err := rpchelper.CreateStateReader(ctx, tx, api._blockReader, blockNrOrHash, 0, api.filters, api.stateCache, "")
	if err != nil {
		return nil, err
	}

	blockNumber, _, _, err := rpchelper.GetBlockNumber(ctx, blockNrOrHash, tx, api._blockReader, api.filters)
	if err != nil {
		return nil, err
	}

<<<<<<< HEAD
	minTxNum, err := txNumsReader.Min(tx, blockNumber)
	if err != nil {
		return nil, err
	}
	maxTxNum, err := txNumsReader.Max(tx, blockNumber)
	if err != nil {
		return nil, err
	}
	it, err := tx.(kv.TemporalTx).HistoryRange(kv.AccountsHistory, int(minTxNum), int(maxTxNum+1), order.Asc, -1)
=======
	minTxNum, _ := txNumsReader.Min(tx, blockNumber)
	it, err := tx.(kv.TemporalTx).HistoryRange(kv.AccountsDomain, int(minTxNum), -1, order.Asc, -1)
>>>>>>> 280bef9a
	if err != nil {
		return nil, err
	}
	defer it.Close()
	for it.HasNext() {
		addressBytes, v, err := it.Next()
		if err != nil {
			return nil, err
		}

		var oldAcc accounts.Account
		if len(v) > 0 {
			if err = accounts.DeserialiseV3(&oldAcc, v); err != nil {
				return nil, err
			}
		}
		oldBalance := oldAcc.Balance

		address := common.BytesToAddress(addressBytes)
		newAcc, err := latestState.ReadAccountData(address)
		if err != nil {
			return nil, err
		}

		newBalance := uint256.NewInt(0)
		if newAcc != nil {
			newBalance = &newAcc.Balance
		}

		if !oldBalance.Eq(newBalance) {
			newBalanceDesc := (*hexutil.Big)(newBalance.ToBig())
			balancesMapping[address] = newBalanceDesc
		}
	}

	return balancesMapping, nil
}<|MERGE_RESOLUTION|>--- conflicted
+++ resolved
@@ -231,7 +231,6 @@
 		return nil, err
 	}
 
-<<<<<<< HEAD
 	minTxNum, err := txNumsReader.Min(tx, blockNumber)
 	if err != nil {
 		return nil, err
@@ -240,11 +239,7 @@
 	if err != nil {
 		return nil, err
 	}
-	it, err := tx.(kv.TemporalTx).HistoryRange(kv.AccountsHistory, int(minTxNum), int(maxTxNum+1), order.Asc, -1)
-=======
-	minTxNum, _ := txNumsReader.Min(tx, blockNumber)
-	it, err := tx.(kv.TemporalTx).HistoryRange(kv.AccountsDomain, int(minTxNum), -1, order.Asc, -1)
->>>>>>> 280bef9a
+	it, err := tx.(kv.TemporalTx).HistoryRange(kv.AccountsDomain, int(minTxNum), int(maxTxNum+1), order.Asc, -1)
 	if err != nil {
 		return nil, err
 	}

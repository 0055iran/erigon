// Copyright 2024 The Erigon Authors
// This file is part of Erigon.
//
// Erigon is free software: you can redistribute it and/or modify
// it under the terms of the GNU Lesser General Public License as published by
// the Free Software Foundation, either version 3 of the License, or
// (at your option) any later version.
//
// Erigon is distributed in the hope that it will be useful,
// but WITHOUT ANY WARRANTY; without even the implied warranty of
// MERCHANTABILITY or FITNESS FOR A PARTICULAR PURPOSE. See the
// GNU Lesser General Public License for more details.
//
// You should have received a copy of the GNU Lesser General Public License
// along with Erigon. If not, see <http://www.gnu.org/licenses/>.

package jsonrpc

import (
	"context"
	"fmt"

	"github.com/RoaringBitmap/roaring"
	"github.com/ledgerwatch/erigon-lib/log/v3"
	"github.com/ledgerwatch/erigon/core/rawdb/rawtemporaldb"

	"github.com/ledgerwatch/erigon-lib/common"
	"github.com/ledgerwatch/erigon-lib/kv"
	"github.com/ledgerwatch/erigon-lib/kv/bitmapdb"
	"github.com/ledgerwatch/erigon-lib/kv/order"
	"github.com/ledgerwatch/erigon-lib/kv/rawdbv3"
	"github.com/ledgerwatch/erigon-lib/kv/stream"

	"github.com/ledgerwatch/erigon/cmd/state/exec3"
	"github.com/ledgerwatch/erigon/core"
	"github.com/ledgerwatch/erigon/core/rawdb"
	"github.com/ledgerwatch/erigon/core/state"
	"github.com/ledgerwatch/erigon/core/types"
	"github.com/ledgerwatch/erigon/core/vm"
	"github.com/ledgerwatch/erigon/eth/ethutils"
	"github.com/ledgerwatch/erigon/eth/filters"
	bortypes "github.com/ledgerwatch/erigon/polygon/bor/types"
	"github.com/ledgerwatch/erigon/rpc"
	"github.com/ledgerwatch/erigon/turbo/rpchelper"
	"github.com/ledgerwatch/erigon/turbo/transactions"
)

// getReceipts - checking in-mem cache, or else fallback to db, or else fallback to re-exec of block to re-gen receipts
func (api *BaseAPI) getReceipts(ctx context.Context, tx kv.Tx, block *types.Block, senders []common.Address) (types.Receipts, error) {
	if receipts, ok := api.receiptsCache.Get(block.Hash()); ok {
		return receipts, nil
	}

	if receipts := rawdb.ReadReceipts(tx, block, senders); receipts != nil {
		api.receiptsCache.Add(block.Hash(), receipts)
		return receipts, nil
	}

	engine := api.engine()
	chainConfig, err := api.chainConfig(ctx, tx)
	if err != nil {
		return nil, err
	}

	_, _, _, ibs, _, err := transactions.ComputeTxEnv(ctx, engine, block, chainConfig, api._blockReader, tx, 0)
	if err != nil {
		return nil, err
	}

	usedGas := new(uint64)
	usedBlobGas := new(uint64)
	gp := new(core.GasPool).AddGas(block.GasLimit()).AddBlobGas(chainConfig.GetMaxBlobGasPerBlock())

	noopWriter := state.NewNoopWriter()

	receipts := make(types.Receipts, len(block.Transactions()))

	getHeader := func(hash common.Hash, number uint64) *types.Header {
		h, e := api._blockReader.Header(ctx, tx, hash, number)
		if e != nil {
			log.Error("getHeader error", "number", number, "hash", hash, "err", e)
		}
		return h
	}
	header := block.Header()
	for i, txn := range block.Transactions() {
		ibs.SetTxContext(txn.Hash(), block.Hash(), i)
		receipt, _, err := core.ApplyTransaction(chainConfig, core.GetHashFn(header, getHeader), engine, nil, gp, ibs, noopWriter, header, txn, usedGas, usedBlobGas, vm.Config{})
		if err != nil {
			return nil, err
		}
		receipt.BlockHash = block.Hash()
		receipts[i] = receipt
	}

	api.receiptsCache.Add(block.Hash(), receipts)
	return receipts, nil
}

// GetLogs implements eth_getLogs. Returns an array of logs matching a given filter object.
func (api *APIImpl) GetLogs(ctx context.Context, crit filters.FilterCriteria) (types.Logs, error) {
	var begin, end uint64
	logs := types.Logs{}

	tx, beginErr := api.db.BeginRo(ctx)
	if beginErr != nil {
		return logs, beginErr
	}
	defer tx.Rollback()

	if crit.BlockHash != nil {
		block, err := api.blockByHashWithSenders(ctx, tx, *crit.BlockHash)
		if err != nil {
			return nil, err
		}
		if block == nil {
			return nil, fmt.Errorf("block not found: %x", *crit.BlockHash)
		}

		num := block.NumberU64()
		begin = num
		end = num
	} else {
		// Convert the RPC block numbers into internal representations
		latest, _, _, err := rpchelper.GetBlockNumber(rpc.BlockNumberOrHashWithNumber(rpc.LatestExecutedBlockNumber), tx, nil)
		if err != nil {
			return nil, err
		}

		begin = latest
		if crit.FromBlock != nil {
			fromBlock := crit.FromBlock.Int64()
			if fromBlock > 0 {
				begin = uint64(fromBlock)
			} else {
				blockNum := rpc.BlockNumber(fromBlock)
				begin, _, _, err = rpchelper.GetBlockNumber(rpc.BlockNumberOrHashWithNumber(blockNum), tx, api.filters)
				if err != nil {
					return nil, err
				}
			}

		}
		end = latest
		if crit.ToBlock != nil {
			toBlock := crit.ToBlock.Int64()
			if toBlock > 0 {
				end = uint64(toBlock)
			} else {
				blockNum := rpc.BlockNumber(toBlock)
				end, _, _, err = rpchelper.GetBlockNumber(rpc.BlockNumberOrHashWithNumber(blockNum), tx, api.filters)
				if err != nil {
					return nil, err
				}
			}
		}
	}

	if end < begin {
		return nil, fmt.Errorf("end (%d) < begin (%d)", end, begin)
	}
	if end > roaring.MaxUint32 {
		latest, err := rpchelper.GetLatestBlockNumber(tx)
		if err != nil {
			return nil, err
		}
		if begin > latest {
			return nil, fmt.Errorf("begin (%d) > latest (%d)", begin, latest)
		}
		end = latest
	}

	return api.getLogsV3(ctx, tx.(kv.TemporalTx), begin, end, crit)
}

// The Topic list restricts matches to particular event topics. Each event has a list
// of topics. Topics matches a prefix of that list. An empty element slice matches any
// topic. Non-empty elements represent an alternative that matches any of the
// contained topics.
//
// Examples:
// {} or nil          matches any topic list
// {{A}}              matches topic A in first position
// {{}, {B}}          matches any topic in first position AND B in second position
// {{A}, {B}}         matches topic A in first position AND B in second position
// {{A, B}, {C, D}}   matches topic (A OR B) in first position AND (C OR D) in second position
func getTopicsBitmap(c kv.Tx, topics [][]common.Hash, from, to uint64) (*roaring.Bitmap, error) {
	var result *roaring.Bitmap
	for _, sub := range topics {
		var bitmapForORing *roaring.Bitmap
		for _, topic := range sub {
			m, err := bitmapdb.Get(c, kv.LogTopicIndex, topic[:], uint32(from), uint32(to))
			if err != nil {
				return nil, err
			}
			if bitmapForORing == nil {
				bitmapForORing = m
				continue
			}
			bitmapForORing.Or(m)
		}

		if bitmapForORing == nil {
			continue
		}
		if result == nil {
			result = bitmapForORing
			continue
		}

		result = roaring.And(bitmapForORing, result)
	}
	return result, nil
}
func getAddrsBitmap(tx kv.Tx, addrs []common.Address, from, to uint64) (*roaring.Bitmap, error) {
	if len(addrs) == 0 {
		return nil, nil
	}
	rx := make([]*roaring.Bitmap, len(addrs))
	defer func() {
		for _, bm := range rx {
			bitmapdb.ReturnToPool(bm)
		}
	}()
	for idx, addr := range addrs {
		m, err := bitmapdb.Get(tx, kv.LogAddressIndex, addr[:], uint32(from), uint32(to))
		if err != nil {
			return nil, err
		}
		rx[idx] = m
	}
	return roaring.FastOr(rx...), nil
}

func applyFilters(out *roaring.Bitmap, tx kv.Tx, begin, end uint64, crit filters.FilterCriteria) error {
	out.AddRange(begin, end+1) // [from,to)
	topicsBitmap, err := getTopicsBitmap(tx, crit.Topics, begin, end)
	if err != nil {
		return err
	}
	if topicsBitmap != nil {
		out.And(topicsBitmap)
	}
	addrBitmap, err := getAddrsBitmap(tx, crit.Addresses, begin, end)
	if err != nil {
		return err
	}
	if addrBitmap != nil {
		out.And(addrBitmap)
	}
	return nil
}

func applyFiltersV3(tx kv.TemporalTx, begin, end uint64, crit filters.FilterCriteria) (out stream.U64, err error) {
	//[from,to)
	var fromTxNum, toTxNum uint64
	if begin > 0 {
		fromTxNum, err = rawdbv3.TxNums.Min(tx, begin)
		if err != nil {
			return out, err
		}
	}
	toTxNum, err = rawdbv3.TxNums.Max(tx, end)
	if err != nil {
		return out, err
	}
	toTxNum++

	topicsBitmap, err := getTopicsBitmapV3(tx, crit.Topics, fromTxNum, toTxNum)
	if err != nil {
		return out, err
	}
	if topicsBitmap != nil {
		out = topicsBitmap
	}
	addrBitmap, err := getAddrsBitmapV3(tx, crit.Addresses, fromTxNum, toTxNum)
	if err != nil {
		return out, err
	}
	if addrBitmap != nil {
		if out == nil {
			out = addrBitmap
		} else {
			out = stream.Intersect[uint64](out, addrBitmap, -1)
		}
	}
	if out == nil {
		out = stream.Range[uint64](fromTxNum, toTxNum)
	}
	return out, nil
}

func (api *APIImpl) getLogsV3(ctx context.Context, tx kv.TemporalTx, begin, end uint64, crit filters.FilterCriteria) ([]*types.Log, error) {
	logs := []*types.Log{}

	addrMap := make(map[common.Address]struct{}, len(crit.Addresses))
	for _, v := range crit.Addresses {
		addrMap[v] = struct{}{}
	}

	chainConfig, err := api.chainConfig(ctx, tx)
	if err != nil {
		return nil, err
	}
	exec := exec3.NewTraceWorker(tx, chainConfig, api.engine(), api._blockReader, nil)

	var blockHash common.Hash
	var header *types.Header

	txNumbers, err := applyFiltersV3(tx, begin, end, crit)
	if err != nil {
		return logs, err
	}
<<<<<<< HEAD

	var baseBlockTxnID kv.TxnId
	iter := rawdbv3.TxNums2BlockNums(tx, txNumbers, order.Asc)
	defer iter.Close()
	for iter.HasNext() {
=======
	it := rawdbv3.TxNums2BlockNums(tx, txNumbers, order.Asc)
	defer it.Close()
	for it.HasNext() {
>>>>>>> e68f2023
		if err = ctx.Err(); err != nil {
			return nil, err
		}
		txNum, blockNum, txIndex, isFinalTxn, blockNumChanged, err := it.Next()
		if err != nil {
			return nil, err
		}
		if isFinalTxn {
			continue
		}

		// if block number changed, calculate all related field
		if blockNumChanged {
			if header, err = api._blockReader.HeaderByNumber(ctx, tx, blockNum); err != nil {
				return nil, err
			}
			if header == nil {
				log.Warn("[rpc] header is nil", "blockNum", blockNum)
				continue
			}
			blockHash = header.Hash()

			rrrr := rawdb.NewCanonicalReader()
			baseBlockTxnID, err = rrrr.BaseTxnID(tx, blockNum, blockHash)
			if err != nil {
				return nil, err
			}
			exec.ChangeBlock(header)
		}

		//fmt.Printf("txNum=%d, blockNum=%d, txIndex=%d, maxTxNumInBlock=%d,mixTxNumInBlock=%d\n", txNum, blockNum, txIndex, maxTxNumInBlock, minTxNumInBlock)
		txn, err := api._txnReader.TxnByIdxInBlock(ctx, tx, blockNum, txIndex)
		if err != nil {
			return nil, err
		}
		if txn == nil {
			continue
		}

		_, err = exec.ExecTxn(txNum, txIndex, txn)
		if err != nil {
			return nil, err
		}
		rawLogs := exec.GetLogs(txIndex, txn)

		// `ReadReceipt` does fill `rawLogs` calulated fields. but we don't need it anymore.
		r, err := rawtemporaldb.ReadReceipt(tx, baseBlockTxnID+kv.TxnId(txIndex), rawLogs, txIndex, blockHash, blockNum, txn)
		if err != nil {
			return nil, err
		}
		filtered := rawLogs.Filter(addrMap, crit.Topics)
		if r == nil { // if receipt data is not released yet. fallback to manual field filling. can remove in future.
			for _, log := range filtered {
				log.BlockNumber = blockNum
				log.BlockHash = blockHash
				log.TxHash = txn.Hash()
			}
		}
		logs = append(logs, filtered...)
	}

	return logs, nil
}

// The Topic list restricts matches to particular event topics. Each event has a list
// of topics. Topics matches a prefix of that list. An empty element slice matches any
// topic. Non-empty elements represent an alternative that matches any of the
// contained topics.
//
// Examples:
// {} or nil          matches any topic list
// {{A}}              matches topic A in first position
// {{}, {B}}          matches any topic in first position AND B in second position
// {{A}, {B}}         matches topic A in first position AND B in second position
// {{A, B}, {C, D}}   matches topic (A OR B) in first position AND (C OR D) in second position
func getTopicsBitmapV3(tx kv.TemporalTx, topics [][]common.Hash, from, to uint64) (res stream.U64, err error) {
	for _, sub := range topics {

		var topicsUnion stream.U64
		for _, topic := range sub {
			it, err := tx.IndexRange(kv.LogTopicIdx, topic.Bytes(), int(from), int(to), order.Asc, kv.Unlim)
			if err != nil {
				return nil, err
			}
			topicsUnion = stream.Union[uint64](topicsUnion, it, order.Asc, -1)
		}

		if res == nil {
			res = topicsUnion
			continue
		}
		res = stream.Intersect[uint64](res, topicsUnion, -1)
	}
	return res, nil
}

func getAddrsBitmapV3(tx kv.TemporalTx, addrs []common.Address, from, to uint64) (res stream.U64, err error) {
	for _, addr := range addrs {
		it, err := tx.IndexRange(kv.LogAddrIdx, addr[:], int(from), int(to), true, kv.Unlim)
		if err != nil {
			return nil, err
		}
		res = stream.Union[uint64](res, it, order.Asc, -1)
	}
	return res, nil
}

// GetTransactionReceipt implements eth_getTransactionReceipt. Returns the receipt of a transaction given the transaction's hash.
func (api *APIImpl) GetTransactionReceipt(ctx context.Context, txnHash common.Hash) (map[string]interface{}, error) {
	tx, err := api.db.BeginRo(ctx)
	if err != nil {
		return nil, err
	}
	defer tx.Rollback()

	var blockNum uint64
	var ok bool

	blockNum, ok, err = api.txnLookup(ctx, tx, txnHash)
	if err != nil {
		return nil, err
	}

	cc, err := api.chainConfig(ctx, tx)
	if err != nil {
		return nil, err
	}
	// Private API returns 0 if transaction is not found.
	if blockNum == 0 && cc.Bor != nil {
		blockNum, ok, err = api._blockReader.EventLookup(ctx, tx, txnHash)
		if err != nil {
			return nil, err
		}
	}

	if !ok {
		return nil, nil
	}

	block, err := api.blockByNumberWithSenders(ctx, tx, blockNum)
	if err != nil {
		return nil, err
	}
	if block == nil {
		return nil, nil // not error, see https://github.com/ledgerwatch/erigon/issues/1645
	}

	var txnIndex uint64
	var txn types.Transaction
	for idx, transaction := range block.Transactions() {
		if transaction.Hash() == txnHash {
			txn = transaction
			txnIndex = uint64(idx)
			break
		}
	}

	var borTx types.Transaction
	if txn == nil && cc.Bor != nil {
		borTx = rawdb.ReadBorTransactionForBlock(tx, blockNum)
		if borTx == nil {
			borTx = bortypes.NewBorTransaction()
		}
	}
	receipts, err := api.getReceipts(ctx, tx, block, block.Body().SendersFromTxs())
	if err != nil {
		return nil, fmt.Errorf("getReceipts error: %w", err)
	}

	if txn == nil && cc.Bor != nil {
		borReceipt, err := rawdb.ReadBorReceipt(tx, block.Hash(), blockNum, receipts)
		if err != nil {
			return nil, err
		}
		if borReceipt == nil {
			return nil, nil
		}
		return ethutils.MarshalReceipt(borReceipt, borTx, cc, block.HeaderNoCopy(), txnHash, false), nil
	}

	if len(receipts) <= int(txnIndex) {
		return nil, fmt.Errorf("block has less receipts than expected: %d <= %d, block: %d", len(receipts), int(txnIndex), blockNum)
	}

	return ethutils.MarshalReceipt(receipts[txnIndex], block.Transactions()[txnIndex], cc, block.HeaderNoCopy(), txnHash, true), nil
}

// GetBlockReceipts - receipts for individual block
func (api *APIImpl) GetBlockReceipts(ctx context.Context, numberOrHash rpc.BlockNumberOrHash) ([]map[string]interface{}, error) {
	tx, err := api.db.BeginRo(ctx)
	if err != nil {
		return nil, err
	}
	defer tx.Rollback()

	blockNum, blockHash, _, err := rpchelper.GetBlockNumber(numberOrHash, tx, api.filters)
	if err != nil {
		return nil, err
	}
	block, err := api.blockWithSenders(ctx, tx, blockHash, blockNum)
	if err != nil {
		return nil, err
	}
	if block == nil {
		return nil, nil
	}
	chainConfig, err := api.chainConfig(ctx, tx)
	if err != nil {
		return nil, err
	}
	receipts, err := api.getReceipts(ctx, tx, block, block.Body().SendersFromTxs())
	if err != nil {
		return nil, fmt.Errorf("getReceipts error: %w", err)
	}
	result := make([]map[string]interface{}, 0, len(receipts))
	for _, receipt := range receipts {
		txn := block.Transactions()[receipt.TransactionIndex]
		result = append(result, ethutils.MarshalReceipt(receipt, txn, chainConfig, block.HeaderNoCopy(), txn.Hash(), true))
	}

	if chainConfig.Bor != nil {
		borTx := rawdb.ReadBorTransactionForBlock(tx, blockNum)
		if borTx != nil {
			borReceipt, err := rawdb.ReadBorReceipt(tx, block.Hash(), blockNum, receipts)
			if err != nil {
				return nil, err
			}
			if borReceipt != nil {
				result = append(result, ethutils.MarshalReceipt(borReceipt, borTx, chainConfig, block.HeaderNoCopy(), borReceipt.TxHash, false))
			}
		}
	}

	return result, nil
}

// MapTxNum2BlockNumIter - enrich iterator by TxNumbers, adding more info:
//   - blockNum
//   - txIndex in block: -1 means first system tx
//   - isFinalTxn: last system-txn. BlockRewards and similar things - are attribute to this virtual txn.
//   - blockNumChanged: means this and previous txNum belongs to different blockNumbers
//
// Expect: `it` to return sorted txNums, then blockNum will not change until `it.Next() < maxTxNumInBlock`
//
//	it allow certain optimizations.
type MapTxNum2BlockNumIter struct {
	it          stream.U64
	tx          kv.Tx
	orderAscend bool

	blockNum                         uint64
	minTxNumInBlock, maxTxNumInBlock uint64
}

func MapTxNum2BlockNum(tx kv.Tx, it stream.U64) *MapTxNum2BlockNumIter {
	return &MapTxNum2BlockNumIter{tx: tx, it: it, orderAscend: true}
}
func MapDescendTxNum2BlockNum(tx kv.Tx, it stream.U64) *MapTxNum2BlockNumIter {
	return &MapTxNum2BlockNumIter{tx: tx, it: it, orderAscend: false}
}
func (i *MapTxNum2BlockNumIter) HasNext() bool { return i.it.HasNext() }
func (i *MapTxNum2BlockNumIter) Next() (txNum, blockNum uint64, txIndex int, isFinalTxn, blockNumChanged bool, err error) {
	txNum, err = i.it.Next()
	if err != nil {
		return txNum, blockNum, txIndex, isFinalTxn, blockNumChanged, err
	}

	// txNums are sorted, it means blockNum will not change until `txNum < maxTxNumInBlock`
	if i.maxTxNumInBlock == 0 || (i.orderAscend && txNum > i.maxTxNumInBlock) || (!i.orderAscend && txNum < i.minTxNumInBlock) {
		blockNumChanged = true

		var ok bool
		ok, i.blockNum, err = rawdbv3.TxNums.FindBlockNum(i.tx, txNum)
		if err != nil {
			return
		}
		if !ok {
			return txNum, i.blockNum, txIndex, isFinalTxn, blockNumChanged, fmt.Errorf("can't find blockNumber by txnID=%d", txNum)
		}
	}
	blockNum = i.blockNum

	// if block number changed, calculate all related field
	if blockNumChanged {
		i.minTxNumInBlock, err = rawdbv3.TxNums.Min(i.tx, blockNum)
		if err != nil {
			return
		}
		i.maxTxNumInBlock, err = rawdbv3.TxNums.Max(i.tx, blockNum)
		if err != nil {
			return
		}
	}

	txIndex = int(txNum) - int(i.minTxNumInBlock) - 1
	isFinalTxn = txNum == i.maxTxNumInBlock
	return
}<|MERGE_RESOLUTION|>--- conflicted
+++ resolved
@@ -311,17 +311,9 @@
 	if err != nil {
 		return logs, err
 	}
-<<<<<<< HEAD
-
-	var baseBlockTxnID kv.TxnId
-	iter := rawdbv3.TxNums2BlockNums(tx, txNumbers, order.Asc)
-	defer iter.Close()
-	for iter.HasNext() {
-=======
 	it := rawdbv3.TxNums2BlockNums(tx, txNumbers, order.Asc)
 	defer it.Close()
 	for it.HasNext() {
->>>>>>> e68f2023
 		if err = ctx.Err(); err != nil {
 			return nil, err
 		}

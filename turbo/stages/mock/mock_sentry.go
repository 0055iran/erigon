// Copyright 2024 The Erigon Authors
// This file is part of Erigon.
//
// Erigon is free software: you can redistribute it and/or modify
// it under the terms of the GNU Lesser General Public License as published by
// the Free Software Foundation, either version 3 of the License, or
// (at your option) any later version.
//
// Erigon is distributed in the hope that it will be useful,
// but WITHOUT ANY WARRANTY; without even the implied warranty of
// MERCHANTABILITY or FITNESS FOR A PARTICULAR PURPOSE. See the
// GNU Lesser General Public License for more details.
//
// You should have received a copy of the GNU Lesser General Public License
// along with Erigon. If not, see <http://www.gnu.org/licenses/>.

package mock

import (
	"context"
	"crypto/ecdsa"
	"errors"
	"fmt"
	"math/big"
	"os"
	"sync"
	"testing"
	"time"

	"github.com/c2h5oh/datasize"
	lru "github.com/hashicorp/golang-lru/arc/v2"
	"github.com/holiman/uint256"
	"go.uber.org/mock/gomock"
	"golang.org/x/sync/semaphore"
	"google.golang.org/protobuf/types/known/emptypb"

	"github.com/erigontech/erigon-lib/chain"
	libcommon "github.com/erigontech/erigon-lib/common"
	"github.com/erigontech/erigon-lib/common/datadir"
	"github.com/erigontech/erigon-lib/common/dbg"
	"github.com/erigontech/erigon-lib/crypto"
	"github.com/erigontech/erigon-lib/direct"
	"github.com/erigontech/erigon-lib/gointerfaces"
	proto_downloader "github.com/erigontech/erigon-lib/gointerfaces/downloaderproto"
	execution "github.com/erigontech/erigon-lib/gointerfaces/executionproto"
	proto_sentry "github.com/erigontech/erigon-lib/gointerfaces/sentryproto"
	ptypes "github.com/erigontech/erigon-lib/gointerfaces/typesproto"
	"github.com/erigontech/erigon-lib/kv"
	"github.com/erigontech/erigon-lib/kv/kvcache"
	"github.com/erigontech/erigon-lib/kv/memdb"
	"github.com/erigontech/erigon-lib/kv/rawdbv3"
	"github.com/erigontech/erigon-lib/kv/remotedbserver"
	"github.com/erigontech/erigon-lib/kv/temporal/temporaltest"
	"github.com/erigontech/erigon-lib/log/v3"
	"github.com/erigontech/erigon-lib/rlp"
	libstate "github.com/erigontech/erigon-lib/state"
	"github.com/erigontech/erigon-lib/wrap"
	"github.com/erigontech/erigon/consensus"
	"github.com/erigontech/erigon/consensus/ethash"
	"github.com/erigontech/erigon/core"
	"github.com/erigontech/erigon/core/rawdb"
	"github.com/erigontech/erigon/core/rawdb/blockio"
	"github.com/erigontech/erigon/core/state"
	"github.com/erigontech/erigon/core/types"
	"github.com/erigontech/erigon/core/vm"
	"github.com/erigontech/erigon/eth/consensuschain"
	"github.com/erigontech/erigon/eth/ethconfig"
	"github.com/erigontech/erigon/eth/ethconsensusconfig"
	"github.com/erigontech/erigon/eth/protocols/eth"
	"github.com/erigontech/erigon/eth/stagedsync"
	"github.com/erigontech/erigon/eth/stagedsync/stages"
	"github.com/erigontech/erigon/ethdb/prune"
	"github.com/erigontech/erigon/p2p"
	"github.com/erigontech/erigon/p2p/sentry"
	"github.com/erigontech/erigon/p2p/sentry/sentry_multi_client"
	"github.com/erigontech/erigon/params"
	"github.com/erigontech/erigon/polygon/bor"
	"github.com/erigontech/erigon/polygon/bridge"
	"github.com/erigontech/erigon/polygon/heimdall"
	"github.com/erigontech/erigon/turbo/builder"
	"github.com/erigontech/erigon/turbo/engineapi/engine_helpers"
	"github.com/erigontech/erigon/turbo/execution/eth1"
	"github.com/erigontech/erigon/turbo/execution/eth1/eth1_chain_reader.go"
	"github.com/erigontech/erigon/turbo/jsonrpc/receipts"
	"github.com/erigontech/erigon/turbo/rpchelper"
	"github.com/erigontech/erigon/turbo/services"
	"github.com/erigontech/erigon/turbo/shards"
	"github.com/erigontech/erigon/turbo/snapshotsync/freezeblocks"
	stages2 "github.com/erigontech/erigon/turbo/stages"
	"github.com/erigontech/erigon/turbo/stages/bodydownload"
	"github.com/erigontech/erigon/turbo/stages/headerdownload"
	"github.com/erigontech/erigon/txnprovider"
	"github.com/erigontech/erigon/txnprovider/txpool"
	"github.com/erigontech/erigon/txnprovider/txpool/txpoolcfg"
)

const MockInsertAsInitialCycle = false

type MockSentry struct {
	proto_sentry.UnimplementedSentryServer
	Ctx                  context.Context
	Log                  log.Logger
	tb                   testing.TB
<<<<<<< HEAD
	Cancel               context.CancelFunc
	EthConfig            *ethconfig.Config
	DB                   kv.RwDB
=======
	cancel               context.CancelFunc
	DB                   kv.TemporalRwDB
>>>>>>> b8cdd8c5
	Dirs                 datadir.Dirs
	Engine               consensus.Engine
	gspec                *types.Genesis
	ChainConfig          *chain.Config
	Sync                 *stagedsync.Sync
	MiningSync           *stagedsync.Sync
	PendingBlocks        chan *types.Block
	MinedBlocks          chan *types.BlockWithReceipts
	sentriesClient       *sentry_multi_client.MultiClient
	Key                  *ecdsa.PrivateKey
	Genesis              *types.Block
	SentryClient         direct.SentryClient
	PeerId               *ptypes.H512
	streams              map[proto_sentry.MessageId][]proto_sentry.Sentry_MessagesServer
	sentMessages         []*proto_sentry.OutboundMessageData
	StreamWg             sync.WaitGroup
	ReceiveWg            sync.WaitGroup
	Address              libcommon.Address
	Eth1ExecutionService *eth1.EthereumExecutionModule
	RemoteKvServer       *remotedbserver.KvServer

	Notifications *shards.Notifications

	// TxPool
	TxPoolFetch      *txpool.Fetch
	TxPoolSend       *txpool.Send
	TxPoolGrpcServer *txpool.GrpcServer
	TxPool           *txpool.TxPool
	txPoolDB         kv.RwDB
	TxnProvider      txnprovider.TxnProvider

	HistoryV3      bool
	agg            *libstate.Aggregator
	BlockSnapshots *freezeblocks.RoSnapshots
	BlockReader    services.FullBlockReader
	ReceiptsReader *receipts.Generator
	posStagedSync  *stagedsync.Sync
}

func (ms *MockSentry) Close() {
	ms.Cancel()
	if ms.txPoolDB != nil {
		ms.txPoolDB.Close()
	}
	if ms.Engine != nil {
		ms.Engine.Close()
	}
	if ms.BlockSnapshots != nil {
		ms.BlockSnapshots.Close()
	}
	if ms.agg != nil {
		ms.agg.Close()
	}
	if ms.DB != nil {
		ms.DB.Close()
	}
}

// Stream returns stream, waiting if necessary
func (ms *MockSentry) Send(req *proto_sentry.InboundMessage) (errs []error) {
	ms.StreamWg.Wait()
	for _, stream := range ms.streams[req.Id] {
		if err := stream.Send(req); err != nil {
			errs = append(errs, err)
		}
	}
	return errs
}

func (ms *MockSentry) SetStatus(context.Context, *proto_sentry.StatusData) (*proto_sentry.SetStatusReply, error) {
	return &proto_sentry.SetStatusReply{}, nil
}

func (ms *MockSentry) PenalizePeer(context.Context, *proto_sentry.PenalizePeerRequest) (*emptypb.Empty, error) {
	return nil, nil
}
func (ms *MockSentry) PeerMinBlock(context.Context, *proto_sentry.PeerMinBlockRequest) (*emptypb.Empty, error) {
	return nil, nil
}

func (ms *MockSentry) HandShake(ctx context.Context, in *emptypb.Empty) (*proto_sentry.HandShakeReply, error) {
	return &proto_sentry.HandShakeReply{Protocol: proto_sentry.Protocol_ETH68}, nil
}
func (ms *MockSentry) SendMessageByMinBlock(_ context.Context, r *proto_sentry.SendMessageByMinBlockRequest) (*proto_sentry.SentPeers, error) {
	ms.sentMessages = append(ms.sentMessages, r.Data)
	return nil, nil
}
func (ms *MockSentry) SendMessageById(_ context.Context, r *proto_sentry.SendMessageByIdRequest) (*proto_sentry.SentPeers, error) {
	ms.sentMessages = append(ms.sentMessages, r.Data)
	return nil, nil
}
func (ms *MockSentry) SendMessageToRandomPeers(_ context.Context, r *proto_sentry.SendMessageToRandomPeersRequest) (*proto_sentry.SentPeers, error) {
	ms.sentMessages = append(ms.sentMessages, r.Data)
	return nil, nil
}
func (ms *MockSentry) SendMessageToAll(_ context.Context, r *proto_sentry.OutboundMessageData) (*proto_sentry.SentPeers, error) {
	ms.sentMessages = append(ms.sentMessages, r)
	return nil, nil
}
func (ms *MockSentry) SentMessage(i int) *proto_sentry.OutboundMessageData {
	return ms.sentMessages[i]
}

func (ms *MockSentry) Messages(req *proto_sentry.MessagesRequest, stream proto_sentry.Sentry_MessagesServer) error {
	if ms.streams == nil {
		ms.streams = map[proto_sentry.MessageId][]proto_sentry.Sentry_MessagesServer{}
	}

	for _, id := range req.Ids {
		ms.streams[id] = append(ms.streams[id], stream)
	}
	ms.StreamWg.Done()
	select {
	case <-ms.Ctx.Done():
		return nil
	case <-stream.Context().Done():
		return nil
	}
}

func (ms *MockSentry) Peers(context.Context, *emptypb.Empty) (*proto_sentry.PeersReply, error) {
	return &proto_sentry.PeersReply{}, nil
}
func (ms *MockSentry) PeerCount(context.Context, *proto_sentry.PeerCountRequest) (*proto_sentry.PeerCountReply, error) {
	return &proto_sentry.PeerCountReply{Count: 0}, nil
}
func (ms *MockSentry) PeerById(context.Context, *proto_sentry.PeerByIdRequest) (*proto_sentry.PeerByIdReply, error) {
	return &proto_sentry.PeerByIdReply{}, nil
}
func (ms *MockSentry) PeerEvents(req *proto_sentry.PeerEventsRequest, server proto_sentry.Sentry_PeerEventsServer) error {
	return nil
}

func (ms *MockSentry) NodeInfo(context.Context, *emptypb.Empty) (*ptypes.NodeInfoReply, error) {
	return nil, nil
}

const blockBufferSize = 128

func MockWithGenesis(tb testing.TB, gspec *types.Genesis, key *ecdsa.PrivateKey, withPosDownloader bool) *MockSentry {
	return MockWithGenesisPruneMode(tb, gspec, key, blockBufferSize, prune.DefaultMode, withPosDownloader)
}

func MockWithGenesisEngine(tb testing.TB, gspec *types.Genesis, engine consensus.Engine, withPosDownloader, checkStateRoot bool) *MockSentry {
	key, _ := crypto.HexToECDSA("b71c71a67e1177ad4e901695e1b4b9ee17ae16c6668d313eac2f96dbcda3f291")
	return MockWithEverything(tb, gspec, key, prune.DefaultMode, engine, blockBufferSize, false, withPosDownloader, checkStateRoot)
}

func MockWithGenesisPruneMode(tb testing.TB, gspec *types.Genesis, key *ecdsa.PrivateKey, blockBufferSize int, prune prune.Mode, withPosDownloader bool) *MockSentry {
	var engine consensus.Engine

	switch {
	case gspec.Config.Bor != nil:
		engine = bor.NewFaker()
	default:
		engine = ethash.NewFaker()
	}

	checkStateRoot := true
	return MockWithEverything(tb, gspec, key, prune, engine, blockBufferSize, false, withPosDownloader, checkStateRoot)
}

func MockWithEverything(tb testing.TB, gspec *types.Genesis, key *ecdsa.PrivateKey, prune prune.Mode,
	engine consensus.Engine, blockBufferSize int, withTxPool, withPosDownloader, checkStateRoot bool,
) *MockSentry {
	tmpdir := os.TempDir()
	if tb != nil {
		tmpdir = tb.TempDir()
	}
	ctrl := gomock.NewController(tb)
	dirs := datadir.New(tmpdir)
	var err error

	cfg := ethconfig.Defaults
	cfg.StateStream = true
	cfg.BatchSize = 1 * datasize.MB
	cfg.Sync.BodyDownloadTimeoutSeconds = 10
	cfg.DeprecatedTxPool.Disable = !withTxPool
	cfg.DeprecatedTxPool.StartOnInit = true
	cfg.Dirs = dirs
	cfg.AlwaysGenerateChangesets = true
	cfg.ChaosMonkey = false
	cfg.Snapshot.ChainName = gspec.Config.ChainName

	logger := log.Root()
	logger.SetHandler(log.LvlFilterHandler(log.LvlInfo, log.StdoutHandler))

	ctx, ctxCancel := context.WithCancel(context.Background())
	db, agg := temporaltest.NewTestDB(tb, dirs)

	allSnapshots := freezeblocks.NewRoSnapshots(cfg.Snapshot, dirs.Snap, 0, logger)
	allBorSnapshots := heimdall.NewRoSnapshots(cfg.Snapshot, dirs.Snap, 0, logger)
	erigonGrpcServer := remotedbserver.NewKvServer(ctx, db, allSnapshots, allBorSnapshots, agg, logger)

	bridgeStore := bridge.NewSnapshotStore(bridge.NewDbStore(db), allBorSnapshots, gspec.Config.Bor)
	heimdallStore := heimdall.NewSnapshotStore(heimdall.NewDbStore(db), allBorSnapshots)

	br := freezeblocks.NewBlockReader(allSnapshots, allBorSnapshots, heimdallStore, bridgeStore)

	mock := &MockSentry{
		Ctx: ctx, Cancel: ctxCancel, DB: db, agg: agg,
		EthConfig:      &cfg,
		tb:             tb,
		Log:            logger,
		Dirs:           dirs,
		Engine:         engine,
		gspec:          gspec,
		ChainConfig:    gspec.Config,
		Key:            key,
		Notifications:  shards.NewNotifications(erigonGrpcServer),
		PeerId:         gointerfaces.ConvertHashToH512([64]byte{0x12, 0x34, 0x50}), // "12345"
		BlockSnapshots: allSnapshots,
		BlockReader:    br,
		ReceiptsReader: receipts.NewGenerator(br, engine),
		HistoryV3:      true,
		RemoteKvServer: erigonGrpcServer,
	}

	if tb != nil {
		tb.Cleanup(mock.Close)
	}
	blockWriter := blockio.NewBlockWriter()

	mock.Address = crypto.PubkeyToAddress(mock.Key.PublicKey)

	sendHeaderRequest := func(_ context.Context, r *headerdownload.HeaderRequest) ([64]byte, bool) { return [64]byte{}, false }
	propagateNewBlockHashes := func(context.Context, []headerdownload.Announce) {}
	penalize := func(context.Context, []headerdownload.PenaltyItem) {}

	mock.SentryClient = direct.NewSentryClientDirect(direct.ETH68, mock)
	sentries := []proto_sentry.SentryClient{mock.SentryClient}

	sendBodyRequest := func(context.Context, *bodydownload.BodyRequest) ([64]byte, bool) { return [64]byte{}, false }
	blockPropagator := func(Ctx context.Context, header *types.Header, body *types.RawBody, td *big.Int) {}
	if !cfg.DeprecatedTxPool.Disable {
		poolCfg := txpoolcfg.DefaultConfig
		newTxs := make(chan txpool.Announcements, 1024)
		if tb != nil {
			tb.Cleanup(func() {
				close(newTxs)
			})
		}
		chainID, _ := uint256.FromBig(mock.ChainConfig.ChainID)
		shanghaiTime := mock.ChainConfig.ShanghaiTime
		cancunTime := mock.ChainConfig.CancunTime
		pragueTime := mock.ChainConfig.PragueTime
		maxBlobsPerBlock := mock.ChainConfig.GetMaxBlobsPerBlock()
		mock.txPoolDB = memdb.NewWithLabel(tmpdir, kv.TxPoolDB)
		mock.TxPool, err = txpool.New(newTxs, mock.txPoolDB, mock.DB, poolCfg, kvcache.NewDummy(), *chainID, shanghaiTime, nil /* agraBlock */, cancunTime, pragueTime, maxBlobsPerBlock, nil, logger)
		if err != nil {
			tb.Fatal(err)
		}

		stateChangesClient := direct.NewStateDiffClientDirect(erigonGrpcServer)

		mock.TxPoolFetch = txpool.NewFetch(mock.Ctx, sentries, mock.TxPool, stateChangesClient, mock.DB, mock.txPoolDB, *chainID, logger)
		mock.TxPoolFetch.SetWaitGroup(&mock.ReceiveWg)
		mock.TxPoolSend = txpool.NewSend(mock.Ctx, sentries, mock.TxPool, logger)
		mock.TxPoolGrpcServer = txpool.NewGrpcServer(mock.Ctx, mock.TxPool, mock.txPoolDB, *chainID, logger)

		mock.TxPoolFetch.ConnectCore()
		mock.StreamWg.Add(1)
		mock.TxPoolFetch.ConnectSentries()
		mock.StreamWg.Wait()
		mock.TxnProvider = txnprovider.NewOrderedTxnPoolProvider(mock.TxPool)

		go txpool.MainLoop(mock.Ctx, mock.TxPool, newTxs, mock.TxPoolSend, mock.TxPoolGrpcServer.NewSlotsStreams, func() {})
	}

	// Committed genesis will be shared between download and mock sentry
	_, mock.Genesis, err = core.CommitGenesisBlock(mock.DB, gspec, datadir.New(tmpdir), mock.Log)
	if _, ok := err.(*chain.ConfigCompatError); err != nil && !ok {
		if tb != nil {
			tb.Fatal(err)
		} else {
			panic(err)
		}
	}
	latestBlockBuiltStore := builder.NewLatestBlockBuiltStore()

	inMemoryExecution := func(txc wrap.TxContainer, header *types.Header, body *types.RawBody, unwindPoint uint64, headersChain []*types.Header, bodiesChain []*types.RawBody,
		notifications *shards.Notifications) error {
		terseLogger := log.New()
		terseLogger.SetHandler(log.LvlFilterHandler(log.LvlWarn, log.StderrHandler))
		// Needs its own notifications to not update RPC daemon and txpool about pending blocks
		stateSync := stages2.NewInMemoryExecution(mock.Ctx, mock.DB, &cfg, mock.sentriesClient,
			dirs, notifications, mock.BlockReader, blockWriter, mock.agg, nil, terseLogger)
		chainReader := consensuschain.NewReader(mock.ChainConfig, txc.Tx, mock.BlockReader, logger)
		// We start the mining step
		if err := stages2.StateStep(ctx, chainReader, mock.Engine, txc, stateSync, header, body, unwindPoint, headersChain, bodiesChain, true); err != nil {
			logger.Warn("Could not validate block", "err", err)
			return errors.Join(consensus.ErrInvalidBlock, err)
		}
		var progress uint64
		progress, err = stages.GetStageProgress(txc.Tx, stages.Execution)
		if err != nil {
			return err
		}
		if progress < header.Number.Uint64() {
			return fmt.Errorf("unsuccessful execution, progress %d < expected %d", progress, header.Number.Uint64())
		}
		return nil
	}
	forkValidator := engine_helpers.NewForkValidator(ctx, 1, inMemoryExecution, dirs.Tmp, mock.BlockReader)

	statusDataProvider := sentry.NewStatusDataProvider(
		db,
		mock.ChainConfig,
		mock.Genesis,
		mock.ChainConfig.ChainID.Uint64(),
		logger,
	)

	maxBlockBroadcastPeers := func(header *types.Header) uint { return 0 }

	mock.sentriesClient, err = sentry_multi_client.NewMultiClient(
		mock.DB,
		mock.ChainConfig,
		mock.Engine,
		sentries,
		cfg.Sync,
		mock.BlockReader,
		blockBufferSize,
		statusDataProvider,
		false,
		maxBlockBroadcastPeers,
		false, /* disableBlockDownload */
		logger,
	)
	if err != nil {
		if tb != nil {
			tb.Fatal(err)
		} else {
			panic(err)
		}
	}
	mock.sentriesClient.IsMock = true

	var (
		snapDb         kv.RwDB
		snapDownloader = proto_downloader.NewMockDownloaderClient(ctrl)

		recents    *lru.ARCCache[libcommon.Hash, *bor.Snapshot]
		signatures *lru.ARCCache[libcommon.Hash, libcommon.Address]
	)

	snapDownloader.EXPECT().
		Add(gomock.Any(), gomock.Any(), gomock.Any()).
		Return(&emptypb.Empty{}, nil).
		AnyTimes()
	snapDownloader.EXPECT().
		ProhibitNewDownloads(gomock.Any(), gomock.Any()).
		Return(&emptypb.Empty{}, nil).
		AnyTimes()
	snapDownloader.EXPECT().
		SetLogPrefix(gomock.Any(), gomock.Any()).
		Return(&emptypb.Empty{}, nil).
		AnyTimes()
	snapDownloader.EXPECT().
		Completed(gomock.Any(), gomock.Any()).
		Return(&proto_downloader.CompletedReply{Completed: true}, nil).
		AnyTimes()

	if bor, ok := engine.(*bor.Bor); ok {
		snapDb = bor.DB
		recents = bor.Recents
		signatures = bor.Signatures
	}
	miningConfig := cfg.Miner
	miningConfig.Enabled = true
	miningConfig.Noverify = false
	miningConfig.Etherbase = mock.Address
	miningConfig.SigKey = mock.Key
	miningCancel := make(chan struct{})
	go func() {
		<-mock.Ctx.Done()
		close(miningCancel)
	}()

	miner := stagedsync.NewMiningState(&miningConfig)
	mock.PendingBlocks = miner.PendingResultCh
	mock.MinedBlocks = miner.MiningResultCh
	// proof-of-stake mining
	assembleBlockPOS := func(param *core.BlockBuilderParameters, interrupt *int32) (*types.BlockWithReceipts, error) {
		miningStatePos := stagedsync.NewMiningState(&cfg.Miner)
		miningStatePos.MiningConfig.Etherbase = param.SuggestedFeeRecipient
		proposingSync := stagedsync.New(
			cfg.Sync,
			stagedsync.MiningStages(mock.Ctx,
				stagedsync.StageMiningCreateBlockCfg(mock.DB, miner, *mock.ChainConfig, mock.Engine, nil, dirs.Tmp, mock.BlockReader),
				stagedsync.StageBorHeimdallCfg(mock.DB, snapDb, miningStatePos, *mock.ChainConfig, nil, nil, nil, mock.BlockReader, nil, nil, recents, signatures, false, nil),
				stagedsync.StageExecuteBlocksCfg(
					mock.DB,
					prune,
					cfg.BatchSize,
					mock.ChainConfig,
					mock.Engine,
					&vm.Config{},
					mock.Notifications,
					cfg.StateStream,
					/*stateStream=*/ false,
					dirs,
					mock.BlockReader,
					mock.sentriesClient.Hd,
					mock.gspec,
					cfg.Sync,
					nil,
				),
				stagedsync.StageSendersCfg(mock.DB, mock.ChainConfig, cfg.Sync, false, dirs.Tmp, prune, mock.BlockReader, mock.sentriesClient.Hd),
				stagedsync.StageMiningExecCfg(mock.DB, miner, nil, *mock.ChainConfig, mock.Engine, &vm.Config{}, dirs.Tmp, nil, 0, mock.TxnProvider, mock.BlockReader),
				stagedsync.StageMiningFinishCfg(mock.DB, *mock.ChainConfig, mock.Engine, miner, miningCancel, mock.BlockReader, latestBlockBuiltStore),
			), stagedsync.MiningUnwindOrder, stagedsync.MiningPruneOrder,
			logger, stages.ModeBlockProduction)
		// We start the mining step
		if err := stages2.MiningStep(ctx, mock.DB, proposingSync, tmpdir, logger); err != nil {
			return nil, err
		}
		block := <-miningStatePos.MiningResultCh
		return block, nil
	}

	blockSnapBuildSema := semaphore.NewWeighted(int64(dbg.BuildSnapshotAllowance))
	agg.SetSnapshotBuildSema(blockSnapBuildSema)

	blockRetire := freezeblocks.NewBlockRetire(1, dirs, mock.BlockReader, blockWriter, mock.DB, nil, nil, mock.ChainConfig, &cfg, mock.Notifications.Events, blockSnapBuildSema, logger)
	mock.agg.SetProduceMod(mock.BlockReader.FreezingCfg().ProduceE3)
	mock.Sync = stagedsync.New(
		cfg.Sync,
		stagedsync.DefaultStages(mock.Ctx, stagedsync.StageSnapshotsCfg(mock.DB, *mock.ChainConfig, cfg.Sync, dirs, blockRetire, snapDownloader, mock.BlockReader, mock.Notifications, mock.agg, false, false, false, nil, prune), stagedsync.StageHeadersCfg(mock.DB, mock.sentriesClient.Hd, mock.sentriesClient.Bd, *mock.ChainConfig, cfg.Sync, sendHeaderRequest, propagateNewBlockHashes, penalize, cfg.BatchSize, false, mock.BlockReader, blockWriter, dirs.Tmp, mock.Notifications), stagedsync.StageBorHeimdallCfg(mock.DB, snapDb, stagedsync.MiningState{}, *mock.ChainConfig, nil, nil, nil, mock.BlockReader, nil, nil, recents, signatures, false, nil), stagedsync.StageBlockHashesCfg(mock.DB, mock.Dirs.Tmp, mock.ChainConfig, blockWriter), stagedsync.StageBodiesCfg(mock.DB, mock.sentriesClient.Bd, sendBodyRequest, penalize, blockPropagator, cfg.Sync.BodyDownloadTimeoutSeconds, *mock.ChainConfig, mock.BlockReader, blockWriter), stagedsync.StageSendersCfg(mock.DB, mock.ChainConfig, cfg.Sync, false, dirs.Tmp, prune, mock.BlockReader, mock.sentriesClient.Hd), stagedsync.StageExecuteBlocksCfg(
			mock.DB,
			prune,
			cfg.BatchSize,
			mock.ChainConfig,
			mock.Engine,
			&vm.Config{},
			mock.Notifications,
			cfg.StateStream,
			/*stateStream=*/ false,
			dirs,
			mock.BlockReader,
			mock.sentriesClient.Hd,
			mock.gspec,
			cfg.Sync,
			nil,
		), stagedsync.StageTxLookupCfg(mock.DB, prune, dirs.Tmp, mock.ChainConfig.Bor, mock.BlockReader), stagedsync.StageFinishCfg(mock.DB, dirs.Tmp, forkValidator), !withPosDownloader),
		stagedsync.DefaultUnwindOrder,
		stagedsync.DefaultPruneOrder,
		logger, stages.ModeApplyingBlocks,
	)

	cfg.Genesis = gspec
	pipelineStages := stages2.NewPipelineStages(mock.Ctx, db, &cfg, p2p.Config{}, mock.sentriesClient, mock.Notifications,
		snapDownloader, mock.BlockReader, blockRetire, mock.agg, nil, forkValidator, logger, checkStateRoot)
	mock.posStagedSync = stagedsync.New(cfg.Sync, pipelineStages, stagedsync.PipelineUnwindOrder, stagedsync.PipelinePruneOrder, logger, stages.ModeApplyingBlocks)

	mock.Eth1ExecutionService = eth1.NewEthereumExecutionModule(mock.BlockReader, mock.DB, mock.posStagedSync, forkValidator, mock.ChainConfig, assembleBlockPOS, nil, mock.Notifications.Accumulator, mock.Notifications.StateChangesConsumer, logger, engine, cfg.Sync, ctx)

	mock.sentriesClient.Hd.StartPoSDownloader(mock.Ctx, sendHeaderRequest, penalize)

	mock.MiningSync = stagedsync.New(
		cfg.Sync,
		stagedsync.MiningStages(mock.Ctx,
			stagedsync.StageMiningCreateBlockCfg(mock.DB, miner, *mock.ChainConfig, mock.Engine, nil, dirs.Tmp, mock.BlockReader),
			stagedsync.StageBorHeimdallCfg(mock.DB, snapDb, miner, *mock.ChainConfig, nil, nil, nil, mock.BlockReader, nil, nil, recents, signatures, false, nil),
			stagedsync.StageExecuteBlocksCfg(
				mock.DB,
				prune,
				cfg.BatchSize,
				mock.ChainConfig,
				mock.Engine,
				&vm.Config{},
				mock.Notifications,
				cfg.StateStream,
				/*stateStream=*/ false,
				dirs,
				mock.BlockReader,
				mock.sentriesClient.Hd,
				mock.gspec,
				cfg.Sync,
				nil,
			),
			stagedsync.StageSendersCfg(mock.DB, mock.ChainConfig, cfg.Sync, false, dirs.Tmp, prune, mock.BlockReader, mock.sentriesClient.Hd),
			stagedsync.StageMiningExecCfg(mock.DB, miner, nil, *mock.ChainConfig, mock.Engine, &vm.Config{}, dirs.Tmp, nil, 0, mock.TxnProvider, mock.BlockReader),
			stagedsync.StageMiningFinishCfg(mock.DB, *mock.ChainConfig, mock.Engine, miner, miningCancel, mock.BlockReader, latestBlockBuiltStore),
		),
		stagedsync.MiningUnwindOrder,
		stagedsync.MiningPruneOrder,
		logger, stages.ModeBlockProduction,
	)

	cfg.Genesis = gspec

	mock.StreamWg.Add(1)
	go mock.sentriesClient.RecvMessageLoop(mock.Ctx, mock.SentryClient, &mock.ReceiveWg)
	mock.StreamWg.Wait()
	mock.StreamWg.Add(1)
	go mock.sentriesClient.RecvUploadMessageLoop(mock.Ctx, mock.SentryClient, &mock.ReceiveWg)
	mock.StreamWg.Wait()
	mock.StreamWg.Add(1)
	go mock.sentriesClient.RecvUploadHeadersMessageLoop(mock.Ctx, mock.SentryClient, &mock.ReceiveWg)
	mock.StreamWg.Wait()

	//app expecting that genesis will always be in db
	c := &core.ChainPack{
		Headers:  []*types.Header{mock.Genesis.HeaderNoCopy()},
		Blocks:   []*types.Block{mock.Genesis},
		TopBlock: mock.Genesis,
	}
	if err = mock.InsertChain(c); err != nil {
		tb.Fatal(err)
	}

	return mock
}

// Mock is convenience function to create a mock with some pre-set values
func Mock(tb testing.TB) *MockSentry {
	funds := big.NewInt(1 * params.Ether)
	key, _ := crypto.HexToECDSA("b71c71a67e1177ad4e901695e1b4b9ee17ae16c6668d313eac2f96dbcda3f291")
	address := crypto.PubkeyToAddress(key.PublicKey)
	chainConfig := params.TestChainConfig
	gspec := &types.Genesis{
		Config: chainConfig,
		Alloc: types.GenesisAlloc{
			address: {Balance: funds},
		},
	}
	return MockWithGenesis(tb, gspec, key, false)
}

func MockWithTxPool(t *testing.T) *MockSentry {
	funds := big.NewInt(1 * params.Ether)
	key, _ := crypto.HexToECDSA("b71c71a67e1177ad4e901695e1b4b9ee17ae16c6668d313eac2f96dbcda3f291")
	address := crypto.PubkeyToAddress(key.PublicKey)
	chainConfig := params.TestChainConfig
	gspec := &types.Genesis{
		Config: chainConfig,
		Alloc: types.GenesisAlloc{
			address: {Balance: funds},
		},
	}

	checkStateRoot := true
	return MockWithEverything(t, gspec, key, prune.DefaultMode, ethash.NewFaker(), blockBufferSize, true, false, checkStateRoot)
}

func MockWithZeroTTD(t *testing.T, withPosDownloader bool) *MockSentry {
	funds := big.NewInt(1 * params.Ether)
	key, _ := crypto.HexToECDSA("b71c71a67e1177ad4e901695e1b4b9ee17ae16c6668d313eac2f96dbcda3f291")
	address := crypto.PubkeyToAddress(key.PublicKey)
	chainConfig := params.AllProtocolChanges
	chainConfig.TerminalTotalDifficulty = libcommon.Big0
	gspec := &types.Genesis{
		Config: chainConfig,
		Alloc: types.GenesisAlloc{
			address: {Balance: funds},
		},
	}
	return MockWithGenesis(t, gspec, key, withPosDownloader)
}

func MockWithZeroTTDGnosis(t *testing.T, withPosDownloader bool) *MockSentry {
	funds := big.NewInt(1 * params.Ether)
	key, _ := crypto.HexToECDSA("b71c71a67e1177ad4e901695e1b4b9ee17ae16c6668d313eac2f96dbcda3f291")
	address := crypto.PubkeyToAddress(key.PublicKey)
	chainConfig := params.TestChainAuraConfig
	chainConfig.TerminalTotalDifficulty = libcommon.Big0
	chainConfig.TerminalTotalDifficultyPassed = true
	gspec := &types.Genesis{
		Config: chainConfig,
		Alloc: types.GenesisAlloc{
			address: {Balance: funds},
		},
	}
	engine := ethconsensusconfig.CreateConsensusEngineBareBones(context.Background(), chainConfig, log.New())
	checkStateRoot := true
	return MockWithGenesisEngine(t, gspec, engine, withPosDownloader, checkStateRoot)
}

func (ms *MockSentry) EnableLogs() {
	ms.Log.SetHandler(log.LvlFilterHandler(log.LvlInfo, log.StderrHandler))
}

func (ms *MockSentry) numberOfPoWBlocks(chain *core.ChainPack) int {
	if ms.ChainConfig.TerminalTotalDifficulty == nil {
		return chain.Length()
	}
	return chain.NumberOfPoWBlocks()
}

func (ms *MockSentry) insertPoWBlocks(chain *core.ChainPack) error {
	n := ms.numberOfPoWBlocks(chain)
	if n == 0 {
		// No Proof-of-Work blocks
		return nil
	}
	for i := 0; i < chain.Length(); i++ {
		if err := chain.Blocks[i].HashCheck(false); err != nil {
			return err
		}
	}

	// Send NewBlock message
	b, err := rlp.EncodeToBytes(&eth.NewBlockPacket{
		Block: chain.Blocks[n-1],
		TD:    big.NewInt(1), // This is ignored anyway
	})
	if err != nil {
		return err
	}
	ms.ReceiveWg.Add(1)
	for _, err = range ms.Send(&proto_sentry.InboundMessage{Id: proto_sentry.MessageId_NEW_BLOCK_66, Data: b, PeerId: ms.PeerId}) {
		if err != nil {
			return err
		}
	}

	// Send all the headers
	b, err = rlp.EncodeToBytes(&eth.BlockHeadersPacket66{
		RequestId:          1,
		BlockHeadersPacket: chain.Headers[0:n],
	})
	if err != nil {
		return err
	}
	ms.ReceiveWg.Add(1)
	for _, err = range ms.Send(&proto_sentry.InboundMessage{Id: proto_sentry.MessageId_BLOCK_HEADERS_66, Data: b, PeerId: ms.PeerId}) {
		if err != nil {
			return err
		}
	}

	// Send all the bodies
	packet := make(eth.BlockBodiesPacket, n)
	for i, block := range chain.Blocks[0:n] {
		packet[i] = block.Body()
	}
	b, err = rlp.EncodeToBytes(&eth.BlockBodiesPacket66{
		RequestId:         1,
		BlockBodiesPacket: packet,
	})
	if err != nil {
		return err
	}
	ms.ReceiveWg.Add(1)
	for _, err = range ms.Send(&proto_sentry.InboundMessage{Id: proto_sentry.MessageId_BLOCK_BODIES_66, Data: b, PeerId: ms.PeerId}) {
		if err != nil {
			return err
		}
	}
	ms.ReceiveWg.Wait() // Wait for all messages to be processed before we proceed

	if ms.TxPool != nil {
		ms.ReceiveWg.Add(1)
	}
	initialCycle, firstCycle := MockInsertAsInitialCycle, false
	hook := stages2.NewHook(ms.Ctx, ms.DB, ms.Notifications, ms.Sync, ms.BlockReader, ms.ChainConfig, ms.Log, nil)

	if err = stages2.StageLoopIteration(ms.Ctx, ms.DB, wrap.TxContainer{}, ms.Sync, initialCycle, firstCycle, ms.Log, ms.BlockReader, hook); err != nil {
		return err
	}
	if ms.TxPool != nil {
		ms.ReceiveWg.Wait() // Wait for TxPool notification
	}
	return nil
}

func (ms *MockSentry) insertPoSBlocks(chain *core.ChainPack) error {
	n := ms.numberOfPoWBlocks(chain)
	if n >= chain.Length() {
		return nil
	}

	wr := eth1_chain_reader.NewChainReaderEth1(ms.ChainConfig, direct.NewExecutionClientDirect(ms.Eth1ExecutionService), uint64(time.Hour))

	ctx := context.Background()
	for i := n; i < chain.Length(); i++ {
		if err := chain.Blocks[i].HashCheck(false); err != nil {
			return err
		}
	}
	if err := wr.InsertBlocksAndWait(ctx, chain.Blocks); err != nil {
		return err
	}

	tipHash := chain.TopBlock.Hash()

	status, _, lvh, err := wr.UpdateForkChoice(ctx, tipHash, tipHash, tipHash)

	if err != nil {
		return err
	}
	if err := ms.DB.UpdateNosync(ms.Ctx, func(tx kv.RwTx) error {
		rawdb.WriteHeadBlockHash(tx, lvh)
		return nil
	}); err != nil {
		return err
	}
	if status != execution.ExecutionStatus_Success {
		return fmt.Errorf("insertion failed for block %d, code: %s", chain.Blocks[chain.Length()-1].NumberU64(), status.String())
	}

	return nil
}

func (ms *MockSentry) InsertChain(chain *core.ChainPack) error {

	if err := ms.insertPoWBlocks(chain); err != nil {
		return err
	}
	if err := ms.insertPoSBlocks(chain); err != nil {
		return err
	}

	roTx, err := ms.DB.BeginRo(ms.Ctx)
	if err != nil {
		return err
	}
	defer roTx.Rollback()
	// Check if the latest header was imported or rolled back
	if rawdb.ReadHeader(roTx, chain.TopBlock.Hash(), chain.TopBlock.NumberU64()) == nil {
		return fmt.Errorf("did not import block %d %x", chain.TopBlock.NumberU64(), chain.TopBlock.Hash())
	}
	execAt, err := stages.GetStageProgress(roTx, stages.Execution)
	if err != nil {
		return err
	}

	if execAt < chain.TopBlock.NumberU64() {
		return fmt.Errorf("sentryMock.InsertChain end up with Execution stage progress: %d < %d", execAt, chain.TopBlock.NumberU64())
	}

	if ms.sentriesClient.Hd.IsBadHeader(chain.TopBlock.Hash()) {
		fmt.Printf("a3\n")
		return fmt.Errorf("block %d %x was invalid", chain.TopBlock.NumberU64(), chain.TopBlock.Hash())
	}
	//if ms.HistoryV3 {
	//if err := ms.agg.BuildFiles(ms.Ctx, ms.DB); err != nil {
	//	return err
	//}
	//if err := ms.DB.UpdateNosync(ms.Ctx, func(tx kv.RwTx) error {
	//	ms.agg.SetTx(tx)
	//	if err := ms.agg.Prune(ms.Ctx, math.MaxUint64); err != nil {
	//		return err
	//	}
	//	return nil
	//}); err != nil {
	//	return err
	//}
	//}

	return nil
}

func (ms *MockSentry) HeaderDownload() *headerdownload.HeaderDownload {
	return ms.sentriesClient.Hd
}

func (ms *MockSentry) NewHistoryStateReader(blockNum uint64, tx kv.TemporalTx) state.StateReader {
	r, err := rpchelper.CreateHistoryStateReader(tx, rawdbv3.TxNums.WithCustomReadTxNumFunc(freezeblocks.ReadTxNumFuncFromBlockReader(ms.Ctx, ms.BlockReader)),
		blockNum, 0, ms.ChainConfig.ChainName)
	if err != nil {
		panic(err)
	}
	return r
}

func (ms *MockSentry) NewStateReader(tx kv.Tx) state.StateReader {
	return state.NewReaderV3(tx.(kv.TemporalGetter))
}
func (ms *MockSentry) HistoryV3Components() *libstate.Aggregator {
	return ms.agg
}

func (ms *MockSentry) BlocksIO() (services.FullBlockReader, *blockio.BlockWriter) {
	return ms.BlockReader, blockio.NewBlockWriter()
}<|MERGE_RESOLUTION|>--- conflicted
+++ resolved
@@ -101,14 +101,9 @@
 	Ctx                  context.Context
 	Log                  log.Logger
 	tb                   testing.TB
-<<<<<<< HEAD
 	Cancel               context.CancelFunc
 	EthConfig            *ethconfig.Config
-	DB                   kv.RwDB
-=======
-	cancel               context.CancelFunc
 	DB                   kv.TemporalRwDB
->>>>>>> b8cdd8c5
 	Dirs                 datadir.Dirs
 	Engine               consensus.Engine
 	gspec                *types.Genesis

// Copyright 2014 The go-ethereum Authors
// (original work)
// Copyright 2024 The Erigon Authors
// (modifications)
// This file is part of Erigon.
//
// Erigon is free software: you can redistribute it and/or modify
// it under the terms of the GNU Lesser General Public License as published by
// the Free Software Foundation, either version 3 of the License, or
// (at your option) any later version.
//
// Erigon is distributed in the hope that it will be useful,
// but WITHOUT ANY WARRANTY; without even the implied warranty of
// MERCHANTABILITY or FITNESS FOR A PARTICULAR PURPOSE. See the
// GNU Lesser General Public License for more details.
//
// You should have received a copy of the GNU Lesser General Public License
// along with Erigon. If not, see <http://www.gnu.org/licenses/>.

// Package eth implements the Ethereum protocol.
package eth

import (
	"context"
	"errors"
	"fmt"
	"io/fs"
	"math/big"
	"net"
	"os"
	"path/filepath"
	"slices"
	"strconv"
	"strings"
	"sync"
	"sync/atomic"
	"time"

	"github.com/erigontech/mdbx-go/mdbx"
	lru "github.com/hashicorp/golang-lru/arc/v2"
	"github.com/holiman/uint256"
	"golang.org/x/sync/semaphore"
	"google.golang.org/grpc"
	"google.golang.org/grpc/credentials"
	"google.golang.org/protobuf/types/known/emptypb"

	"github.com/erigontech/erigon-lib/chain"
	"github.com/erigontech/erigon-lib/chain/networkname"
	"github.com/erigontech/erigon-lib/chain/snapcfg"
	libcommon "github.com/erigontech/erigon-lib/common"
	"github.com/erigontech/erigon-lib/common/datadir"
	"github.com/erigontech/erigon-lib/common/dbg"
	"github.com/erigontech/erigon-lib/common/debug"
	"github.com/erigontech/erigon-lib/common/dir"
	"github.com/erigontech/erigon-lib/common/disk"
	"github.com/erigontech/erigon-lib/common/mem"
	"github.com/erigontech/erigon-lib/config3"
	"github.com/erigontech/erigon-lib/crypto"
	"github.com/erigontech/erigon-lib/diagnostics"
	"github.com/erigontech/erigon-lib/direct"
	"github.com/erigontech/erigon-lib/downloader"
	"github.com/erigontech/erigon-lib/downloader/downloadercfg"
	"github.com/erigontech/erigon-lib/downloader/downloadergrpc"
	"github.com/erigontech/erigon-lib/downloader/snaptype"
	protodownloader "github.com/erigontech/erigon-lib/gointerfaces/downloaderproto"
	"github.com/erigontech/erigon-lib/gointerfaces/grpcutil"
	remote "github.com/erigontech/erigon-lib/gointerfaces/remoteproto"
	rpcsentinel "github.com/erigontech/erigon-lib/gointerfaces/sentinelproto"
	protosentry "github.com/erigontech/erigon-lib/gointerfaces/sentryproto"
	"github.com/erigontech/erigon-lib/gointerfaces/txpoolproto"
	prototypes "github.com/erigontech/erigon-lib/gointerfaces/typesproto"
	"github.com/erigontech/erigon-lib/kv"
	"github.com/erigontech/erigon-lib/kv/kvcache"
	"github.com/erigontech/erigon-lib/kv/remotedbserver"
	"github.com/erigontech/erigon-lib/kv/temporal"
	"github.com/erigontech/erigon-lib/log/v3"
	libsentry "github.com/erigontech/erigon-lib/p2p/sentry"
	libstate "github.com/erigontech/erigon-lib/state"
	"github.com/erigontech/erigon-lib/wrap"
	"github.com/erigontech/erigon/cl/clparams"
	"github.com/erigontech/erigon/cl/persistence/format/snapshot_format/getters"
	executionclient "github.com/erigontech/erigon/cl/phase1/execution_client"
	"github.com/erigontech/erigon/cmd/caplin/caplin1"
	"github.com/erigontech/erigon/cmd/rpcdaemon/cli"
	"github.com/erigontech/erigon/consensus"
	"github.com/erigontech/erigon/consensus/clique"
	"github.com/erigontech/erigon/consensus/ethash"
	"github.com/erigontech/erigon/consensus/merge"
	"github.com/erigontech/erigon/consensus/misc"
	"github.com/erigontech/erigon/core"
	"github.com/erigontech/erigon/core/rawdb"
	"github.com/erigontech/erigon/core/rawdb/blockio"
	snaptype2 "github.com/erigontech/erigon/core/snaptype"
	"github.com/erigontech/erigon/core/types"
	"github.com/erigontech/erigon/core/vm"
	"github.com/erigontech/erigon/eth/consensuschain"
	"github.com/erigontech/erigon/eth/ethconfig"
	"github.com/erigontech/erigon/eth/ethconsensusconfig"
	"github.com/erigontech/erigon/eth/ethutils"
	"github.com/erigontech/erigon/eth/protocols/eth"
	"github.com/erigontech/erigon/eth/stagedsync"
	"github.com/erigontech/erigon/eth/stagedsync/stages"
	"github.com/erigontech/erigon/ethdb/privateapi"
	"github.com/erigontech/erigon/ethdb/prune"
	"github.com/erigontech/erigon/ethstats"
	"github.com/erigontech/erigon/node"
	"github.com/erigontech/erigon/p2p"
	"github.com/erigontech/erigon/p2p/enode"
	"github.com/erigontech/erigon/p2p/sentry"
	"github.com/erigontech/erigon/p2p/sentry/sentry_multi_client"
	"github.com/erigontech/erigon/params"
	"github.com/erigontech/erigon/polygon/bor"
	"github.com/erigontech/erigon/polygon/bor/borcfg"
	"github.com/erigontech/erigon/polygon/bor/finality/flags"
	"github.com/erigontech/erigon/polygon/bor/valset"
	"github.com/erigontech/erigon/polygon/bridge"
	"github.com/erigontech/erigon/polygon/heimdall"
	polygonsync "github.com/erigontech/erigon/polygon/sync"
	"github.com/erigontech/erigon/rpc"
	"github.com/erigontech/erigon/turbo/builder"
	"github.com/erigontech/erigon/turbo/engineapi"
	"github.com/erigontech/erigon/turbo/engineapi/engine_block_downloader"
	"github.com/erigontech/erigon/turbo/engineapi/engine_helpers"
	"github.com/erigontech/erigon/turbo/execution/eth1"
	"github.com/erigontech/erigon/turbo/execution/eth1/eth1_chain_reader.go"
	"github.com/erigontech/erigon/turbo/jsonrpc"
	"github.com/erigontech/erigon/turbo/services"
	"github.com/erigontech/erigon/turbo/shards"
	"github.com/erigontech/erigon/turbo/silkworm"
	"github.com/erigontech/erigon/turbo/snapshotsync/freezeblocks"
	stages2 "github.com/erigontech/erigon/turbo/stages"
	"github.com/erigontech/erigon/turbo/stages/headerdownload"
	"github.com/erigontech/erigon/txnprovider"
	"github.com/erigontech/erigon/txnprovider/txpool"
	"github.com/erigontech/erigon/txnprovider/txpool/txpoolcfg"
	"github.com/erigontech/erigon/txnprovider/txpool/txpoolutil"
)

// Config contains the configuration options of the ETH protocol.
// Deprecated: use ethconfig.Config instead.
type Config = ethconfig.Config

// Ethereum implements the Ethereum full node service.
type Ethereum struct {
	config *ethconfig.Config

	// DB interfaces
	chainDB    kv.TemporalRwDB
	privateAPI *grpc.Server

	engine consensus.Engine

	gasPrice  *uint256.Int
	etherbase libcommon.Address

	networkID uint64

	lock         sync.RWMutex // Protects the variadic fields (e.g. gas price and etherbase)
	chainConfig  *chain.Config
	apiList      []rpc.API
	genesisBlock *types.Block
	genesisHash  libcommon.Hash

	eth1ExecutionServer *eth1.EthereumExecutionModule

	ethBackendRPC      *privateapi.EthBackendServer
	engineBackendRPC   *engineapi.EngineServer
	miningRPC          txpoolproto.MiningServer
	stateChangesClient txpool.StateChangesClient

	miningSealingQuit chan struct{}
	pendingBlocks     chan *types.Block
	minedBlocks       chan *types.Block

	sentryCtx      context.Context
	sentryCancel   context.CancelFunc
	sentriesClient *sentry_multi_client.MultiClient
	sentryServers  []*sentry.GrpcServer

	stagedSync         *stagedsync.Sync
	pipelineStagedSync *stagedsync.Sync
	syncStages         []*stagedsync.Stage
	syncUnwindOrder    stagedsync.UnwindOrder
	syncPruneOrder     stagedsync.PruneOrder

	downloaderClient protodownloader.DownloaderClient

	notifications *shards.Notifications

	unsubscribeEthstat func()

	waitForStageLoopStop chan struct{}
	waitForMiningStop    chan struct{}

	txnProvider             txnprovider.TxnProvider
	txPoolDB                kv.RwDB
	txPool                  *txpool.TxPool
	newTxs                  chan txpool.Announcements
	txPoolFetch             *txpool.Fetch
	txPoolSend              *txpool.Send
	txPoolGrpcServer        txpoolproto.TxpoolServer
	notifyMiningAboutNewTxs chan struct{}
	forkValidator           *engine_helpers.ForkValidator
	downloader              *downloader.Downloader

	agg            *libstate.Aggregator
	blockSnapshots *freezeblocks.RoSnapshots
	blockReader    services.FullBlockReader
	blockWriter    *blockio.BlockWriter
	kvRPC          *remotedbserver.KvServer
	logger         log.Logger

	sentinel rpcsentinel.SentinelClient

	silkworm                 *silkworm.Silkworm
	silkwormRPCDaemonService *silkworm.RpcDaemonService
	silkwormSentryService    *silkworm.SentryService

	polygonSyncService  *polygonsync.Service
	polygonDownloadSync *stagedsync.Sync
	polygonBridge       *bridge.Service
	heimdallService     *heimdall.Service
	stopNode            func() error
}

func splitAddrIntoHostAndPort(addr string) (host string, port int, err error) {
	idx := strings.LastIndexByte(addr, ':')
	if idx < 0 {
		return "", 0, errors.New("invalid address format")
	}
	host = addr[:idx]
	port, err = strconv.Atoi(addr[idx+1:])
	return
}

const blockBufferSize = 128

// New creates a new Ethereum object (including the
// initialisation of the common Ethereum object)
func New(ctx context.Context, stack *node.Node, config *ethconfig.Config, logger log.Logger) (*Ethereum, error) {
	if config.Miner.GasPrice == nil || config.Miner.GasPrice.Sign() <= 0 {
		logger.Warn("Sanitizing invalid miner gas price", "provided", config.Miner.GasPrice, "updated", ethconfig.Defaults.Miner.GasPrice)
		config.Miner.GasPrice = new(big.Int).Set(ethconfig.Defaults.Miner.GasPrice)
	}
	dirs := stack.Config().Dirs

	tmpdir := dirs.Tmp
	if err := RemoveContents(tmpdir); err != nil { // clean it on startup
		return nil, fmt.Errorf("clean tmp dir: %s, %w", tmpdir, err)
	}

	// Assemble the Ethereum object
	rawChainDB, err := node.OpenDatabase(ctx, stack.Config(), kv.ChainDB, "", false, logger)
	if err != nil {
		return nil, err
	}
	latestBlockBuiltStore := builder.NewLatestBlockBuiltStore()

	if err := rawChainDB.Update(context.Background(), func(tx kv.RwTx) error {
		if err = stages.UpdateMetrics(tx); err != nil {
			return err
		}

		config.Prune, err = prune.EnsureNotChanged(tx, config.Prune)
		if err != nil {
			return err
		}

		return nil
	}); err != nil {
		return nil, err
	}

	ctx, ctxCancel := context.WithCancel(context.Background())

	// kv_remote architecture does blocks on stream.Send - means current architecture require unlimited amount of txs to provide good throughput
<<<<<<< HEAD
	backend := NewEthereum(ctx, ctxCancel, config, chainKv, logger)

	backend.stopNode = func() error {
		return stack.Close()
=======
	backend := &Ethereum{
		sentryCtx:            ctx,
		sentryCancel:         ctxCancel,
		config:               config,
		networkID:            config.NetworkID,
		etherbase:            config.Miner.Etherbase,
		waitForStageLoopStop: make(chan struct{}),
		waitForMiningStop:    make(chan struct{}),
		logger:               logger,
		stopNode: func() error {
			return stack.Close()
		},
>>>>>>> b8cdd8c5
	}

	var chainConfig *chain.Config
	var genesis *types.Block
	if err := rawChainDB.Update(context.Background(), func(tx kv.RwTx) error {

		genesisConfig, err := rawdb.ReadGenesis(tx)
		if err != nil {
			return err
		}

		if genesisConfig != nil {
			config.Genesis = genesisConfig
		}

		h, err := rawdb.ReadCanonicalHash(tx, 0)
		if err != nil {
			panic(err)
		}
		genesisSpec := config.Genesis
		if h != (libcommon.Hash{}) { // fallback to db content
			genesisSpec = nil
		}
		var genesisErr error
		chainConfig, genesis, genesisErr = core.WriteGenesisBlock(tx, genesisSpec, config.OverridePragueTime, dirs, logger)
		if _, ok := genesisErr.(*chain.ConfigCompatError); genesisErr != nil && !ok {
			return genesisErr
		}

		return nil
	}); err != nil {
		panic(err)
	}
	backend.chainConfig = chainConfig
	backend.genesisBlock = genesis
	backend.genesisHash = genesis.Hash()

	setBorDefaultMinerGasPrice(chainConfig, config, logger)
	setBorDefaultTxPoolPriceLimit(chainConfig, config.TxPool, logger)

	logger.Info("Initialised chain configuration", "config", chainConfig, "genesis", genesis.Hash())
	if dbg.OnlyCreateDB {
		logger.Info("done")
		os.Exit(1)
	}

	// Check if we have an already initialized chain and fall back to
	// that if so. Otherwise we need to generate a new genesis spec.
	blockReader, blockWriter, allSnapshots, allBorSnapshots, bridgeStore, heimdallStore, agg, err := setUpBlockReader(ctx, rawChainDB, config.Dirs, config, chainConfig, logger)
	if err != nil {
		return nil, err
	}

	backend.agg, backend.blockSnapshots, backend.blockReader, backend.blockWriter = agg, allSnapshots, blockReader, blockWriter

	backend.chainDB, err = temporal.New(rawChainDB, agg)
	if err != nil {
		return nil, err
	}

	// Can happen in some configurations
	if config.Downloader.ChainName != "" {
		if err := backend.setUpSnapDownloader(ctx, config.Downloader); err != nil {
			return nil, err
		}
	}

	kvRPC := remotedbserver.NewKvServer(ctx, backend.chainDB, allSnapshots, allBorSnapshots, agg, logger)
	backend.notifications = shards.NewNotifications(kvRPC)
	backend.kvRPC = kvRPC

	backend.gasPrice, _ = uint256.FromBig(config.Miner.GasPrice)

	if config.SilkwormExecution || config.SilkwormRpcDaemon || config.SilkwormSentry {
		logLevel, err := log.LvlFromString(config.SilkwormVerbosity)
		if err != nil {
			return nil, err
		}
		backend.silkworm, err = silkworm.New(config.Dirs.DataDir, mdbx.Version(), config.SilkwormNumContexts, logLevel)
		if err != nil {
			return nil, err
		}
	}

	p2pConfig := stack.Config().P2P
	var sentries []protosentry.SentryClient
	if len(p2pConfig.SentryAddr) > 0 {
		for _, addr := range p2pConfig.SentryAddr {
			sentryClient, err := sentry_multi_client.GrpcClient(backend.sentryCtx, addr)
			if err != nil {
				return nil, err
			}
			sentries = append(sentries, sentryClient)
		}
	} else if config.SilkwormSentry {
		apiPort := 53774
		apiAddr := fmt.Sprintf("127.0.0.1:%d", apiPort)

		collectNodeURLs := func(nodes []*enode.Node) []string {
			var urls []string
			for _, n := range nodes {
				urls = append(urls, n.URLv4())
			}
			return urls
		}

		settings := silkworm.SentrySettings{
			ClientId:    p2pConfig.Name,
			ApiPort:     apiPort,
			Port:        p2pConfig.ListenPort(),
			Nat:         p2pConfig.NATSpec,
			NetworkId:   config.NetworkID,
			NodeKey:     crypto.FromECDSA(p2pConfig.PrivateKey),
			StaticPeers: collectNodeURLs(p2pConfig.StaticNodes),
			Bootnodes:   collectNodeURLs(p2pConfig.BootstrapNodes),
			NoDiscover:  p2pConfig.NoDiscovery,
			MaxPeers:    p2pConfig.MaxPeers,
		}

		silkwormSentryService := silkworm.NewSentryService(backend.silkworm, settings)
		backend.silkwormSentryService = &silkwormSentryService

		sentryClient, err := sentry_multi_client.GrpcClient(backend.sentryCtx, apiAddr)
		if err != nil {
			return nil, err
		}
		sentries = append(sentries, sentryClient)
	} else {
		var readNodeInfo = func() *eth.NodeInfo {
			var res *eth.NodeInfo
			_ = backend.chainDB.View(context.Background(), func(tx kv.Tx) error {
				res = eth.ReadNodeInfo(tx, backend.chainConfig, backend.genesisHash, backend.networkID)
				return nil
			})

			return res
		}

		p2pConfig.DiscoveryDNS = backend.config.EthDiscoveryURLs

		listenHost, listenPort, err := splitAddrIntoHostAndPort(p2pConfig.ListenAddr)
		if err != nil {
			return nil, err
		}

		var pi int // points to next port to be picked from refCfg.AllowedPorts
		for _, protocol := range p2pConfig.ProtocolVersion {
			cfg := p2pConfig
			cfg.NodeDatabase = filepath.Join(stack.Config().Dirs.Nodes, eth.ProtocolToString[protocol])

			// pick port from allowed list
			var picked bool
			for ; pi < len(cfg.AllowedPorts); pi++ {
				pc := int(cfg.AllowedPorts[pi])
				if pc == 0 {
					// For ephemeral ports probing to see if the port is taken does not
					// make sense.
					picked = true
					break
				}
				if !checkPortIsFree(fmt.Sprintf("%s:%d", listenHost, pc)) {
					logger.Warn("bind protocol to port has failed: port is busy", "protocols", fmt.Sprintf("eth/%d", cfg.ProtocolVersion), "port", pc)
					continue
				}
				if listenPort != pc {
					listenPort = pc
				}
				pi++
				picked = true
				break
			}
			if !picked {
				return nil, fmt.Errorf("run out of allowed ports for p2p eth protocols %v. Extend allowed port list via --p2p.allowed-ports", cfg.AllowedPorts)
			}

			cfg.ListenAddr = fmt.Sprintf("%s:%d", listenHost, listenPort)
			server := sentry.NewGrpcServer(backend.sentryCtx, nil, readNodeInfo, &cfg, protocol, logger)
			backend.sentryServers = append(backend.sentryServers, server)
			sentries = append(sentries, direct.NewSentryClientDirect(protocol, server))
		}

		go func() {
			logEvery := time.NewTicker(180 * time.Second)
			defer logEvery.Stop()

			var logItems []interface{}

			for {
				select {
				case <-backend.sentryCtx.Done():
					return
				case <-logEvery.C:
					logItems = logItems[:0]
					peerCountMap := map[uint]int{}
					for _, srv := range backend.sentryServers {
						counts := srv.SimplePeerCount()
						for protocol, count := range counts {
							peerCountMap[protocol] += count
						}
					}
					if len(peerCountMap) == 0 {
						logger.Warn("[p2p] No GoodPeers")
					} else {
						for protocol, count := range peerCountMap {
							logItems = append(logItems, eth.ProtocolToString[protocol], strconv.Itoa(count))
						}
						logger.Info("[p2p] GoodPeers", logItems...)
					}
				}
			}
		}()
	}

	// setup periodic logging and prometheus updates
	go mem.LogMemStats(ctx, logger)
	go disk.UpdateDiskStats(ctx, logger)
	go dbg.SaveHeapProfileNearOOMPeriodically(ctx, dbg.SaveHeapWithLogger(&logger))

	var currentBlock *types.Block
	if err := backend.chainDB.View(context.Background(), func(tx kv.Tx) error {
		currentBlock, err = blockReader.CurrentBlock(tx)
		return err
	}); err != nil {
		panic(err)
	}

	currentBlockNumber := uint64(0)
	if currentBlock != nil {
		currentBlockNumber = currentBlock.NumberU64()
	}

	logger.Info("Initialising Ethereum protocol", "network", config.NetworkID)
	var consensusConfig interface{}

	if chainConfig.Clique != nil {
		consensusConfig = &config.Clique
	} else if chainConfig.Aura != nil {
		consensusConfig = &config.Aura
	} else if chainConfig.Bor != nil {
		consensusConfig = chainConfig.Bor
	} else {
		consensusConfig = &config.Ethash
	}

	var heimdallClient heimdall.Client
	var polygonBridge *bridge.Service
	var heimdallService *heimdall.Service
	var bridgeRPC *bridge.BackendServer
	var heimdallRPC *heimdall.BackendServer

	if chainConfig.Bor != nil {
		if !config.WithoutHeimdall {
			heimdallClient = heimdall.NewHttpClient(config.HeimdallURL, logger)
		}

		if config.PolygonSync {
			borConfig := consensusConfig.(*borcfg.BorConfig)

			polygonBridge = bridge.NewService(bridge.ServiceConfig{
				Store:        bridgeStore,
				Logger:       logger,
				BorConfig:    borConfig,
				EventFetcher: heimdallClient,
			})

			heimdallService = heimdall.NewService(heimdall.ServiceConfig{
				Store:     heimdallStore,
				BorConfig: borConfig,
				Client:    heimdallClient,
				Logger:    logger,
			})

			bridgeRPC = bridge.NewBackendServer(ctx, polygonBridge)
			heimdallRPC = heimdall.NewBackendServer(ctx, heimdallService)

			backend.polygonBridge = polygonBridge
			backend.heimdallService = heimdallService
		}

		flags.Milestone = config.WithHeimdallMilestones
	}

	backend.engine = ethconsensusconfig.CreateConsensusEngine(ctx, stack.Config(), chainConfig, consensusConfig, config.Miner.Notify, config.Miner.Noverify, heimdallClient, config.WithoutHeimdall, blockReader, false /* readonly */, logger, polygonBridge, heimdallService)

	inMemoryExecution := func(txc wrap.TxContainer, header *types.Header, body *types.RawBody, unwindPoint uint64, headersChain []*types.Header, bodiesChain []*types.RawBody,
		notifications *shards.Notifications) error {
		terseLogger := log.New()
		terseLogger.SetHandler(log.LvlFilterHandler(log.LvlWarn, log.StderrHandler))
		// Needs its own notifications to not update RPC daemon and txpool about pending blocks
		stateSync := stages2.NewInMemoryExecution(backend.sentryCtx, backend.chainDB, config, backend.sentriesClient,
			dirs, notifications, blockReader, blockWriter, backend.agg, backend.silkworm, terseLogger)
		chainReader := consensuschain.NewReader(chainConfig, txc.Tx, blockReader, logger)
		// We start the mining step
		if err := stages2.StateStep(ctx, chainReader, backend.engine, txc, stateSync, header, body, unwindPoint, headersChain, bodiesChain, config.ImportMode); err != nil {
			logger.Warn("Could not validate block", "err", err)
			return errors.Join(consensus.ErrInvalidBlock, err)
		}
		var progress uint64
		progress, err = stages.GetStageProgress(txc.Tx, stages.Execution)
		if err != nil {
			return err
		}
		if progress < header.Number.Uint64() {
			return fmt.Errorf("unsuccessful execution, progress %d < expected %d", progress, header.Number.Uint64())
		}
		return nil
	}
	backend.forkValidator = engine_helpers.NewForkValidator(ctx, currentBlockNumber, inMemoryExecution, tmpdir, backend.blockReader)

	statusDataProvider := sentry.NewStatusDataProvider(
		backend.chainDB,
		chainConfig,
		genesis,
		backend.config.NetworkID,
		logger,
	)

	// limit "new block" broadcasts to at most 10 random peers at time
	maxBlockBroadcastPeers := func(header *types.Header) uint { return 10 }

	// unlimited "new block" broadcasts to all peers for blocks announced by Bor validators
	if borEngine, ok := backend.engine.(*bor.Bor); ok {
		defaultValue := maxBlockBroadcastPeers(nil)
		maxBlockBroadcastPeers = func(header *types.Header) uint {
			isValidator, err := borEngine.IsValidator(header)
			if err != nil {
				logger.Warn("maxBlockBroadcastPeers: borEngine.IsValidator has failed", "err", err)
				return defaultValue
			}
			if isValidator {
				// 0 means send to all
				return 0
			}
			return defaultValue
		}
	}

	sentryMcDisableBlockDownload := config.PolygonSync || config.PolygonSyncStage
	backend.sentriesClient, err = sentry_multi_client.NewMultiClient(
		backend.chainDB,
		chainConfig,
		backend.engine,
		sentries,
		config.Sync,
		blockReader,
		blockBufferSize,
		statusDataProvider,
		stack.Config().SentryLogPeerInfo,
		maxBlockBroadcastPeers,
		sentryMcDisableBlockDownload,
		logger,
	)
	if err != nil {
		return nil, err
	}

	config.TxPool.NoGossip = config.DisableTxPoolGossip
	var miningRPC txpoolproto.MiningServer
	stateDiffClient := direct.NewStateDiffClientDirect(kvRPC)
	if config.DeprecatedTxPool.Disable {
		backend.txPoolGrpcServer = &txpool.GrpcDisabled{}
	} else {
		//cacheConfig := kvcache.DefaultCoherentCacheConfig
		//cacheConfig.MetricsLabel = "txpool"
		//cacheConfig.StateV3 = config.HistoryV3w

		backend.newTxs = make(chan txpool.Announcements, 1024)
		//defer close(newTxs)
		backend.txPoolDB, backend.txPool, backend.txPoolFetch, backend.txPoolSend, backend.txPoolGrpcServer, err = txpoolutil.AllComponents(
			ctx, config.TxPool, kvcache.NewDummy(), backend.newTxs, backend.chainDB, backend.sentriesClient.Sentries(), stateDiffClient, misc.Eip1559FeeCalculator, logger,
		)
		if err != nil {
			return nil, err
		}

		backend.txnProvider = txnprovider.NewOrderedTxnPoolProvider(backend.txPool)
	}

	backend.notifyMiningAboutNewTxs = make(chan struct{}, 1)
	backend.miningSealingQuit = make(chan struct{})
	backend.pendingBlocks = make(chan *types.Block, 1)
	backend.minedBlocks = make(chan *types.Block, 1)

	miner := stagedsync.NewMiningState(&config.Miner)
	backend.pendingBlocks = miner.PendingResultCh

	var (
		snapDb     kv.RwDB
		recents    *lru.ARCCache[libcommon.Hash, *bor.Snapshot]
		signatures *lru.ARCCache[libcommon.Hash, libcommon.Address]
	)
	if bor, ok := backend.engine.(*bor.Bor); ok {
		snapDb = bor.DB
		recents = bor.Recents
		signatures = bor.Signatures
	}
	// proof-of-work mining
	mining := stagedsync.New(
		config.Sync,
		stagedsync.MiningStages(backend.sentryCtx,
			stagedsync.StageMiningCreateBlockCfg(backend.chainDB, miner, *backend.chainConfig, backend.engine, nil, tmpdir, backend.blockReader),
			stagedsync.StageBorHeimdallCfg(
				backend.chainDB,
				snapDb,
				miner,
				*backend.chainConfig,
				heimdallClient,
				heimdallStore,
				bridgeStore,
				backend.blockReader,
				nil,
				nil,
				recents,
				signatures,
				false,
				nil),
			stagedsync.StageExecuteBlocksCfg(
				backend.chainDB,
				config.Prune,
				config.BatchSize,
				chainConfig,
				backend.engine,
				&vm.Config{},
				backend.notifications,
				config.StateStream,
				/*stateStream=*/ false,
				dirs,
				blockReader,
				backend.sentriesClient.Hd,
				config.Genesis,
				config.Sync,
				stages2.SilkwormForExecutionStage(backend.silkworm, config),
			),
			stagedsync.StageSendersCfg(backend.chainDB, chainConfig, config.Sync, false, dirs.Tmp, config.Prune, blockReader, backend.sentriesClient.Hd),
			stagedsync.StageMiningExecCfg(backend.chainDB, miner, backend.notifications.Events, *backend.chainConfig, backend.engine, &vm.Config{}, tmpdir, nil, 0, backend.txnProvider, blockReader),
			stagedsync.StageMiningFinishCfg(backend.chainDB, *backend.chainConfig, backend.engine, miner, backend.miningSealingQuit, backend.blockReader, latestBlockBuiltStore),
		), stagedsync.MiningUnwindOrder, stagedsync.MiningPruneOrder,
		logger, stages.ModeBlockProduction)

	var ethashApi *ethash.API
	if casted, ok := backend.engine.(*ethash.Ethash); ok {
		ethashApi = casted.APIs(nil)[1].Service.(*ethash.API)
	}

	// proof-of-stake mining
	assembleBlockPOS := func(param *core.BlockBuilderParameters, interrupt *int32) (*types.BlockWithReceipts, error) {
		miningStatePos := stagedsync.NewMiningState(&config.Miner)
		miningStatePos.MiningConfig.Etherbase = param.SuggestedFeeRecipient
		proposingSync := stagedsync.New(
			config.Sync,
			stagedsync.MiningStages(backend.sentryCtx,
				stagedsync.StageMiningCreateBlockCfg(backend.chainDB, miningStatePos, *backend.chainConfig, backend.engine, param, tmpdir, backend.blockReader),
				stagedsync.StageBorHeimdallCfg(
					backend.chainDB,
					snapDb,
					miningStatePos,
					*backend.chainConfig,
					heimdallClient,
					heimdallStore,
					bridgeStore,
					backend.blockReader,
					nil,
					nil,
					recents,
					signatures,
					false,
					nil),
				stagedsync.StageExecuteBlocksCfg(
					backend.chainDB,
					config.Prune,
					config.BatchSize,
					chainConfig,
					backend.engine,
					&vm.Config{},
					backend.notifications,
					config.StateStream,
					/*stateStream=*/ false,
					dirs,
					blockReader,
					backend.sentriesClient.Hd,
					config.Genesis,
					config.Sync,
					stages2.SilkwormForExecutionStage(backend.silkworm, config),
				),
				stagedsync.StageSendersCfg(backend.chainDB, chainConfig, config.Sync, false, dirs.Tmp, config.Prune, blockReader, backend.sentriesClient.Hd),
				stagedsync.StageMiningExecCfg(backend.chainDB, miningStatePos, backend.notifications.Events, *backend.chainConfig, backend.engine, &vm.Config{}, tmpdir, interrupt, param.PayloadId, backend.txnProvider, blockReader),
				stagedsync.StageMiningFinishCfg(backend.chainDB, *backend.chainConfig, backend.engine, miningStatePos, backend.miningSealingQuit, backend.blockReader, latestBlockBuiltStore)), stagedsync.MiningUnwindOrder, stagedsync.MiningPruneOrder, logger, stages.ModeBlockProduction)
		// We start the mining step
		if err := stages2.MiningStep(ctx, backend.chainDB, proposingSync, tmpdir, logger); err != nil {
			return nil, err
		}
		block := <-miningStatePos.MiningResultCh
		return block, nil
	}

	// Initialize ethbackend
	ethBackendRPC := privateapi.NewEthBackendServer(ctx, backend, backend.chainDB, backend.notifications, blockReader, logger, latestBlockBuiltStore)
	// initialize engine backend

	blockSnapBuildSema := semaphore.NewWeighted(int64(dbg.BuildSnapshotAllowance))

	agg.SetSnapshotBuildSema(blockSnapBuildSema)
	blockRetire := freezeblocks.NewBlockRetire(1, dirs, blockReader, blockWriter, backend.chainDB, heimdallStore, bridgeStore, backend.chainConfig, config, backend.notifications.Events, blockSnapBuildSema, logger)

	miningRPC = privateapi.NewMiningServer(ctx, backend, ethashApi, logger)

	var creds credentials.TransportCredentials
	if stack.Config().PrivateApiAddr != "" {
		if stack.Config().TLSConnection {
			creds, err = grpcutil.TLS(stack.Config().TLSCACert, stack.Config().TLSCertFile, stack.Config().TLSKeyFile)
			if err != nil {
				return nil, err
			}
		}
		backend.privateAPI, err = privateapi.StartGrpc(
			kvRPC,
			ethBackendRPC,
			backend.txPoolGrpcServer,
			miningRPC,
			bridgeRPC,
			heimdallRPC,
			stack.Config().PrivateApiAddr,
			stack.Config().PrivateApiRateLimit,
			creds,
			stack.Config().HealthCheck,
			logger)
		if err != nil {
			return nil, fmt.Errorf("private api: %w", err)
		}
	}

	if currentBlock == nil {
		currentBlock = genesis
	}
	// We start the transaction pool on startup, for a couple of reasons:
	// 1) Hive tests requires us to do so and starting it from eth_sendRawTransaction is not viable as we have not enough data
	// to initialize it properly.
	// 2) we cannot propose for block 1 regardless.

	if !config.DeprecatedTxPool.Disable {
		backend.txPoolFetch.ConnectCore()
		backend.txPoolFetch.ConnectSentries()
		var newTxsBroadcaster *txpool.NewSlotsStreams
		if casted, ok := backend.txPoolGrpcServer.(*txpool.GrpcServer); ok {
			newTxsBroadcaster = casted.NewSlotsStreams
		}
		go txpool.MainLoop(backend.sentryCtx, backend.txPool, backend.newTxs, backend.txPoolSend, newTxsBroadcaster,
			func() {
				select {
				case backend.notifyMiningAboutNewTxs <- struct{}{}:
				default:
				}
			})
	}

	go func() {
		defer debug.LogPanic()
		for {
			select {
			case b := <-backend.minedBlocks:
				// Add mined header and block body before broadcast. This is because the broadcast call
				// will trigger the staged sync which will require headers and blocks to be available
				// in their respective cache in the download stage. If not found, it would cause a
				// liveness issue for the chain.
				if err := backend.sentriesClient.Hd.AddMinedHeader(b.Header()); err != nil {
					logger.Error("add mined block to header downloader", "err", err)
				}
				backend.sentriesClient.Bd.AddToPrefetch(b.Header(), b.RawBody())

				//p2p
				//backend.sentriesClient.BroadcastNewBlock(context.Background(), b, b.Difficulty())
				//rpcdaemon
				if err := miningRPC.(*privateapi.MiningServer).BroadcastMinedBlock(b); err != nil {
					logger.Error("txpool rpc mined block broadcast", "err", err)
				}
				logger.Trace("BroadcastMinedBlock successful", "number", b.Number(), "GasUsed", b.GasUsed(), "txn count", b.Transactions().Len())
				backend.sentriesClient.PropagateNewBlockHashes(ctx, []headerdownload.Announce{
					{
						Number: b.NumberU64(),
						Hash:   b.Hash(),
					},
				})

			case b := <-backend.pendingBlocks:
				if err := miningRPC.(*privateapi.MiningServer).BroadcastPendingBlock(b); err != nil {
					logger.Error("txpool rpc pending block broadcast", "err", err)
				}
			case <-backend.sentriesClient.Hd.QuitPoWMining:
				return
			}
		}
	}()

	if err := backend.StartMining(
		context.Background(),
		backend.chainDB,
		stateDiffClient,
		mining,
		miner,
		backend.gasPrice,
		backend.sentriesClient.Hd.QuitPoWMining,
		heimdallStore,
		tmpdir,
		logger); err != nil {
		return nil, err
	}

	backend.ethBackendRPC, backend.miningRPC, backend.stateChangesClient = ethBackendRPC, miningRPC, stateDiffClient

	if config.PolygonSyncStage {
		backend.syncStages = stages2.NewPolygonSyncStages(
			backend.sentryCtx,
			logger,
			backend.chainDB,
			config,
			backend.chainConfig,
			backend.engine,
			backend.notifications,
			backend.downloaderClient,
			blockReader,
			blockRetire,
			backend.agg,
			backend.silkworm,
			backend.forkValidator,
			heimdallClient,
			heimdallStore,
			bridgeStore,
			polygonSyncSentry(sentries),
			p2pConfig.MaxPeers,
			statusDataProvider,
			backend.stopNode,
		)
		backend.syncUnwindOrder = stagedsync.PolygonSyncUnwindOrder
		backend.syncPruneOrder = stagedsync.PolygonSyncPruneOrder
	} else {
		backend.syncStages = stages2.NewDefaultStages(backend.sentryCtx, backend.chainDB, snapDb, p2pConfig, config, backend.sentriesClient, backend.notifications, backend.downloaderClient,
			blockReader, blockRetire, backend.agg, backend.silkworm, backend.forkValidator, heimdallClient, heimdallStore, bridgeStore, recents, signatures, logger)
		backend.syncUnwindOrder = stagedsync.DefaultUnwindOrder
		backend.syncPruneOrder = stagedsync.DefaultPruneOrder
	}

	backend.stagedSync = stagedsync.New(config.Sync, backend.syncStages, backend.syncUnwindOrder, backend.syncPruneOrder, logger, stages.ModeApplyingBlocks)

	hook := stages2.NewHook(backend.sentryCtx, backend.chainDB, backend.notifications, backend.stagedSync, backend.blockReader, backend.chainConfig, backend.logger, backend.sentriesClient.SetStatus)

	useSnapshots := blockReader != nil && (blockReader.FreezingCfg().ProduceE2 || blockReader.FreezingCfg().ProduceE3)
	if !useSnapshots && backend.downloaderClient != nil {
		for _, p := range blockReader.AllTypes() {
			backend.downloaderClient.ProhibitNewDownloads(ctx, &protodownloader.ProhibitNewDownloadsRequest{
				Type: p.Name(),
			})
		}

		for _, p := range snaptype.CaplinSnapshotTypes {
			backend.downloaderClient.ProhibitNewDownloads(ctx, &protodownloader.ProhibitNewDownloadsRequest{
				Type: p.Name(),
			})
		}

		for _, p := range snaptype2.E3StateTypes {
			backend.downloaderClient.ProhibitNewDownloads(ctx, &protodownloader.ProhibitNewDownloadsRequest{
				Type: p.Name(),
			})
		}

	}

	checkStateRoot := true
	pipelineStages := stages2.NewPipelineStages(ctx, backend.chainDB, config, p2pConfig, backend.sentriesClient, backend.notifications, backend.downloaderClient, blockReader, blockRetire, backend.agg, backend.silkworm, backend.forkValidator, logger, checkStateRoot)
	backend.pipelineStagedSync = stagedsync.New(config.Sync, pipelineStages, stagedsync.PipelineUnwindOrder, stagedsync.PipelinePruneOrder, logger, stages.ModeApplyingBlocks)
	backend.eth1ExecutionServer = eth1.NewEthereumExecutionModule(blockReader, backend.chainDB, backend.pipelineStagedSync, backend.forkValidator, chainConfig, assembleBlockPOS, hook, backend.notifications.Accumulator, backend.notifications.StateChangesConsumer, logger, backend.engine, config.Sync, ctx)
	executionRpc := direct.NewExecutionClientDirect(backend.eth1ExecutionServer)

	var executionEngine executionclient.ExecutionEngine

	executionEngine, err = executionclient.NewExecutionClientDirect(eth1_chain_reader.NewChainReaderEth1(chainConfig, executionRpc, 1000))
	if err != nil {
		return nil, err
	}

	engineBackendRPC := engineapi.NewEngineServer(
		logger,
		chainConfig,
		executionRpc,
		backend.sentriesClient.Hd,
		engine_block_downloader.NewEngineBlockDownloader(ctx,
			logger, backend.sentriesClient.Hd, executionRpc,
			backend.sentriesClient.Bd, backend.sentriesClient.BroadcastNewBlock, backend.sentriesClient.SendBodyRequest, blockReader,
			backend.chainDB, chainConfig, tmpdir, config.Sync),
		config.InternalCL, // If the chain supports the engine API, then we should not make the server fail.
		false,
		config.Miner.EnabledPOS)
	backend.engineBackendRPC = engineBackendRPC
	// If we choose not to run a consensus layer, run our embedded.
	if config.InternalCL && (clparams.EmbeddedSupported(config.NetworkID) || config.CaplinConfig.IsDevnet()) {
		config.CaplinConfig.NetworkId = clparams.NetworkType(config.NetworkID)
		config.CaplinConfig.LoopBlockLimit = uint64(config.LoopBlockLimit)
		go func() {
			eth1Getter := getters.NewExecutionSnapshotReader(ctx, blockReader, backend.chainDB)
			if err := caplin1.RunCaplinService(ctx, executionEngine, config.CaplinConfig, dirs, eth1Getter, backend.downloaderClient, creds, blockSnapBuildSema); err != nil {
				logger.Error("could not start caplin", "err", err)
			}
			ctxCancel()
		}()
	}

	if config.PolygonSync {
		backend.polygonSyncService = polygonsync.NewService(
			logger,
			chainConfig,
			polygonSyncSentry(sentries),
			p2pConfig.MaxPeers,
			statusDataProvider,
			executionRpc,
			config.LoopBlockLimit,
			polygonBridge,
			heimdallService,
			backend.notifications,
		)

		// we need to initiate download before the heimdall services start rather than
		// waiting for the stage loop to start
		// TODO although this works we probably want to call engine.Start instead

		backend.polygonDownloadSync = stagedsync.New(backend.config.Sync, stagedsync.DownloadSyncStages(
			backend.sentryCtx, stagedsync.StageSnapshotsCfg(
				backend.chainDB, *backend.sentriesClient.ChainConfig, config.Sync, dirs, blockRetire, backend.downloaderClient,
				blockReader, backend.notifications, backend.agg, false, false, false, backend.silkworm, config.Prune,
			)), nil, nil, backend.logger, stages.ModeApplyingBlocks)

		// these range extractors set the db to the local db instead of the chain db
		// TODO this needs be refactored away by having a retire/merge component per
		// snapshot instead of global processing in the stage loop
		type extractableStore interface {
			RangeExtractor() snaptype.RangeExtractor
		}

		if withRangeExtractor, ok := heimdallStore.Spans().(extractableStore); ok {
			allBorSnapshots.SetRangeExtractor(heimdall.Spans, withRangeExtractor.RangeExtractor())
		}

		if withRangeExtractor, ok := heimdallStore.Checkpoints().(extractableStore); ok {
			allBorSnapshots.SetRangeExtractor(heimdall.Checkpoints, withRangeExtractor.RangeExtractor())
		}

		if withRangeExtractor, ok := heimdallStore.Milestones().(extractableStore); ok {
			allBorSnapshots.SetRangeExtractor(heimdall.Milestones, withRangeExtractor.RangeExtractor())
		}

		if withRangeExtractor, ok := bridgeStore.(extractableStore); ok {
			allBorSnapshots.SetRangeExtractor(heimdall.Events, withRangeExtractor.RangeExtractor())
		}
	}

	return backend, nil
}

func NewEthereum(ctx context.Context, ctxCancel context.CancelFunc, config *ethconfig.Config, chainKv kv.RwDB, logger log.Logger) *Ethereum {
	backend := &Ethereum{
		sentryCtx:            ctx,
		sentryCancel:         ctxCancel,
		config:               config,
		chainDB:              chainKv,
		networkID:            config.NetworkID,
		etherbase:            config.Miner.Etherbase,
		waitForStageLoopStop: make(chan struct{}),
		waitForMiningStop:    make(chan struct{}),
		logger:               logger,
	}
	return backend
}

func (s *Ethereum) Init(stack *node.Node, config *ethconfig.Config, chainConfig *chain.Config) error {
	ethBackendRPC, miningRPC, stateDiffClient := s.ethBackendRPC, s.miningRPC, s.stateChangesClient
	blockReader := s.blockReader
	ctx := s.sentryCtx
	chainKv := s.chainDB
	var err error

	if chainConfig.Bor == nil {
		s.sentriesClient.Hd.StartPoSDownloader(s.sentryCtx, s.sentriesClient.SendHeaderRequest, s.sentriesClient.Penalize)
	}

	emptyBadHash := config.BadBlockHash == libcommon.Hash{}
	if !emptyBadHash {
		if err = chainKv.View(ctx, func(tx kv.Tx) error {
			badBlockHeader, hErr := rawdb.ReadHeaderByHash(tx, config.BadBlockHash)
			if badBlockHeader != nil {
				unwindPoint := badBlockHeader.Number.Uint64() - 1
				if err := s.stagedSync.UnwindTo(unwindPoint, stagedsync.BadBlock(config.BadBlockHash, errors.New("Init unwind")), tx); err != nil {
					return err
				}
			}
			return hErr
		}); err != nil {
			return err
		}
	}

	//eth.APIBackend = &EthAPIBackend{stack.Config().ExtRPCEnabled(), stack.Config().AllowUnprotectedTxs, eth, nil}
	gpoParams := config.GPO
	if gpoParams.Default == nil {
		gpoParams.Default = config.Miner.GasPrice
	}
	// start HTTP API
	httpRpcCfg := stack.Config().Http
	ethRpcClient, txPoolRpcClient, miningRpcClient, stateCache, ff, err := cli.EmbeddedServices(ctx, chainKv, httpRpcCfg.StateCache, httpRpcCfg.RpcFiltersConfig, blockReader, ethBackendRPC,
		s.txPoolGrpcServer, miningRPC, stateDiffClient, s.logger)
	if err != nil {
		return err
	}

	//eth.APIBackend.gpo = gasprice.NewOracle(eth.APIBackend, gpoParams)
	if config.Ethstats != "" {
		var headCh chan [][]byte
		headCh, s.unsubscribeEthstat = s.notifications.Events.AddHeaderSubscription()
		if err := ethstats.New(stack, s.sentryServers, chainKv, s.blockReader, s.engine, config.Ethstats, s.networkID, ctx.Done(), headCh, txPoolRpcClient); err != nil {
			return err
		}
	}

	s.apiList = jsonrpc.APIList(chainKv, ethRpcClient, txPoolRpcClient, miningRpcClient, ff, stateCache, blockReader, &httpRpcCfg, s.engine, s.logger, s.polygonBridge, s.heimdallService)

	if config.SilkwormRpcDaemon && httpRpcCfg.Enabled {
		interface_log_settings := silkworm.RpcInterfaceLogSettings{
			Enabled:         config.SilkwormRpcLogEnabled,
			ContainerFolder: config.SilkwormRpcLogDirPath,
			MaxFileSizeMB:   config.SilkwormRpcLogMaxFileSize,
			MaxFiles:        config.SilkwormRpcLogMaxFiles,
			DumpResponse:    config.SilkwormRpcLogDumpResponse,
		}
		settings := silkworm.RpcDaemonSettings{
			EthLogSettings:       interface_log_settings,
			EthAPIHost:           httpRpcCfg.HttpListenAddress,
			EthAPIPort:           httpRpcCfg.HttpPort,
			EthAPISpec:           httpRpcCfg.API,
			NumWorkers:           config.SilkwormRpcNumWorkers,
			CORSDomains:          httpRpcCfg.HttpCORSDomain,
			JWTFilePath:          httpRpcCfg.JWTSecretPath,
			JSONRPCCompatibility: config.SilkwormRpcJsonCompatibility,
			WebSocketEnabled:     httpRpcCfg.WebsocketEnabled,
			WebSocketCompression: httpRpcCfg.WebsocketCompression,
			HTTPCompression:      httpRpcCfg.HttpCompression,
		}
		silkwormRPCDaemonService := silkworm.NewRpcDaemonService(s.silkworm, chainKv, settings)
		s.silkwormRPCDaemonService = &silkwormRPCDaemonService
	} else {
		go func() {
			if err := cli.StartRpcServer(ctx, &httpRpcCfg, s.apiList, s.logger); err != nil {
				s.logger.Error("cli.StartRpcServer error", "err", err)
			}
		}()
	}

	if chainConfig.Bor == nil {
		go s.engineBackendRPC.Start(ctx, &httpRpcCfg, s.chainDB, s.blockReader, ff, stateCache, s.engine, ethRpcClient, txPoolRpcClient, miningRpcClient)
	}

	// Register the backend on the node
	stack.RegisterLifecycle(s)
	return nil
}

func (s *Ethereum) APIs() []rpc.API {
	return s.apiList
}

func (s *Ethereum) Etherbase() (eb libcommon.Address, err error) {
	s.lock.RLock()
	etherbase := s.etherbase
	s.lock.RUnlock()

	if etherbase != (libcommon.Address{}) {
		return etherbase, nil
	}
	return libcommon.Address{}, errors.New("etherbase must be explicitly specified")
}

// isLocalBlock checks whether the specified block is mined
// by local miner accounts.
//
// We regard two types of accounts as local miner account: etherbase
// and accounts specified via `txpool.locals` flag.
func (s *Ethereum) isLocalBlock(block *types.Block) bool { //nolint
	s.lock.RLock()
	etherbase := s.etherbase
	s.lock.RUnlock()
	return ethutils.IsLocalBlock(s.engine, etherbase, s.config.DeprecatedTxPool.Locals, block.Header())
}

// shouldPreserve checks whether we should preserve the given block
// during the chain reorg depending on whether the author of block
// is a local account.
func (s *Ethereum) shouldPreserve(block *types.Block) bool { //nolint
	// The reason we need to disable the self-reorg preserving for clique
	// is it can be probable to introduce a deadlock.
	//
	// e.g. If there are 7 available signers
	//
	// r1   A
	// r2     B
	// r3       C
	// r4         D
	// r5   A      [X] F G
	// r6    [X]
	//
	// In the round5, the inturn signer E is offline, so the worst case
	// is A, F and G sign the block of round5 and reject the block of opponents
	// and in the round6, the last available signer B is offline, the whole
	// network is stuck.
	if _, ok := s.engine.(*clique.Clique); ok {
		return false
	}
	return s.isLocalBlock(block)
}

// StartMining starts the miner with the given number of CPU threads. If mining
// is already running, this method adjust the number of threads allowed to use
// and updates the minimum price required by the transaction pool.
func (s *Ethereum) StartMining(ctx context.Context, db kv.RwDB, stateDiffClient *direct.StateDiffClientDirect, mining *stagedsync.Sync, miner stagedsync.MiningState, gasPrice *uint256.Int, quitCh chan struct{}, heimdallStore heimdall.Store, tmpDir string, logger log.Logger) error {

	var borcfg *bor.Bor
	if b, ok := s.engine.(*bor.Bor); ok {
		borcfg = b
		b.HeaderProgress(s.sentriesClient.Hd)
	} else if br, ok := s.engine.(*merge.Merge); ok {
		if b, ok := br.InnerEngine().(*bor.Bor); ok {
			borcfg = b
			b.HeaderProgress(s.sentriesClient.Hd)
		}
	}

	if !miner.MiningConfig.Enabled {
		return nil
	}

	// Configure the local mining address
	eb, err := s.Etherbase()
	if err != nil {
		s.logger.Error("Cannot start mining without etherbase", "err", err)
		return fmt.Errorf("etherbase missing: %w", err)
	}

	if miner.MiningConfig.Enabled {
		if s.chainConfig.ChainName == networkname.Dev {
			miner.MiningConfig.SigKey = core.DevnetSignPrivateKey
		}
		if miner.MiningConfig.SigKey == nil {
			s.logger.Error("Etherbase account unavailable locally", "err", err)
			return fmt.Errorf("signer missing: %w", err)
		}
		if borcfg != nil {
			borcfg.Authorize(eb, func(_ libcommon.Address, mimeType string, message []byte) ([]byte, error) {
				return crypto.Sign(crypto.Keccak256(message), miner.MiningConfig.SigKey)
			})

			if !s.config.WithoutHeimdall {
				err := stagedsync.FetchSpanZeroForMiningIfNeeded(
					ctx,
					s.chainDB,
					s.blockReader,
					borcfg.HeimdallClient,
					heimdallStore,
					logger,
				)
				if err != nil {
					return err
				}
			}
		} else if s.chainConfig.Consensus == chain.CliqueConsensus {
			s.engine.(*clique.Clique).Authorize(eb, func(_ libcommon.Address, _ string, msg []byte) ([]byte, error) {
				return crypto.Sign(crypto.Keccak256(msg), miner.MiningConfig.SigKey)
			})
		} else {
			s.logger.Error("mining is not supported after the Merge")
			return errors.New("mining is not supported after the Merge")
		}
	} else {
		// for the bor dev network without heimdall we need the authorizer to be set otherwise there is no
		// validator defined in the bor validator set and non mining nodes will reject all blocks
		// this assumes in this mode we're only running a single validator

		if s.chainConfig.ChainName == networkname.BorDevnet && s.config.WithoutHeimdall {
			borcfg.Authorize(eb, func(addr libcommon.Address, _ string, _ []byte) ([]byte, error) {
				return nil, &valset.UnauthorizedSignerError{Number: 0, Signer: addr.Bytes()}
			})
		}

		return nil
	}

	streamCtx, streamCancel := context.WithCancel(ctx)
	stream, err := stateDiffClient.StateChanges(streamCtx, &remote.StateChangeRequest{WithStorage: false, WithTransactions: true}, grpc.WaitForReady(true))

	if err != nil {
		streamCancel()
		return err
	}

	stateChangeCh := make(chan *remote.StateChange)

	go func() {
		for req, err := stream.Recv(); ; req, err = stream.Recv() {
			if err == nil {
				for _, change := range req.ChangeBatch {
					stateChangeCh <- change
				}
			}
		}
	}()

	go func() {
		defer debug.LogPanic()
		defer close(s.waitForMiningStop)
		defer streamCancel()

		mineEvery := time.NewTicker(miner.MiningConfig.Recommit)

		defer mineEvery.Stop()

		s.logger.Info("Starting to mine", "etherbase", eb)

		var working bool
		var waiting atomic.Bool

		hasWork := true // Start mining immediately
		errc := make(chan error, 1)

		for {
			// Only reset if some work was done previously as we'd like to rely
			// on the `miner.recommit` as backup.
			if hasWork {
				mineEvery.Reset(miner.MiningConfig.Recommit)
			}

			// Only check for case if you're already mining (i.e. working = true) and
			// waiting for error or you don't have any work yet (i.e. hasWork = false).
			if working || !hasWork {
				select {
				case stateChanges := <-stateChangeCh:
					block := stateChanges.BlockHeight
					s.logger.Debug("Start mining based on previous block", "block", block)
					// TODO - can do mining clean up here as we have previous
					// block info in the state channel
					hasWork = true

				case <-s.notifyMiningAboutNewTxs:
					//log.Warn("[dbg] notifyMiningAboutNewTxs")

					// Skip mining based on new txn notif for bor consensus
					hasWork = s.chainConfig.Bor == nil
					if hasWork {
						s.logger.Debug("Start mining based on txpool notif")
					}
				case <-mineEvery.C:
					//log.Warn("[dbg] mineEvery", "working", working, "waiting", waiting.Load())
					if !(working || waiting.Load()) {
						s.logger.Debug("Start mining based on miner.recommit", "duration", miner.MiningConfig.Recommit)
					}
					hasWork = !(working || waiting.Load())
				case err := <-errc:
					working = false
					hasWork = false
					if errors.Is(err, libcommon.ErrStopped) {
						return
					}
					if err != nil {
						s.logger.Warn("mining", "err", err)
					}
				case <-quitCh:
					return
				}
			}

			if !working && hasWork {
				working = true
				hasWork = false
				mineEvery.Reset(miner.MiningConfig.Recommit)
				go func() {
					err = stages2.MiningStep(ctx, db, mining, tmpDir, logger)

					waiting.Store(true)
					defer func() {
						waiting.Store(false)
						errc <- err
					}()

					if err != nil {
						return
					}

					for {
						select {
						case block := <-miner.MiningResultCh:
							if block != nil {
								s.logger.Debug("Mined block", "block", block.Block.Number())
								s.minedBlocks <- block.Block
							}
							return
						case <-ctx.Done():
							errc <- ctx.Err()
							return
						}
					}
				}()
			}
		}
	}()

	return nil
}

func (s *Ethereum) IsMining() bool { return s.config.Miner.Enabled }

func (s *Ethereum) ChainKV() kv.RwDB            { return s.chainDB }
func (s *Ethereum) NetVersion() (uint64, error) { return s.networkID, nil }
func (s *Ethereum) NetPeerCount() (uint64, error) {
	var sentryPc uint64 = 0

	s.logger.Trace("sentry", "peer count", sentryPc)
	for _, sc := range s.sentriesClient.Sentries() {
		ctx := context.Background()
		reply, err := sc.PeerCount(ctx, &protosentry.PeerCountRequest{})
		if err != nil {
			s.logger.Warn("sentry", "err", err)
			return 0, nil
		}
		sentryPc += reply.Count
	}

	return sentryPc, nil
}

func (s *Ethereum) NodesInfo(limit int) (*remote.NodesInfoReply, error) {
	if limit == 0 || limit > len(s.sentriesClient.Sentries()) {
		limit = len(s.sentriesClient.Sentries())
	}

	nodes := make([]*prototypes.NodeInfoReply, 0, limit)
	for i := 0; i < limit; i++ {
		sc := s.sentriesClient.Sentries()[i]

		nodeInfo, err := sc.NodeInfo(context.Background(), nil)
		if err != nil {
			s.logger.Error("sentry nodeInfo", "err", err)
			continue
		}

		nodes = append(nodes, nodeInfo)
	}

	nodesInfo := &remote.NodesInfoReply{NodesInfo: nodes}
	slices.SortFunc(nodesInfo.NodesInfo, remote.NodeInfoReplyCmp)

	return nodesInfo, nil
}

// sets up blockReader and client downloader
func (s *Ethereum) setUpSnapDownloader(ctx context.Context, downloaderCfg *downloadercfg.Cfg) error {
	var err error
	if s.config.Snapshot.NoDownloader {
		return nil
	}
	if s.config.Snapshot.DownloaderAddr != "" {
		// connect to external Downloader
		s.downloaderClient, err = downloadergrpc.NewClient(ctx, s.config.Snapshot.DownloaderAddr)
	} else {
		// start embedded Downloader
		if uploadFs := s.config.Sync.UploadLocation; len(uploadFs) > 0 {
			downloaderCfg.AddTorrentsFromDisk = false
		}

		discover := true
		s.downloader, err = downloader.New(ctx, downloaderCfg, s.logger, log.LvlDebug, discover)
		if err != nil {
			return err
		}
		bittorrentServer, err := downloader.NewGrpcServer(s.downloader)
		if err != nil {
			return fmt.Errorf("new server: %w", err)
		}
		s.downloader.MainLoopInBackground(true)

		s.downloaderClient = direct.NewDownloaderClient(bittorrentServer)
	}

	s.agg.OnFreeze(func(frozenFileNames []string) {
		events := s.notifications.Events
		events.OnNewSnapshot()
		if s.downloaderClient != nil {
			req := &protodownloader.AddRequest{Items: make([]*protodownloader.AddItem, 0, len(frozenFileNames))}
			for _, fName := range frozenFileNames {
				req.Items = append(req.Items, &protodownloader.AddItem{
					Path: filepath.Join("history", fName),
				})
			}
			if _, err := s.downloaderClient.Add(ctx, req); err != nil {
				s.logger.Warn("[snapshots] notify downloader", "err", err)
			}
		}
	})
	return err
}

func setUpBlockReader(ctx context.Context, db kv.RwDB, dirs datadir.Dirs, snConfig *ethconfig.Config, chainConfig *chain.Config, logger log.Logger) (*freezeblocks.BlockReader, *blockio.BlockWriter, *freezeblocks.RoSnapshots, *heimdall.RoSnapshots, bridge.Store, heimdall.Store, *libstate.Aggregator, error) {
	var minFrozenBlock uint64

	if frozenLimit := snConfig.Sync.FrozenBlockLimit; frozenLimit != 0 {
		if maxSeedable := snapcfg.MaxSeedableSegment(snConfig.Genesis.Config.ChainName, dirs.Snap); maxSeedable > frozenLimit {
			minFrozenBlock = maxSeedable - frozenLimit
		}
	}

	allSnapshots := freezeblocks.NewRoSnapshots(snConfig.Snapshot, dirs.Snap, minFrozenBlock, logger)

	var allBorSnapshots *heimdall.RoSnapshots
	var bridgeStore bridge.Store
	var heimdallStore heimdall.Store

	if chainConfig.Bor != nil {
		allBorSnapshots = heimdall.NewRoSnapshots(snConfig.Snapshot, dirs.Snap, minFrozenBlock, logger)

		if snConfig.PolygonSync {
			bridgeStore = bridge.NewSnapshotStore(bridge.NewMdbxStore(dirs.DataDir, logger, false, 0), allBorSnapshots, chainConfig.Bor)
			heimdallStore = heimdall.NewSnapshotStore(heimdall.NewMdbxStore(logger, dirs.DataDir, 0), allBorSnapshots)
		} else {
			bridgeStore = bridge.NewSnapshotStore(bridge.NewDbStore(db), allBorSnapshots, chainConfig.Bor)
			heimdallStore = heimdall.NewSnapshotStore(heimdall.NewDbStore(db), allBorSnapshots)
		}
	}
	blockReader := freezeblocks.NewBlockReader(allSnapshots, allBorSnapshots, heimdallStore, bridgeStore)
	agg, err := libstate.NewAggregator(ctx, dirs, config3.DefaultStepSize, db, logger)
	if err != nil {
		return nil, nil, nil, nil, nil, nil, nil, err
	}
	agg.SetProduceMod(snConfig.Snapshot.ProduceE3)

	allSegmentsDownloadComplete, err := rawdb.AllSegmentsDownloadCompleteFromDB(db)
	if err != nil {
		return nil, nil, nil, nil, nil, nil, nil, err
	}
	if allSegmentsDownloadComplete {
		allSnapshots.OptimisticalyOpenFolder()
		if chainConfig.Bor != nil {
			allBorSnapshots.OptimisticalyOpenFolder()
		}
		_ = agg.OpenFolder()
	} else {
		logger.Debug("[rpc] download of segments not complete yet. please wait StageSnapshots to finish")
	}

	blockWriter := blockio.NewBlockWriter()

	return blockReader, blockWriter, allSnapshots, allBorSnapshots, bridgeStore, heimdallStore, agg, nil
}

func (s *Ethereum) Peers(ctx context.Context) (*remote.PeersReply, error) {
	var reply remote.PeersReply
	for _, sentryClient := range s.sentriesClient.Sentries() {
		peers, err := sentryClient.Peers(ctx, &emptypb.Empty{})
		if err != nil {
			return nil, fmt.Errorf("ethereum backend MultiClient.Peers error: %w", err)
		}
		reply.Peers = append(reply.Peers, peers.Peers...)
	}

	return &reply, nil
}

func (s *Ethereum) AddPeer(ctx context.Context, req *remote.AddPeerRequest) (*remote.AddPeerReply, error) {
	for _, sentryClient := range s.sentriesClient.Sentries() {
		_, err := sentryClient.AddPeer(ctx, &protosentry.AddPeerRequest{Url: req.Url})
		if err != nil {
			return nil, fmt.Errorf("ethereum backend MultiClient.AddPeers error: %w", err)
		}
	}
	return &remote.AddPeerReply{Success: true}, nil
}

// Protocols returns all the currently configured
// network protocols to start.
func (s *Ethereum) Protocols() []p2p.Protocol {
	protocols := make([]p2p.Protocol, 0, len(s.sentryServers))
	for i := range s.sentryServers {
		protocols = append(protocols, s.sentryServers[i].Protocols...)
	}
	return protocols
}

// Start implements node.Lifecycle, starting all internal goroutines needed by the
// Ethereum protocol implementation.
func (s *Ethereum) Start() error {
	s.sentriesClient.StartStreamLoops(s.sentryCtx)
	time.Sleep(10 * time.Millisecond) // just to reduce logs order confusion

	hook := stages2.NewHook(s.sentryCtx, s.chainDB, s.notifications, s.stagedSync, s.blockReader, s.chainConfig, s.logger, s.sentriesClient.SetStatus)

	currentTDProvider := func() *big.Int {
		currentTD, err := readCurrentTotalDifficulty(s.sentryCtx, s.chainDB, s.blockReader)
		if err != nil {
			panic(err)
		}
		return currentTD
	}

	if params.IsChainPoS(s.chainConfig, currentTDProvider) {
		diagnostics.Send(diagnostics.SyncStageList{StagesList: diagnostics.InitStagesFromList(s.pipelineStagedSync.StagesIdsList())})
		s.waitForStageLoopStop = nil // TODO: Ethereum.Stop should wait for execution_server shutdown
		go s.eth1ExecutionServer.Start(s.sentryCtx)
	} else if s.config.PolygonSync {
		diagnostics.Send(diagnostics.SyncStageList{StagesList: diagnostics.InitStagesFromList(s.stagedSync.StagesIdsList())})
		s.waitForStageLoopStop = nil // Shutdown is handled by context
		go func() {
			// when we're running in stand alone mode we need to run the downloader before we start the
			// polygon services becuase they will wait for it to complete before opening thier stores
			// which make use of snapshots and expect them to be initialize
			// TODO: get the snapshots to call the downloader directly - which will avoid this
			go func() {
				err := stages2.StageLoopIteration(s.sentryCtx, s.chainDB, wrap.TxContainer{}, s.polygonDownloadSync, true, true, s.logger, s.blockReader, hook)

				if err != nil && !errors.Is(err, context.Canceled) {
					s.logger.Error("downloader stage crashed - stopping node", "err", err)
					err = s.stopNode()
					if err != nil {
						s.logger.Error("could not stop node", "err", err)
					}
				}
			}()

			ctx := s.sentryCtx
			err := s.polygonSyncService.Run(ctx)
			if err == nil || errors.Is(err, context.Canceled) {
				return
			}

			s.logger.Error("polygon sync crashed - stopping node", "err", err)
			err = s.stopNode()
			if err != nil {
				s.logger.Error("could not stop node", "err", err)
			}
		}()
	} else {
		diagnostics.Send(diagnostics.SyncStageList{StagesList: diagnostics.InitStagesFromList(s.stagedSync.StagesIdsList())})
		go stages2.StageLoop(s.sentryCtx, s.chainDB, s.stagedSync, s.sentriesClient.Hd, s.waitForStageLoopStop, s.config.Sync.LoopThrottle, s.logger, s.blockReader, hook)
	}

	if s.chainConfig.Bor != nil {
		s.engine.(*bor.Bor).Start(s.chainDB)
	}

	if s.silkwormRPCDaemonService != nil {
		if err := s.silkwormRPCDaemonService.Start(); err != nil {
			s.logger.Error("silkworm.StartRpcDaemon error", "err", err)
		}
	}
	if s.silkwormSentryService != nil {
		if err := s.silkwormSentryService.Start(); err != nil {
			s.logger.Error("silkworm.SentryStart error", "err", err)
		}
	}

	return nil
}

// Stop implements node.Service, terminating all internal goroutines used by the
// Ethereum protocol.
func (s *Ethereum) Stop() error {
	// Stop all the peer-related stuff first.
	s.sentryCancel()
	if s.unsubscribeEthstat != nil {
		s.unsubscribeEthstat()
	}
	if s.downloader != nil {
		s.downloader.Close()
	}
	if s.privateAPI != nil {
		shutdownDone := make(chan bool)
		go func() {
			defer close(shutdownDone)
			s.privateAPI.GracefulStop()
		}()
		select {
		case <-time.After(1 * time.Second): // shutdown deadline
			s.privateAPI.Stop()
		case <-shutdownDone:
		}
	}
	libcommon.SafeClose(s.sentriesClient.Hd.QuitPoWMining)
	_ = s.engine.Close()
	if s.waitForStageLoopStop != nil {
		<-s.waitForStageLoopStop
	}
	if s.config.Miner.Enabled {
		<-s.waitForMiningStop
	}
	for _, sentryServer := range s.sentryServers {
		sentryServer.Close()
	}
	if s.txPoolDB != nil {
		s.txPoolDB.Close()
	}
	if s.agg != nil {
		s.agg.Close()
	}
	s.chainDB.Close()

	if s.silkwormRPCDaemonService != nil {
		if err := s.silkwormRPCDaemonService.Stop(); err != nil {
			s.logger.Error("silkworm.StopRpcDaemon error", "err", err)
		}
	}
	if s.silkwormSentryService != nil {
		if err := s.silkwormSentryService.Stop(); err != nil {
			s.logger.Error("silkworm.SentryStop error", "err", err)
		}
	}
	if s.silkworm != nil {
		if err := s.silkworm.Close(); err != nil {
			s.logger.Error("silkworm.Close error", "err", err)
		}
	}

	return nil
}

func (s *Ethereum) ChainDB() kv.RwDB {
	return s.chainDB
}

func (s *Ethereum) ChainConfig() *chain.Config {
	return s.chainConfig
}

func (s *Ethereum) StagedSync() *stagedsync.Sync {
	return s.stagedSync
}

func (s *Ethereum) PipelineStagedSync() *stagedsync.Sync {
	return s.pipelineStagedSync
}

func (s *Ethereum) Notifications() *shards.Notifications {
	return s.notifications
}

func (s *Ethereum) SentryCtx() context.Context {
	return s.sentryCtx
}

func (s *Ethereum) SentryControlServer() *sentry_multi_client.MultiClient {
	return s.sentriesClient
}
func (s *Ethereum) BlockIO() (services.FullBlockReader, *blockio.BlockWriter) {
	return s.blockReader, s.blockWriter
}

func (s *Ethereum) TxpoolServer() txpoolproto.TxpoolServer {
	return s.txPoolGrpcServer
}

func (s *Ethereum) ExecutionModule() *eth1.EthereumExecutionModule {
	return s.eth1ExecutionServer
}

// RemoveContents is like os.RemoveAll, but preserve dir itself
func RemoveContents(dirname string) error {
	d, err := os.Open(dirname)
	if err != nil {
		if errors.Is(err, fs.ErrNotExist) {
			// ignore due to windows
			_ = os.MkdirAll(dirname, 0o755)
			return nil
		}
		return err
	}
	defer d.Close()
	files, err := dir.ReadDir(dirname)
	if err != nil {
		return err
	}
	for _, file := range files {
		err = os.RemoveAll(filepath.Join(dirname, file.Name()))
		if err != nil {
			return err
		}
	}
	return nil
}

func checkPortIsFree(addr string) (free bool) {
	c, err := net.DialTimeout("tcp", addr, 200*time.Millisecond)
	if err != nil {
		return true
	}
	c.Close()
	return false
}

func readCurrentTotalDifficulty(ctx context.Context, db kv.RwDB, blockReader services.FullBlockReader) (*big.Int, error) {
	var currentTD *big.Int
	err := db.View(ctx, func(tx kv.Tx) error {
		h, err := blockReader.CurrentBlock(tx)
		if err != nil {
			return err
		}
		if h == nil {
			currentTD = nil
			return nil
		}

		currentTD, err = rawdb.ReadTd(tx, h.Hash(), h.NumberU64())
		return err
	})
	return currentTD, err
}

func (s *Ethereum) Sentinel() rpcsentinel.SentinelClient {
	return s.sentinel
}

func (s *Ethereum) DataDir() string {
	return s.config.Dirs.DataDir
}

// setBorDefaultMinerGasPrice enforces Miner.GasPrice to be equal to BorDefaultMinerGasPrice (25gwei by default)
func setBorDefaultMinerGasPrice(chainConfig *chain.Config, config *ethconfig.Config, logger log.Logger) {
	if chainConfig.Bor != nil && (config.Miner.GasPrice == nil || config.Miner.GasPrice.Cmp(ethconfig.BorDefaultMinerGasPrice) != 0) {
		logger.Warn("Sanitizing invalid bor miner gas price", "provided", config.Miner.GasPrice, "updated", ethconfig.BorDefaultMinerGasPrice)
		config.Miner.GasPrice = ethconfig.BorDefaultMinerGasPrice
	}
}

// setBorDefaultTxPoolPriceLimit enforces MinFeeCap to be equal to BorDefaultTxPoolPriceLimit (25gwei by default)
func setBorDefaultTxPoolPriceLimit(chainConfig *chain.Config, config txpoolcfg.Config, logger log.Logger) {
	if chainConfig.Bor != nil && config.MinFeeCap != txpoolcfg.BorDefaultTxPoolPriceLimit {
		logger.Warn("Sanitizing invalid bor min fee cap", "provided", config.MinFeeCap, "updated", txpoolcfg.BorDefaultTxPoolPriceLimit)
		config.MinFeeCap = txpoolcfg.BorDefaultTxPoolPriceLimit
	}
}

func polygonSyncSentry(sentries []protosentry.SentryClient) protosentry.SentryClient {
	return libsentry.NewSentryMultiplexer(sentries)
}<|MERGE_RESOLUTION|>--- conflicted
+++ resolved
@@ -274,25 +274,10 @@
 	ctx, ctxCancel := context.WithCancel(context.Background())
 
 	// kv_remote architecture does blocks on stream.Send - means current architecture require unlimited amount of txs to provide good throughput
-<<<<<<< HEAD
 	backend := NewEthereum(ctx, ctxCancel, config, chainKv, logger)
 
 	backend.stopNode = func() error {
 		return stack.Close()
-=======
-	backend := &Ethereum{
-		sentryCtx:            ctx,
-		sentryCancel:         ctxCancel,
-		config:               config,
-		networkID:            config.NetworkID,
-		etherbase:            config.Miner.Etherbase,
-		waitForStageLoopStop: make(chan struct{}),
-		waitForMiningStop:    make(chan struct{}),
-		logger:               logger,
-		stopNode: func() error {
-			return stack.Close()
-		},
->>>>>>> b8cdd8c5
 	}
 
 	var chainConfig *chain.Config

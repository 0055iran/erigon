package stagedsync

import (
	"context"
	"fmt"
<<<<<<< HEAD
	"github.com/holiman/uint256"
=======
>>>>>>> 60943b2b
	"github.com/ledgerwatch/erigon-lib/chain"
	libcommon "github.com/ledgerwatch/erigon-lib/common"
	"github.com/ledgerwatch/erigon-lib/common/datadir"
	"github.com/ledgerwatch/erigon-lib/common/dbg"
	"github.com/ledgerwatch/erigon-lib/common/u256"
	"github.com/ledgerwatch/erigon-lib/kv"
	"github.com/ledgerwatch/erigon-lib/log/v3"
	state2 "github.com/ledgerwatch/erigon-lib/state"
	"github.com/ledgerwatch/erigon-lib/wrap"
	"github.com/ledgerwatch/erigon/cmd/state/exec3"
	"github.com/ledgerwatch/erigon/consensus"
	"github.com/ledgerwatch/erigon/core/rawdb"
	"github.com/ledgerwatch/erigon/core/state"
	"github.com/ledgerwatch/erigon/core/types"
	"github.com/ledgerwatch/erigon/eth/ethconfig"
	"github.com/ledgerwatch/erigon/ethdb/prune"
	"github.com/ledgerwatch/erigon/rlp"
	"github.com/ledgerwatch/erigon/turbo/services"
	"runtime"
	"time"
)

type CustomTraceCfg struct {
	tmpdir   string
	db       kv.RwDB
	prune    prune.Mode
	execArgs *exec3.ExecArgs
}

func StageCustomTraceCfg(db kv.RwDB, prune prune.Mode, dirs datadir.Dirs, br services.FullBlockReader, cc *chain.Config,
	engine consensus.Engine, genesis *types.Genesis, syncCfg *ethconfig.Sync) CustomTraceCfg {
	execArgs := &exec3.ExecArgs{
		ChainDB:     db,
		BlockReader: br,
		Prune:       prune,
		ChainConfig: cc,
		Dirs:        dirs,
		Engine:      engine,
		Genesis:     genesis,
		Workers:     syncCfg.ExecWorkerCount,
	}
	return CustomTraceCfg{
		db:       db,
		prune:    prune,
		execArgs: execArgs,
	}
}

func SpawnCustomTrace(s *StageState, txc wrap.TxContainer, cfg CustomTraceCfg, ctx context.Context, prematureEndBlock uint64, logger log.Logger) error {
	useExternalTx := txc.Ttx != nil
	var tx kv.TemporalRwTx
	if !useExternalTx {
		_tx, err := cfg.db.BeginRw(ctx)
		if err != nil {
			return err
		}
		defer _tx.Rollback()
		tx = _tx.(kv.TemporalRwTx)
	} else {
		tx = txc.Ttx.(kv.TemporalRwTx)
	}

<<<<<<< HEAD
	endBlock, err := s.ExecutionAt(tx)
	if err != nil {
		return fmt.Errorf("getting last executed block: %w", err)
	}
	if s.BlockNumber > endBlock { // Erigon will self-heal (download missed blocks) eventually
		return nil
	}
	// if prematureEndBlock is nonzero and less than the latest executed block,
	// then we only run the log index stage until prematureEndBlock
	if prematureEndBlock != 0 && prematureEndBlock < endBlock {
		endBlock = prematureEndBlock
	}
	// It is possible that prematureEndBlock < s.BlockNumber,
	// in which case it is important that we skip this stage,
	// or else we could overwrite stage_at with prematureEndBlock
	if endBlock <= s.BlockNumber {
		return nil
	}

	startBlock := s.BlockNumber
	if startBlock > 0 {
		startBlock++
	}

	logEvery := time.NewTicker(10 * time.Second)
	defer logEvery.Stop()
	var m runtime.MemStats
	var prevBlockNumLog uint64 = startBlock

	doms, err := state2.NewSharedDomains(tx, logger)
	if err != nil {
		return err
	}
	defer doms.Close()

	cumulative := uint256.NewInt(0)
	var lastBlockNum uint64

	canonicalReader := doms.CanonicalReader()
	lastFrozenID, err := canonicalReader.LastFrozenTxNum(tx)
	if err != nil {
		return err
	}

	var baseBlockTxnID, txnID kv.TxnId
	fmt.Printf("dbg1: %s\n", tx.ViewID())
	//TODO: new tracer may get tracer from pool, maybe add it to TxTask field
	/// maybe need startTxNum/endTxNum
	if err = exec3.CustomTraceMapReduce(startBlock, endBlock, exec3.TraceConsumer{
		NewTracer: func() exec3.GenericTracer { return nil },
		Reduce: func(txTask *state.TxTask, tx kv.Tx) error {
			if txTask.Error != nil {
				return err
			}

			if lastBlockNum != txTask.BlockNum {
				cumulative.Set(u256.N0)
				lastBlockNum = txTask.BlockNum

				if txTask.TxNum < uint64(lastFrozenID) {
					txnID = kv.TxnId(txTask.TxNum)
				} else {
					h, err := rawdb.ReadCanonicalHash(tx, txTask.BlockNum)
					baseBlockTxnID, err = canonicalReader.BaseTxnID(tx, txTask.BlockNum, h)
					if err != nil {
						return err
					}
					txnID = baseBlockTxnID
				}
			} else {
				txnID++
			}
			cumulative.AddUint64(cumulative, txTask.UsedGas)

			if txTask.Final || txTask.TxIndex < 0 {
				return nil
			}
			r := txTask.CreateReceipt(cumulative.Uint64())
			v, err := rlp.EncodeToBytes(r)
			if err != nil {
				return err
			}
			doms.SetTx(tx)
			err = doms.AppendablePut(kv.ReceiptsAppendable, txnID, v)
			if err != nil {
				return err
			}

			select {
			case <-logEvery.C:
				dbg.ReadMemStats(&m)
				log.Info("Scanned", "block", txTask.BlockNum, "blk/sec", float64(txTask.BlockNum-prevBlockNumLog)/10, "alloc", libcommon.ByteCount(m.Alloc), "sys", libcommon.ByteCount(m.Sys))
				prevBlockNumLog = txTask.BlockNum
			default:
			}

			return nil
		},
	}, ctx, tx, cfg.execArgs, logger); err != nil {
		return err
	}
	if err := doms.Flush(ctx, tx); err != nil {
		return err
	}

	if err = s.Update(tx.(kv.RwTx), endBlock); err != nil {
		return err
	}
=======
	//endBlock, err := s.ExecutionAt(tx)
	//if err != nil {
	//	return fmt.Errorf("getting last executed block: %w", err)
	//}
	//if s.BlockNumber > endBlock { // Erigon will self-heal (download missed blocks) eventually
	//	return nil
	//}
	//// if prematureEndBlock is nonzero and less than the latest executed block,
	//// then we only run the log index stage until prematureEndBlock
	//if prematureEndBlock != 0 && prematureEndBlock < endBlock {
	//	endBlock = prematureEndBlock
	//}
	//// It is possible that prematureEndBlock < s.BlockNumber,
	//// in which case it is important that we skip this stage,
	//// or else we could overwrite stage_at with prematureEndBlock
	//if endBlock <= s.BlockNumber {
	//	return nil
	//}
	//
	//startBlock := s.BlockNumber
	//if startBlock > 0 {
	//	startBlock++
	//}
	//
	//logEvery := time.NewTicker(10 * time.Second)
	//defer logEvery.Stop()
	//var m runtime.MemStats
	//var prevBlockNumLog uint64 = startBlock
	//
	//doms, err := state2.NewSharedDomains(tx, logger)
	//if err != nil {
	//	return err
	//}
	//defer doms.Close()
	//
	//cumulative := uint256.NewInt(0)
	//var lastBlockNum uint64
	//
	//canonicalReader := doms.CanonicalReader()
	//lastFrozenID, err := canonicalReader.LastFrozenTxNum(tx)
	//if err != nil {
	//	return err
	//}
	//
	//var baseBlockTxnID, txnID kv.TxnId
	//fmt.Printf("dbg1: %s\n", tx.ViewID())
	////TODO: new tracer may get tracer from pool, maybe add it to TxTask field
	///// maybe need startTxNum/endTxNum
	//if err = exec3.CustomTraceMapReduce(startBlock, endBlock, exec3.TraceConsumer{
	//	NewTracer: func() exec3.GenericTracer { return nil },
	//	Reduce: func(txTask *state.TxTask, tx kv.Tx) error {
	//		if txTask.Error != nil {
	//			return err
	//		}
	//
	//		if lastBlockNum != txTask.BlockNum {
	//			cumulative.Set(u256.N0)
	//			lastBlockNum = txTask.BlockNum
	//
	//			if txTask.TxNum < uint64(lastFrozenID) {
	//				txnID = kv.TxnId(txTask.TxNum)
	//			} else {
	//				h, err := rawdb.ReadCanonicalHash(tx, txTask.BlockNum)
	//				baseBlockTxnID, err = canonicalReader.BaseTxnID(tx, txTask.BlockNum, h)
	//				if err != nil {
	//					return err
	//				}
	//				txnID = baseBlockTxnID
	//			}
	//		} else {
	//			txnID++
	//		}
	//		cumulative.AddUint64(cumulative, txTask.UsedGas)
	//
	//		if txTask.Final || txTask.TxIndex < 0 {
	//			return nil
	//		}
	//		r := txTask.CreateReceipt(cumulative.Uint64())
	//		v, err := rlp.EncodeToBytes(r)
	//		if err != nil {
	//			return err
	//		}
	//		doms.SetTx(tx)
	//		err = doms.AppendablePut(kv.ReceiptsAppendable, txnID, v)
	//		if err != nil {
	//			return err
	//		}
	//
	//		select {
	//		case <-logEvery.C:
	//			dbg.ReadMemStats(&m)
	//			log.Info("Scanned", "block", txTask.BlockNum, "blk/sec", float64(txTask.BlockNum-prevBlockNumLog)/10, "alloc", libcommon.ByteCount(m.Alloc), "sys", libcommon.ByteCount(m.Sys))
	//			prevBlockNumLog = txTask.BlockNum
	//		default:
	//		}
	//
	//		return nil
	//	},
	//}, ctx, tx, cfg.execArgs, logger); err != nil {
	//	return err
	//}
	//if err := doms.Flush(ctx, tx); err != nil {
	//	return err
	//}
	//
	//if err = s.Update(tx.(kv.RwTx), endBlock); err != nil {
	//	return err
	//}
>>>>>>> 60943b2b

	if !useExternalTx {
		if err := tx.Commit(); err != nil {
			return err
		}
	}

	return nil
}

func UnwindCustomTrace(u *UnwindState, s *StageState, txc wrap.TxContainer, cfg CustomTraceCfg, ctx context.Context, logger log.Logger) (err error) {
	useExternalTx := txc.Ttx != nil
	var tx kv.TemporalTx
	if !useExternalTx {
		_tx, err := cfg.db.BeginRw(ctx)
		if err != nil {
			return err
		}
		defer _tx.Rollback()
		tx = _tx.(kv.TemporalTx)
	} else {
		tx = txc.Ttx
	}

	if err := u.Done(tx.(kv.RwTx)); err != nil {
		return fmt.Errorf("%w", err)
	}
	if !useExternalTx {
		if err := tx.Commit(); err != nil {
			return err
		}
	}
	return nil
}

func PruneCustomTrace(s *PruneState, tx kv.RwTx, cfg CustomTraceCfg, ctx context.Context, logger log.Logger) (err error) {
	return nil
}<|MERGE_RESOLUTION|>--- conflicted
+++ resolved
@@ -3,10 +3,11 @@
 import (
 	"context"
 	"fmt"
-<<<<<<< HEAD
+	"runtime"
+	"time"
+
 	"github.com/holiman/uint256"
-=======
->>>>>>> 60943b2b
+
 	"github.com/ledgerwatch/erigon-lib/chain"
 	libcommon "github.com/ledgerwatch/erigon-lib/common"
 	"github.com/ledgerwatch/erigon-lib/common/datadir"
@@ -25,8 +26,6 @@
 	"github.com/ledgerwatch/erigon/ethdb/prune"
 	"github.com/ledgerwatch/erigon/rlp"
 	"github.com/ledgerwatch/erigon/turbo/services"
-	"runtime"
-	"time"
 )
 
 type CustomTraceCfg struct {
@@ -69,7 +68,6 @@
 		tx = txc.Ttx.(kv.TemporalRwTx)
 	}
 
-<<<<<<< HEAD
 	endBlock, err := s.ExecutionAt(tx)
 	if err != nil {
 		return fmt.Errorf("getting last executed block: %w", err)
@@ -98,7 +96,7 @@
 	defer logEvery.Stop()
 	var m runtime.MemStats
 	var prevBlockNumLog uint64 = startBlock
-
+	//
 	doms, err := state2.NewSharedDomains(tx, logger)
 	if err != nil {
 		return err
@@ -174,120 +172,10 @@
 	if err := doms.Flush(ctx, tx); err != nil {
 		return err
 	}
-
+	//
 	if err = s.Update(tx.(kv.RwTx), endBlock); err != nil {
 		return err
 	}
-=======
-	//endBlock, err := s.ExecutionAt(tx)
-	//if err != nil {
-	//	return fmt.Errorf("getting last executed block: %w", err)
-	//}
-	//if s.BlockNumber > endBlock { // Erigon will self-heal (download missed blocks) eventually
-	//	return nil
-	//}
-	//// if prematureEndBlock is nonzero and less than the latest executed block,
-	//// then we only run the log index stage until prematureEndBlock
-	//if prematureEndBlock != 0 && prematureEndBlock < endBlock {
-	//	endBlock = prematureEndBlock
-	//}
-	//// It is possible that prematureEndBlock < s.BlockNumber,
-	//// in which case it is important that we skip this stage,
-	//// or else we could overwrite stage_at with prematureEndBlock
-	//if endBlock <= s.BlockNumber {
-	//	return nil
-	//}
-	//
-	//startBlock := s.BlockNumber
-	//if startBlock > 0 {
-	//	startBlock++
-	//}
-	//
-	//logEvery := time.NewTicker(10 * time.Second)
-	//defer logEvery.Stop()
-	//var m runtime.MemStats
-	//var prevBlockNumLog uint64 = startBlock
-	//
-	//doms, err := state2.NewSharedDomains(tx, logger)
-	//if err != nil {
-	//	return err
-	//}
-	//defer doms.Close()
-	//
-	//cumulative := uint256.NewInt(0)
-	//var lastBlockNum uint64
-	//
-	//canonicalReader := doms.CanonicalReader()
-	//lastFrozenID, err := canonicalReader.LastFrozenTxNum(tx)
-	//if err != nil {
-	//	return err
-	//}
-	//
-	//var baseBlockTxnID, txnID kv.TxnId
-	//fmt.Printf("dbg1: %s\n", tx.ViewID())
-	////TODO: new tracer may get tracer from pool, maybe add it to TxTask field
-	///// maybe need startTxNum/endTxNum
-	//if err = exec3.CustomTraceMapReduce(startBlock, endBlock, exec3.TraceConsumer{
-	//	NewTracer: func() exec3.GenericTracer { return nil },
-	//	Reduce: func(txTask *state.TxTask, tx kv.Tx) error {
-	//		if txTask.Error != nil {
-	//			return err
-	//		}
-	//
-	//		if lastBlockNum != txTask.BlockNum {
-	//			cumulative.Set(u256.N0)
-	//			lastBlockNum = txTask.BlockNum
-	//
-	//			if txTask.TxNum < uint64(lastFrozenID) {
-	//				txnID = kv.TxnId(txTask.TxNum)
-	//			} else {
-	//				h, err := rawdb.ReadCanonicalHash(tx, txTask.BlockNum)
-	//				baseBlockTxnID, err = canonicalReader.BaseTxnID(tx, txTask.BlockNum, h)
-	//				if err != nil {
-	//					return err
-	//				}
-	//				txnID = baseBlockTxnID
-	//			}
-	//		} else {
-	//			txnID++
-	//		}
-	//		cumulative.AddUint64(cumulative, txTask.UsedGas)
-	//
-	//		if txTask.Final || txTask.TxIndex < 0 {
-	//			return nil
-	//		}
-	//		r := txTask.CreateReceipt(cumulative.Uint64())
-	//		v, err := rlp.EncodeToBytes(r)
-	//		if err != nil {
-	//			return err
-	//		}
-	//		doms.SetTx(tx)
-	//		err = doms.AppendablePut(kv.ReceiptsAppendable, txnID, v)
-	//		if err != nil {
-	//			return err
-	//		}
-	//
-	//		select {
-	//		case <-logEvery.C:
-	//			dbg.ReadMemStats(&m)
-	//			log.Info("Scanned", "block", txTask.BlockNum, "blk/sec", float64(txTask.BlockNum-prevBlockNumLog)/10, "alloc", libcommon.ByteCount(m.Alloc), "sys", libcommon.ByteCount(m.Sys))
-	//			prevBlockNumLog = txTask.BlockNum
-	//		default:
-	//		}
-	//
-	//		return nil
-	//	},
-	//}, ctx, tx, cfg.execArgs, logger); err != nil {
-	//	return err
-	//}
-	//if err := doms.Flush(ctx, tx); err != nil {
-	//	return err
-	//}
-	//
-	//if err = s.Update(tx.(kv.RwTx), endBlock); err != nil {
-	//	return err
-	//}
->>>>>>> 60943b2b
 
 	if !useExternalTx {
 		if err := tx.Commit(); err != nil {

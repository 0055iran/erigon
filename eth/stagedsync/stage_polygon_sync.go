// Copyright 2024 The Erigon Authors
// This file is part of Erigon.
//
// Erigon is free software: you can redistribute it and/or modify
// it under the terms of the GNU Lesser General Public License as published by
// the Free Software Foundation, either version 3 of the License, or
// (at your option) any later version.
//
// Erigon is distributed in the hope that it will be useful,
// but WITHOUT ANY WARRANTY; without even the implied warranty of
// MERCHANTABILITY or FITNESS FOR A PARTICULAR PURPOSE. See the
// GNU Lesser General Public License for more details.
//
// You should have received a copy of the GNU Lesser General Public License
// along with Erigon. If not, see <http://www.gnu.org/licenses/>.

package stagedsync

import (
	"context"
	"errors"
	"fmt"
	"math/big"
	"time"

	"golang.org/x/sync/errgroup"

	"github.com/erigontech/erigon-lib/chain"
	"github.com/erigontech/erigon-lib/common"
	"github.com/erigontech/erigon-lib/common/generics"
	"github.com/erigontech/erigon-lib/common/metrics"
	"github.com/erigontech/erigon-lib/downloader/snaptype"
	"github.com/erigontech/erigon-lib/gointerfaces/sentryproto"
	"github.com/erigontech/erigon-lib/kv"
	"github.com/erigontech/erigon-lib/log/v3"
	"github.com/erigontech/erigon/core/rawdb"
	"github.com/erigontech/erigon/core/rawdb/blockio"
	"github.com/erigontech/erigon/core/types"
	"github.com/erigontech/erigon/eth/stagedsync/stages"
	"github.com/erigontech/erigon/p2p/sentry"
	"github.com/erigontech/erigon/polygon/bor/borcfg"
	"github.com/erigontech/erigon/polygon/bor/bordb"
	"github.com/erigontech/erigon/polygon/bridge"
	"github.com/erigontech/erigon/polygon/heimdall"
	"github.com/erigontech/erigon/polygon/p2p"
	polygonsync "github.com/erigontech/erigon/polygon/sync"
	"github.com/erigontech/erigon/rlp"
	"github.com/erigontech/erigon/turbo/services"
)

var errUpdateForkChoiceSuccess = errors.New("update fork choice success")

func NewPolygonSyncStageCfg(
	logger log.Logger,
	chainConfig *chain.Config,
	db kv.RwDB,
	heimdallClient heimdall.HeimdallClient,
	heimdallStore heimdall.Store,
	bridgeStore bridge.Store,
	sentry sentryproto.SentryClient,
	maxPeers int,
	statusDataProvider *sentry.StatusDataProvider,
	blockReader services.FullBlockReader,
	stopNode func() error,
	blockLimit uint,
	userUnwindTypeOverrides []string,
) PolygonSyncStageCfg {
	// using a buffered channel to preserve order of tx actions,
	// do not expect to ever have more than 50 goroutines blocking on this channel
	// realistically 6: 4 scrapper goroutines in heimdall.Service, 1 in bridge.Service, 1 in sync.Sync,
	// but does not hurt to leave some extra buffer
	txActionStream := make(chan polygonSyncStageTxAction, 50)
	executionEngine := &polygonSyncStageExecutionEngine{
		blockReader:    blockReader,
		txActionStream: txActionStream,
		logger:         logger,
	}
	stageHeimdallStore := &polygonSyncStageHeimdallStore{
		checkpoints: &polygonSyncStageCheckpointStore{
			checkpointStore: heimdallStore.Checkpoints(),
			txActionStream:  txActionStream,
		},
		milestones: &polygonSyncStageMilestoneStore{
			milestoneStore: heimdallStore.Milestones(),
			txActionStream: txActionStream,
		},
		spans: &polygonSyncStageSpanStore{
			spanStore:      heimdallStore.Spans(),
			txActionStream: txActionStream,
		},
		spanBlockProducerSelections: &polygonSyncStageSbpsStore{
			spanStore:      heimdallStore.SpanBlockProducerSelections(),
			txActionStream: txActionStream,
		},
	}
	stageBridgeStore := &polygonSyncStageBridgeStore{
		eventStore:     bridgeStore,
		txActionStream: txActionStream,
	}
	borConfig := chainConfig.Bor.(*borcfg.BorConfig)
	heimdallService := heimdall.NewService(borConfig.CalculateSprintNumber, heimdallClient, stageHeimdallStore, logger)
	bridgeService := bridge.NewBridge(stageBridgeStore, logger, borConfig, heimdallClient)
	p2pService := p2p.NewService(maxPeers, logger, sentry, statusDataProvider.GetStatusData)
	checkpointVerifier := polygonsync.VerifyCheckpointHeaders
	milestoneVerifier := polygonsync.VerifyMilestoneHeaders
	blocksVerifier := polygonsync.VerifyBlocks
	syncStore := polygonsync.NewStore(logger, executionEngine, bridgeService)
	blockDownloader := polygonsync.NewBlockDownloader(
		logger,
		p2pService,
		heimdallService,
		checkpointVerifier,
		milestoneVerifier,
		blocksVerifier,
		syncStore,
		blockLimit,
	)
	events := polygonsync.NewTipEvents(logger, p2pService, heimdallService)
	sync := polygonsync.NewSync(
		syncStore,
		executionEngine,
		milestoneVerifier,
		blocksVerifier,
		p2pService,
		blockDownloader,
		polygonsync.NewCanonicalChainBuilderFactory(chainConfig, borConfig, heimdallService),
		heimdallService,
		bridgeService,
		events.Events(),
		logger,
	)
	syncService := &polygonSyncStageService{
		logger:          logger,
		sync:            sync,
		syncStore:       syncStore,
		events:          events,
		p2p:             p2pService,
		executionEngine: executionEngine,
		heimdall:        heimdallService,
		bridge:          bridgeService,
		txActionStream:  txActionStream,
		stopNode:        stopNode,
	}

	unwindCfg := HeimdallUnwindCfg{
		// we keep finalized data, no point in unwinding it
		KeepEvents:                      true,
		KeepSpans:                       true,
		KeepSpanBlockProducerSelections: true,
		KeepCheckpoints:                 true,
		KeepMilestones:                  true,
	}
	if len(userUnwindTypeOverrides) > 0 {
		unwindCfg.ApplyUserUnwindTypeOverrides(userUnwindTypeOverrides)
	}

	return PolygonSyncStageCfg{
		db:          db,
		service:     syncService,
		blockReader: blockReader,
		blockWriter: blockio.NewBlockWriter(),
		unwindCfg:   unwindCfg,
	}
}

type PolygonSyncStageCfg struct {
	db          kv.RwDB
	service     *polygonSyncStageService
	blockReader services.FullBlockReader
	blockWriter *blockio.BlockWriter
	unwindCfg   HeimdallUnwindCfg
}

func ForwardPolygonSyncStage(
	ctx context.Context,
	tx kv.RwTx,
	stageState *StageState,
	unwinder Unwinder,
	cfg PolygonSyncStageCfg,
) error {
	useExternalTx := tx != nil
	if !useExternalTx {
		var err error
		tx, err = cfg.db.BeginRw(ctx)
		if err != nil {
			return err
		}
		defer tx.Rollback()
	}

	if err := cfg.service.Run(ctx, tx, stageState, unwinder); err != nil {
		return err
	}

	if !useExternalTx {
		return tx.Commit()
	}

	return nil
}

func UnwindPolygonSyncStage(ctx context.Context, tx kv.RwTx, u *UnwindState, cfg PolygonSyncStageCfg) error {
	u.UnwindPoint = max(u.UnwindPoint, cfg.blockReader.FrozenBlocks()) // protect from unwind behind files

	useExternalTx := tx != nil
	if !useExternalTx {
		var err error
		tx, err = cfg.db.BeginRw(ctx)
		if err != nil {
			return err
		}

		defer tx.Rollback()
	}

	// headers
	unwindBlock := u.Reason.Block != nil
	if err := rawdb.TruncateCanonicalHash(tx, u.UnwindPoint+1, unwindBlock); err != nil {
		return err
	}

	canonicalHash, err := cfg.blockReader.CanonicalHash(ctx, tx, u.UnwindPoint)
	if err != nil {
		return err
	}

	if err = rawdb.WriteHeadHeaderHash(tx, canonicalHash); err != nil {
		return err
	}

	// bodies
	if err = cfg.blockWriter.MakeBodiesNonCanonical(tx, u.UnwindPoint+1); err != nil {
		return err
	}

	// heimdall
<<<<<<< HEAD
	if _, err = bordb.UnwindHeimdall(ctx, cfg.service.heimdallStore, cfg.service.bridgeStore, tx, u.UnwindPoint, nil); err != nil {
=======
	if err = UnwindHeimdall(tx, u, cfg.unwindCfg); err != nil {
>>>>>>> 1dd4a55d
		return err
	}

	if err = u.Done(tx); err != nil {
		return err
	}

	if err := stages.SaveStageProgress(tx, stages.Headers, u.UnwindPoint); err != nil {
		return err
	}

	if err := stages.SaveStageProgress(tx, stages.Bodies, u.UnwindPoint); err != nil {
		return err
	}

	if err := stages.SaveStageProgress(tx, stages.BlockHashes, u.UnwindPoint); err != nil {
		return err
	}

	if !useExternalTx {
		return tx.Commit()
	}

	return nil
}

<<<<<<< HEAD
=======
type HeimdallUnwindCfg struct {
	KeepEvents                      bool
	KeepEventNums                   bool
	KeepEventProcessedBlocks        bool
	KeepSpans                       bool
	KeepSpanBlockProducerSelections bool
	KeepCheckpoints                 bool
	KeepMilestones                  bool
}

func (cfg *HeimdallUnwindCfg) ApplyUserUnwindTypeOverrides(userUnwindTypeOverrides []string) {
	if len(userUnwindTypeOverrides) > 0 {
		return
	}

	// If a user has specified an unwind type override it means we need to unwind all the tables that fall
	// inside that type but NOT unwind the tables for the types that have not been specified in the overrides.
	// Our default config value unwinds everything.
	// If we initialise that and keep track of all the "unseen" unwind type overrides then we can flip our config
	// to not unwind the tables for the "unseen" types.
	const events = "events"
	const spans = "spans"
	const checkpoints = "checkpoints"
	const milestones = "milestones"
	unwindTypes := map[string]struct{}{
		events:      {},
		spans:       {},
		checkpoints: {},
		milestones:  {},
	}

	for _, unwindType := range userUnwindTypeOverrides {
		if _, exists := unwindTypes[unwindType]; !exists {
			panic("unknown unwindType override " + unwindType)
		}

		delete(unwindTypes, unwindType)
	}

	// our config unwinds everything by default
	defaultCfg := HeimdallUnwindCfg{}
	// flip the config for the unseen type overrides
	for unwindType := range unwindTypes {
		switch unwindType {
		case events:
			defaultCfg.KeepEvents = true
			defaultCfg.KeepEventNums = true
			defaultCfg.KeepEventProcessedBlocks = true
		case spans:
			defaultCfg.KeepSpans = true
			defaultCfg.KeepSpanBlockProducerSelections = true
		case checkpoints:
			defaultCfg.KeepCheckpoints = true
		case milestones:
			defaultCfg.KeepMilestones = true
		default:
			panic(fmt.Sprintf("missing override logic for unwindType %s, please add it", unwindType))
		}
	}
}

func UnwindHeimdall(tx kv.RwTx, u *UnwindState, unwindCfg HeimdallUnwindCfg) error {
	if !unwindCfg.KeepEvents {
		if err := UnwindEvents(tx, u.UnwindPoint); err != nil {
			return err
		}
	}

	if !unwindCfg.KeepEventNums {
		if err := UnwindEventNums(tx, u.UnwindPoint); err != nil {
			return err
		}
	}

	if !unwindCfg.KeepEventProcessedBlocks {
		if err := UnwindEventProcessedBlocks(tx, u.UnwindPoint); err != nil {
			return err
		}
	}

	if !unwindCfg.KeepSpans {
		if err := UnwindSpans(tx, u.UnwindPoint); err != nil {
			return err
		}
	}

	if !unwindCfg.KeepSpanBlockProducerSelections {
		if err := UnwindSpanBlockProducerSelections(tx, u.UnwindPoint); err != nil {
			return err
		}
	}

	if borsnaptype.CheckpointsEnabled() && !unwindCfg.KeepCheckpoints {
		if err := UnwindCheckpoints(tx, u.UnwindPoint); err != nil {
			return err
		}
	}

	if borsnaptype.MilestonesEnabled() && !unwindCfg.KeepMilestones {
		if err := UnwindMilestones(tx, u.UnwindPoint); err != nil {
			return err
		}
	}

	return nil
}

func UnwindEvents(tx kv.RwTx, unwindPoint uint64) error {
	eventNumsCursor, err := tx.Cursor(kv.BorEventNums)
	if err != nil {
		return err
	}
	defer eventNumsCursor.Close()

	var blockNumBuf [8]byte
	binary.BigEndian.PutUint64(blockNumBuf[:], unwindPoint+1)

	_, _, err = eventNumsCursor.Seek(blockNumBuf[:])
	if err != nil {
		return err
	}

	// keep last event ID of previous block with assigned events
	_, lastEventIdToKeep, err := eventNumsCursor.Prev()
	if err != nil {
		return err
	}

	var firstEventIdToRemove uint64
	if lastEventIdToKeep == nil {
		// there are no assigned events before the unwind block, remove all items from BorEvents
		firstEventIdToRemove = 0
	} else {
		firstEventIdToRemove = binary.BigEndian.Uint64(lastEventIdToKeep) + 1
	}

	from := make([]byte, 8)
	binary.BigEndian.PutUint64(from, firstEventIdToRemove)
	eventCursor, err := tx.RwCursor(kv.BorEvents)
	if err != nil {
		return err
	}
	defer eventCursor.Close()

	var k []byte
	for k, _, err = eventCursor.Seek(from); err == nil && k != nil; k, _, err = eventCursor.Next() {
		if err = eventCursor.DeleteCurrent(); err != nil {
			return err
		}
	}

	return err
}

func UnwindEventNums(tx kv.RwTx, unwindPoint uint64) error {
	c, err := tx.RwCursor(kv.BorEventNums)
	if err != nil {
		return err
	}

	defer c.Close()
	var blockNumBuf [8]byte
	binary.BigEndian.PutUint64(blockNumBuf[:], unwindPoint+1)
	var k []byte
	for k, _, err = c.Seek(blockNumBuf[:]); err == nil && k != nil; k, _, err = c.Next() {
		if err = c.DeleteCurrent(); err != nil {
			return err
		}
	}

	return err
}

func UnwindEventProcessedBlocks(tx kv.RwTx, unwindPoint uint64) error {
	c, err := tx.RwCursor(kv.BorEventProcessedBlocks)
	if err != nil {
		return err
	}

	defer c.Close()
	var blockNumBuf [8]byte
	binary.BigEndian.PutUint64(blockNumBuf[:], unwindPoint+1)
	var k []byte
	for k, _, err = c.Seek(blockNumBuf[:]); err == nil && k != nil; k, _, err = c.Next() {
		if err = c.DeleteCurrent(); err != nil {
			return err
		}
	}

	return err
}

func UnwindSpans(tx kv.RwTx, unwindPoint uint64) error {
	cursor, err := tx.RwCursor(kv.BorSpans)
	if err != nil {
		return err
	}

	defer cursor.Close()
	lastSpanToKeep := heimdall.SpanIdAt(unwindPoint)
	var spanIdBytes [8]byte
	binary.BigEndian.PutUint64(spanIdBytes[:], uint64(lastSpanToKeep+1))
	var k []byte
	for k, _, err = cursor.Seek(spanIdBytes[:]); err == nil && k != nil; k, _, err = cursor.Next() {
		if err = cursor.DeleteCurrent(); err != nil {
			return err
		}
	}

	return err
}

func UnwindSpanBlockProducerSelections(tx kv.RwTx, unwindPoint uint64) error {
	producerCursor, err := tx.RwCursor(kv.BorProducerSelections)
	if err != nil {
		return err
	}
	defer producerCursor.Close()

	lastSpanToKeep := heimdall.SpanIdAt(unwindPoint)
	var spanIdBytes [8]byte
	binary.BigEndian.PutUint64(spanIdBytes[:], uint64(lastSpanToKeep+1))
	var k []byte
	for k, _, err = producerCursor.Seek(spanIdBytes[:]); err == nil && k != nil; k, _, err = producerCursor.Next() {
		if err = producerCursor.DeleteCurrent(); err != nil {
			return err
		}
	}

	return err
}

func UnwindCheckpoints(tx kv.RwTx, unwindPoint uint64) error {
	cursor, err := tx.RwCursor(kv.BorCheckpoints)
	if err != nil {
		return err
	}

	defer cursor.Close()
	lastCheckpointToKeep, err := heimdall.CheckpointIdAt(tx, unwindPoint)
	if errors.Is(err, heimdall.ErrCheckpointNotFound) {
		return nil
	}
	if err != nil {
		return err
	}

	var checkpointIdBytes [8]byte
	binary.BigEndian.PutUint64(checkpointIdBytes[:], uint64(lastCheckpointToKeep+1))
	var k []byte
	for k, _, err = cursor.Seek(checkpointIdBytes[:]); err == nil && k != nil; k, _, err = cursor.Next() {
		if err = cursor.DeleteCurrent(); err != nil {
			return err
		}
	}
	return err
}

func UnwindMilestones(tx kv.RwTx, unwindPoint uint64) error {
	cursor, err := tx.RwCursor(kv.BorMilestones)
	if err != nil {
		return err
	}

	defer cursor.Close()
	lastMilestoneToKeep, err := heimdall.MilestoneIdAt(tx, unwindPoint)
	if errors.Is(err, heimdall.ErrMilestoneNotFound) {
		return nil
	}
	if err != nil {
		return err
	}

	var milestoneIdBytes [8]byte
	binary.BigEndian.PutUint64(milestoneIdBytes[:], uint64(lastMilestoneToKeep+1))
	var k []byte
	for k, _, err = cursor.Seek(milestoneIdBytes[:]); err == nil && k != nil; k, _, err = cursor.Next() {
		if err = cursor.DeleteCurrent(); err != nil {
			return err
		}
	}
	return err
}

>>>>>>> 1dd4a55d
type polygonSyncStageTxAction struct {
	apply func(tx kv.RwTx) error
}

type polygonSyncStageService struct {
	logger          log.Logger
	sync            *polygonsync.Sync
	syncStore       polygonsync.Store
	events          *polygonsync.TipEvents
	p2p             p2p.Service
	executionEngine *polygonSyncStageExecutionEngine
	heimdall        heimdall.Service
	heimdallStore   heimdall.Store
	bridge          bridge.Service
	bridgeStore     bridge.Store
	txActionStream  <-chan polygonSyncStageTxAction
	stopNode        func() error
	// internal
	appendLogPrefix func(string) string
	bgComponentsRun bool
	bgComponentsErr chan error
}

func (s *polygonSyncStageService) Run(ctx context.Context, tx kv.RwTx, stageState *StageState, unwinder Unwinder) error {
	s.appendLogPrefix = newAppendLogPrefix(stageState.LogPrefix())
	s.executionEngine.appendLogPrefix = s.appendLogPrefix
	s.executionEngine.stageState = stageState
	s.executionEngine.unwinder = unwinder
	s.logger.Info(s.appendLogPrefix("forward"), "progress", stageState.BlockNumber)

	s.runBgComponentsOnce(ctx)

	if err := s.executionEngine.processCachedForkChoiceIfNeeded(tx); err != nil {
		return err
	}

	for {
		select {
		case <-ctx.Done():
			return ctx.Err()
		case err := <-s.bgComponentsErr:
			// call stop in separate goroutine to avoid deadlock due to "waitForStageLoopStop"
			go func() {
				s.logger.Error(s.appendLogPrefix("stopping node"), "err", err)
				err = s.stopNode()
				if err != nil {
					s.logger.Error(s.appendLogPrefix("could not stop node cleanly"), "err", err)
				}
			}()

			// use ErrStopped to exit the stage loop
			return fmt.Errorf("%w: %w", common.ErrStopped, err)
		case txAction := <-s.txActionStream:
			err := txAction.apply(tx)
			if errors.Is(err, errUpdateForkChoiceSuccess) {
				return nil
			}
			if errors.Is(err, context.Canceled) {
				// we return a different err and not context.Canceled because that will cancel the stage loop
				// instead we want the stage loop to return to this stage and re-processes
				return errors.New("txAction cancelled by requester")
			}
			if err != nil {
				return err
			}
		}
	}
}

func (s *polygonSyncStageService) runBgComponentsOnce(ctx context.Context) {
	if s.bgComponentsRun {
		return
	}

	s.logger.Info(s.appendLogPrefix("running background components"))
	s.bgComponentsRun = true
	s.bgComponentsErr = make(chan error)

	go func() {
		eg, ctx := errgroup.WithContext(ctx)

		eg.Go(func() error {
			return s.events.Run(ctx)
		})

		eg.Go(func() error {
			return s.heimdall.Run(ctx)
		})

		eg.Go(func() error {
			return s.bridge.Run(ctx)
		})

		eg.Go(func() error {
			return s.p2p.Run(ctx)
		})

		eg.Go(func() error {
			return s.syncStore.Run(ctx)
		})

		eg.Go(func() error {
			return s.sync.Run(ctx)
		})

		if err := eg.Wait(); err != nil {
			s.bgComponentsErr <- err
		}
	}()
}

type polygonSyncStageHeimdallStore struct {
	checkpoints                 *polygonSyncStageCheckpointStore
	milestones                  *polygonSyncStageMilestoneStore
	spans                       *polygonSyncStageSpanStore
	spanBlockProducerSelections *polygonSyncStageSbpsStore
}

func (s polygonSyncStageHeimdallStore) SpanBlockProducerSelections() heimdall.EntityStore[*heimdall.SpanBlockProducerSelection] {
	return s.spanBlockProducerSelections
}

func (s polygonSyncStageHeimdallStore) Checkpoints() heimdall.EntityStore[*heimdall.Checkpoint] {
	return s.checkpoints
}

func (s polygonSyncStageHeimdallStore) Milestones() heimdall.EntityStore[*heimdall.Milestone] {
	return s.milestones
}

func (s polygonSyncStageHeimdallStore) Spans() heimdall.EntityStore[*heimdall.Span] {
	return s.spans
}

func (s polygonSyncStageHeimdallStore) Prepare(_ context.Context) error {
	return nil
}

func (s polygonSyncStageHeimdallStore) Close() {
	// no-op
}

type polygonSyncStageCheckpointStore struct {
	checkpointStore heimdall.EntityStore[*heimdall.Checkpoint]
	txActionStream  chan<- polygonSyncStageTxAction
}

func (s polygonSyncStageCheckpointStore) SnapType() snaptype.Type {
	return s.checkpointStore.SnapType()
}

func (s polygonSyncStageCheckpointStore) LastEntityId(ctx context.Context) (uint64, bool, error) {
	type response struct {
		id  uint64
		ok  bool
		err error
	}

	r, err := awaitTxAction(ctx, s.txActionStream, func(tx kv.RwTx, respond func(r response) error) error {
		id, ok, err := s.checkpointStore.(interface {
			WithTx(kv.Tx) heimdall.EntityStore[*heimdall.Checkpoint]
		}).WithTx(tx).LastEntityId(ctx)
		return respond(response{id: id, ok: ok, err: err})
	})
	if err != nil {
		return 0, false, err
	}

	return r.id, r.ok, r.err
}

func (s polygonSyncStageCheckpointStore) LastFrozenEntityId() uint64 {
	return s.checkpointStore.LastFrozenEntityId()
}

func (s polygonSyncStageCheckpointStore) LastEntity(ctx context.Context) (*heimdall.Checkpoint, bool, error) {
	id, ok, err := s.LastEntityId(ctx)
	if err != nil {
		return nil, false, err
	}
	if !ok {
		return nil, false, nil
	}

	return s.Entity(ctx, id)
}

func (s polygonSyncStageCheckpointStore) Entity(ctx context.Context, id uint64) (*heimdall.Checkpoint, bool, error) {
	type response struct {
		v   *heimdall.Checkpoint
		err error
	}

	r, err := awaitTxAction(ctx, s.txActionStream, func(tx kv.RwTx, respond func(r response) error) error {
		v, _, err := s.checkpointStore.(interface {
			WithTx(kv.Tx) heimdall.EntityStore[*heimdall.Checkpoint]
		}).
			WithTx(tx).Entity(ctx, id)
		return respond(response{v: v, err: err})
	})
	if err != nil {
		return nil, false, err
	}
	if r.err != nil {
		if errors.Is(r.err, heimdall.ErrCheckpointNotFound) {
			return nil, false, nil
		}

		return nil, false, r.err
	}

	return r.v, true, err
}

func (s polygonSyncStageCheckpointStore) PutEntity(ctx context.Context, id uint64, entity *heimdall.Checkpoint) error {
	type response struct {
		err error
	}

	r, err := awaitTxAction(ctx, s.txActionStream, func(tx kv.RwTx, respond func(r response) error) error {
		err := s.checkpointStore.(interface {
			WithTx(kv.Tx) heimdall.EntityStore[*heimdall.Checkpoint]
		}).WithTx(tx).PutEntity(ctx, id, entity)
		return respond(response{err: err})
	})
	if err != nil {
		return err
	}

	return r.err
}

func (s polygonSyncStageCheckpointStore) RangeFromBlockNum(ctx context.Context, blockNum uint64) ([]*heimdall.Checkpoint, error) {
	type response struct {
		result []*heimdall.Checkpoint
		err    error
	}

	r, err := awaitTxAction(ctx, s.txActionStream, func(tx kv.RwTx, respond func(r response) error) error {
		r, err := s.checkpointStore.(interface {
			WithTx(kv.Tx) heimdall.EntityStore[*heimdall.Checkpoint]
		}).WithTx(tx).RangeFromBlockNum(ctx, blockNum)
		return respond(response{result: r, err: err})
	})
	if err != nil {
		return nil, err
	}

	return r.result, r.err
}

func (s *polygonSyncStageCheckpointStore) EntityIdFromBlockNum(ctx context.Context, blockNum uint64) (uint64, bool, error) {
	panic("polygonSyncStageCheckpointStore.EntityIdFromBlockNum not supported")
}

func (s *polygonSyncStageCheckpointStore) DeleteToBlockNum(ctx context.Context, unwindPoint uint64, limit int) (int, error) {
	panic("polygonSyncStageCheckpointStore.DeleteToBlockNum not supported")
}

func (s *polygonSyncStageCheckpointStore) DeleteFromBlockNum(ctx context.Context, unwindPoint uint64) (int, error) {
	panic("polygonSyncStageCheckpointStore.DeletefromBlockNum not supported")
}

func (s polygonSyncStageCheckpointStore) Prepare(_ context.Context) error {
	return nil
}

func (s polygonSyncStageCheckpointStore) Close() {
	// no-op
}

type polygonSyncStageMilestoneStore struct {
	milestoneStore heimdall.EntityStore[*heimdall.Milestone]
	txActionStream chan<- polygonSyncStageTxAction
}

func (s polygonSyncStageMilestoneStore) SnapType() snaptype.Type {
	return s.milestoneStore.SnapType()
}

func (s polygonSyncStageMilestoneStore) LastEntityId(ctx context.Context) (uint64, bool, error) {
	type response struct {
		id  uint64
		ok  bool
		err error
	}

	r, err := awaitTxAction(ctx, s.txActionStream, func(tx kv.RwTx, respond func(r response) error) error {
		id, ok, err := s.milestoneStore.(interface {
			WithTx(kv.Tx) heimdall.EntityStore[*heimdall.Milestone]
		}).WithTx(tx).LastEntityId(ctx)
		return respond(response{id: id, ok: ok, err: err})
	})
	if err != nil {
		return 0, false, err
	}

	return r.id, r.ok, r.err
}

func (s polygonSyncStageMilestoneStore) LastFrozenEntityId() uint64 {
	return s.milestoneStore.LastFrozenEntityId()
}

func (s polygonSyncStageMilestoneStore) LastEntity(ctx context.Context) (*heimdall.Milestone, bool, error) {
	id, ok, err := s.LastEntityId(ctx)
	if err != nil {
		return nil, false, err
	}
	if !ok {
		return nil, false, nil
	}

	return s.Entity(ctx, id)
}

func (s polygonSyncStageMilestoneStore) Entity(ctx context.Context, id uint64) (*heimdall.Milestone, bool, error) {
	type response struct {
		v   *heimdall.Milestone
		err error
	}

	r, err := awaitTxAction(ctx, s.txActionStream, func(tx kv.RwTx, respond func(r response) error) error {
		v, _, err := s.milestoneStore.(interface {
			WithTx(kv.Tx) heimdall.EntityStore[*heimdall.Milestone]
		}).
			WithTx(tx).Entity(ctx, id)
		return respond(response{v: v, err: err})
	})
	if err != nil {
		return nil, false, err
	}
	if r.err != nil {
		if errors.Is(r.err, heimdall.ErrMilestoneNotFound) {
			return nil, false, nil
		}

		return nil, false, r.err
	}

	return r.v, true, err
}

func (s polygonSyncStageMilestoneStore) PutEntity(ctx context.Context, id uint64, entity *heimdall.Milestone) error {
	type response struct {
		err error
	}

	r, err := awaitTxAction(ctx, s.txActionStream, func(tx kv.RwTx, respond func(r response) error) error {
		err := s.milestoneStore.(interface {
			WithTx(kv.Tx) heimdall.EntityStore[*heimdall.Milestone]
		}).WithTx(tx).PutEntity(ctx, id, entity)
		return respond(response{err: err})
	})
	if err != nil {
		return err
	}

	return r.err
}

func (s polygonSyncStageMilestoneStore) RangeFromBlockNum(ctx context.Context, blockNum uint64) ([]*heimdall.Milestone, error) {
	type response struct {
		result []*heimdall.Milestone
		err    error
	}

	r, err := awaitTxAction(ctx, s.txActionStream, func(tx kv.RwTx, respond func(r response) error) error {
		r, err := s.milestoneStore.(interface {
			WithTx(kv.Tx) heimdall.EntityStore[*heimdall.Milestone]
		}).WithTx(tx).RangeFromBlockNum(ctx, blockNum)
		return respond(response{result: r, err: err})
	})
	if err != nil {
		return nil, err
	}

	return r.result, r.err
}

func (s *polygonSyncStageMilestoneStore) EntityIdFromBlockNum(ctx context.Context, blockNum uint64) (uint64, bool, error) {
	panic("polygonSyncStageMilestoneStore.EntityIdFromBlockNum not supported")
}

func (s *polygonSyncStageMilestoneStore) DeleteToBlockNum(ctx context.Context, unwindPoint uint64, limit int) (int, error) {
	panic("polygonSyncStageMilestoneStore.DeleteToBlockNum not supported")
}

func (s *polygonSyncStageMilestoneStore) DeleteFromBlockNum(ctx context.Context, unwindPoint uint64) (int, error) {
	panic("polygonSyncStageMilestoneStore.DeletefromBlockNum not supported")
}

func (s polygonSyncStageMilestoneStore) Prepare(_ context.Context) error {
	return nil
}

func (s polygonSyncStageMilestoneStore) Close() {
	// no-op
}

type polygonSyncStageSpanStore struct {
	spanStore      heimdall.EntityStore[*heimdall.Span]
	txActionStream chan<- polygonSyncStageTxAction
}

func (s polygonSyncStageSpanStore) SnapType() snaptype.Type {
	return s.spanStore.SnapType()
}

func (s polygonSyncStageSpanStore) LastEntityId(ctx context.Context) (id uint64, ok bool, err error) {
	type response struct {
		id  uint64
		ok  bool
		err error
	}

	r, err := awaitTxAction(ctx, s.txActionStream, func(tx kv.RwTx, respond func(r response) error) error {
		id, ok, err := s.spanStore.(interface {
			WithTx(kv.Tx) heimdall.EntityStore[*heimdall.Span]
		}).WithTx(tx).LastEntityId(ctx)
		return respond(response{id: id, ok: ok, err: err})
	})
	if err != nil {
		return 0, false, err
	}

	return r.id, r.ok, r.err
}

func (s polygonSyncStageSpanStore) LastFrozenEntityId() (id uint64) {
	return s.spanStore.LastFrozenEntityId()
}

func (s polygonSyncStageSpanStore) LastEntity(ctx context.Context) (*heimdall.Span, bool, error) {
	id, ok, err := s.LastEntityId(ctx)
	if err != nil {
		return nil, false, err
	}
	if !ok {
		return nil, false, nil
	}

	return s.Entity(ctx, id)
}

func (s polygonSyncStageSpanStore) Entity(ctx context.Context, id uint64) (*heimdall.Span, bool, error) {
	type response struct {
		v   *heimdall.Span
		err error
	}

	r, err := awaitTxAction(ctx, s.txActionStream, func(tx kv.RwTx, respond func(r response) error) error {
		v, _, err := s.spanStore.(interface {
			WithTx(kv.Tx) heimdall.EntityStore[*heimdall.Span]
		}).
			WithTx(tx).Entity(ctx, id)
		return respond(response{v: v, err: err})
	})
	if err != nil {
		return nil, false, err
	}
	if r.err != nil {
		if errors.Is(r.err, heimdall.ErrSpanNotFound) {
			return nil, false, nil
		}

		return nil, false, r.err
	}

	return r.v, true, err
}

func (s polygonSyncStageSpanStore) PutEntity(ctx context.Context, id uint64, entity *heimdall.Span) error {
	type response struct {
		err error
	}

	r, err := awaitTxAction(ctx, s.txActionStream, func(tx kv.RwTx, respond func(r response) error) error {
		err := s.spanStore.(interface {
			WithTx(kv.Tx) heimdall.EntityStore[*heimdall.Span]
		}).WithTx(tx).PutEntity(ctx, id, entity)
		return respond(response{err: err})
	})
	if err != nil {
		return err
	}

	return r.err
}

func (s polygonSyncStageSpanStore) RangeFromBlockNum(ctx context.Context, blockNum uint64) ([]*heimdall.Span, error) {
	type response struct {
		result []*heimdall.Span
		err    error
	}

	r, err := awaitTxAction(ctx, s.txActionStream, func(tx kv.RwTx, respond func(r response) error) error {
		r, err := s.spanStore.(interface {
			WithTx(kv.Tx) heimdall.EntityStore[*heimdall.Span]
		}).WithTx(tx).RangeFromBlockNum(ctx, blockNum)
		return respond(response{result: r, err: err})
	})
	if err != nil {
		return nil, err
	}

	return r.result, r.err
}

func (s *polygonSyncStageSpanStore) EntityIdFromBlockNum(ctx context.Context, blockNum uint64) (uint64, bool, error) {
	panic("polygonSyncStageSpanStore.EntityIdFromBlockNum not supported")
}

func (s *polygonSyncStageSpanStore) DeleteToBlockNum(ctx context.Context, unwindPoint uint64, limit int) (int, error) {
	panic("polygonSyncStageSpanStore.DeleteToBlockNum not supported")
}

func (s *polygonSyncStageSpanStore) DeleteFromBlockNum(ctx context.Context, unwindPoint uint64) (int, error) {
	panic("polygonSyncStageSpanStore.DeletefromBlockNum not supported")
}

func (s polygonSyncStageSpanStore) Prepare(_ context.Context) error {
	return nil
}

func (s polygonSyncStageSpanStore) Close() {
	// no-op
}

// polygonSyncStageSbpsStore is the store for heimdall.SpanBlockProducerSelection
type polygonSyncStageSbpsStore struct {
	spanStore      heimdall.EntityStore[*heimdall.SpanBlockProducerSelection]
	txActionStream chan<- polygonSyncStageTxAction
}

func (s polygonSyncStageSbpsStore) LastEntityId(ctx context.Context) (uint64, bool, error) {
	type response struct {
		id  uint64
		ok  bool
		err error
	}

	r, err := awaitTxAction(ctx, s.txActionStream, func(tx kv.RwTx, respond func(r response) error) error {
		id, ok, err := s.spanStore.(interface {
			WithTx(kv.Tx) heimdall.EntityStore[*heimdall.SpanBlockProducerSelection]
		}).WithTx(tx).LastEntityId(ctx)
		return respond(response{id: id, ok: ok, err: err})
	})
	if err != nil {
		return 0, false, err
	}

	return r.id, r.ok, r.err
}

func (s polygonSyncStageSbpsStore) SnapType() snaptype.Type {
	return nil
}

func (s polygonSyncStageSbpsStore) LastFrozenEntityId() uint64 {
	return s.spanStore.LastFrozenEntityId()
}

func (s polygonSyncStageSbpsStore) LastEntity(ctx context.Context) (*heimdall.SpanBlockProducerSelection, bool, error) {
	id, ok, err := s.LastEntityId(ctx)
	if err != nil {
		return nil, false, err
	}
	if !ok {
		return nil, false, nil
	}

	return s.Entity(ctx, id)
}

func (s polygonSyncStageSbpsStore) Entity(ctx context.Context, id uint64) (*heimdall.SpanBlockProducerSelection, bool, error) {
	type response struct {
		v   *heimdall.SpanBlockProducerSelection
		err error
	}

	r, err := awaitTxAction(ctx, s.txActionStream, func(tx kv.RwTx, respond func(r response) error) error {
		v, _, err := s.spanStore.(interface {
			WithTx(kv.Tx) heimdall.EntityStore[*heimdall.SpanBlockProducerSelection]
		}).
			WithTx(tx).Entity(ctx, id)
		return respond(response{v: v, err: err})
	})
	if err != nil {
		return nil, false, err
	}
	if r.err != nil {
		if errors.Is(r.err, heimdall.ErrSpanNotFound) {
			return nil, false, nil
		}

		return nil, false, r.err
	}

	return r.v, true, err
}

func (s polygonSyncStageSbpsStore) PutEntity(ctx context.Context, id uint64, entity *heimdall.SpanBlockProducerSelection) error {
	type response struct {
		err error
	}

	r, err := awaitTxAction(ctx, s.txActionStream, func(tx kv.RwTx, respond func(r response) error) error {
		err := s.spanStore.(interface {
			WithTx(kv.Tx) heimdall.EntityStore[*heimdall.SpanBlockProducerSelection]
		}).WithTx(tx).PutEntity(ctx, id, entity)
		return respond(response{err: err})
	})
	if err != nil {
		return err
	}

	return r.err
}

func (s polygonSyncStageSbpsStore) RangeFromBlockNum(ctx context.Context, blockNum uint64) ([]*heimdall.SpanBlockProducerSelection, error) {
	type response struct {
		result []*heimdall.SpanBlockProducerSelection
		err    error
	}

	r, err := awaitTxAction(ctx, s.txActionStream, func(tx kv.RwTx, respond func(r response) error) error {
		r, err := s.spanStore.(interface {
			WithTx(kv.Tx) heimdall.EntityStore[*heimdall.SpanBlockProducerSelection]
		}).WithTx(tx).RangeFromBlockNum(ctx, blockNum)
		return respond(response{result: r, err: err})
	})
	if err != nil {
		return nil, err
	}

	return r.result, r.err
}

func (s *polygonSyncStageSbpsStore) EntityIdFromBlockNum(ctx context.Context, blockNum uint64) (uint64, bool, error) {
	panic("polygonSyncStageSbpsStore.EntityIdFromBlockNum not supported")
}

func (s *polygonSyncStageSbpsStore) DeleteToBlockNum(ctx context.Context, unwindPoint uint64, limit int) (int, error) {
	panic("polygonSyncStageSbpsStore.DeleteToBlockNum not supported")
}

func (s *polygonSyncStageSbpsStore) DeleteFromBlockNum(ctx context.Context, unwindPoint uint64) (int, error) {
	panic("polygonSyncStageSbpsStore.DeletefromBlockNum not supported")
}

func (s polygonSyncStageSbpsStore) Prepare(_ context.Context) error {
	return nil
}

func (s polygonSyncStageSbpsStore) Close() {
	// no-op
}

type polygonSyncStageBridgeStore struct {
	eventStore     bridge.Store
	txActionStream chan<- polygonSyncStageTxAction
}

func (s polygonSyncStageBridgeStore) LastEventId(ctx context.Context) (uint64, error) {
	type response struct {
		id  uint64
		err error
	}

	r, err := awaitTxAction(ctx, s.txActionStream, func(tx kv.RwTx, respond func(r response) error) error {
		id, err := s.eventStore.(interface{ WithTx(kv.Tx) bridge.Store }).WithTx(tx).LastEventId(ctx)
		return respond(response{id: id, err: err})
	})
	if err != nil {
		return 0, err
	}

	return r.id, r.err
}

func (s polygonSyncStageBridgeStore) PutEvents(ctx context.Context, events []*heimdall.EventRecordWithTime) error {
	type response struct {
		err error
	}

	r, err := awaitTxAction(ctx, s.txActionStream, func(tx kv.RwTx, respond func(r response) error) error {
		return respond(response{err: s.eventStore.(interface{ WithTx(kv.Tx) bridge.Store }).WithTx(tx).PutEvents(ctx, events)})
	})
	if err != nil {
		return err
	}

	return r.err
}

func (s polygonSyncStageBridgeStore) LastProcessedEventId(ctx context.Context) (uint64, error) {
	type response struct {
		id  uint64
		err error
	}

	r, err := awaitTxAction(ctx, s.txActionStream, func(tx kv.RwTx, respond func(r response) error) error {
		id, err := s.eventStore.(interface{ WithTx(kv.Tx) bridge.Store }).WithTx(tx).LastProcessedEventId(ctx)
		return respond(response{id: id, err: err})
	})
	if err != nil {
		return 0, err
	}
	if r.err != nil {
		return 0, r.err
	}
	if r.id == 0 {
		return s.eventStore.LastFrozenEventId(), nil
	}

	return r.id, nil
}

func (s polygonSyncStageBridgeStore) LastProcessedBlockInfo(ctx context.Context) (bridge.ProcessedBlockInfo, bool, error) {
	type response struct {
		info bridge.ProcessedBlockInfo
		ok   bool
		err  error
	}

	r, err := awaitTxAction(ctx, s.txActionStream, func(tx kv.RwTx, respond func(r response) error) error {
		info, ok, err := s.eventStore.(interface{ WithTx(kv.Tx) bridge.Store }).WithTx(tx).LastProcessedBlockInfo(ctx)
		return respond(response{info: info, ok: ok, err: err})
	})
	if err != nil {
		return bridge.ProcessedBlockInfo{}, false, err
	}

	return r.info, r.ok, r.err
}

func (s polygonSyncStageBridgeStore) PutProcessedBlockInfo(ctx context.Context, info bridge.ProcessedBlockInfo) error {
	type response struct {
		err error
	}

	r, err := awaitTxAction(ctx, s.txActionStream, func(tx kv.RwTx, respond func(r response) error) error {
		return respond(response{err: s.eventStore.(interface{ WithTx(kv.Tx) bridge.Store }).
			WithTx(tx).PutProcessedBlockInfo(ctx, info)})
	})
	if err != nil {
		return err
	}

	return r.err
}

func (s polygonSyncStageBridgeStore) LastFrozenEventId() uint64 {
	return s.eventStore.LastFrozenEventId()
}

func (s polygonSyncStageBridgeStore) LastFrozenEventBlockNum() uint64 {
	return s.eventStore.LastFrozenEventBlockNum()
}

func (s polygonSyncStageBridgeStore) LastEventIdWithinWindow(ctx context.Context, fromId uint64, toTime time.Time) (uint64, error) {
	type response struct {
		id  uint64
		err error
	}

	r, err := awaitTxAction(ctx, s.txActionStream, func(tx kv.RwTx, respond func(r response) error) error {
		id, err := s.eventStore.(interface{ WithTx(kv.Tx) bridge.Store }).WithTx(tx).LastEventIdWithinWindow(ctx, fromId, toTime)
		return respond(response{id: id, err: err})
	})
	if err != nil {
		return 0, err
	}
	if r.err != nil {
		return 0, err
	}

	return r.id, nil
}

func (s polygonSyncStageBridgeStore) PutBlockNumToEventId(ctx context.Context, blockNumToEventId map[uint64]uint64) error {
	type response struct {
		err error
	}

	r, err := awaitTxAction(ctx, s.txActionStream, func(tx kv.RwTx, respond func(r response) error) error {
		return respond(response{err: s.eventStore.(interface{ WithTx(kv.Tx) bridge.Store }).
			WithTx(tx).PutBlockNumToEventId(ctx, blockNumToEventId)})
	})
	if err != nil {
		return err
	}

	return r.err
}

func (s polygonSyncStageBridgeStore) BorStartEventId(ctx context.Context, hash common.Hash, blockHeight uint64) (uint64, error) {
	panic("polygonSyncStageBridgeStore.BorStartEventId not supported")
}

func (s polygonSyncStageBridgeStore) EventsByBlock(ctx context.Context, hash common.Hash, blockNum uint64) ([]rlp.RawValue, error) {
	panic("polygonSyncStageBridgeStore.EventsByBlock not supported")

}

func (s polygonSyncStageBridgeStore) Events(context.Context, uint64, uint64) ([][]byte, error) {
	// used for accessing events in execution
	// astrid stage integration intends to use the bridge only for scrapping
	// not for reading which remains the same in execution (via BlockReader)
	// astrid standalone mode introduces its own reader
	panic("polygonSyncStageBridgeStore.Events not supported")
}

func (s polygonSyncStageBridgeStore) BlockEventIdsRange(context.Context, uint64) (uint64, uint64, error) {
	// used for accessing events in execution
	// astrid stage integration intends to use the bridge only for scrapping
	// not for reading which remains the same in execution (via BlockReader)
	// astrid standalone mode introduces its own reader
	panic("polygonSyncStageBridgeStore.BlockEventIdsRange not supported")
}

func (s polygonSyncStageBridgeStore) EventLookup(context.Context, common.Hash) (uint64, bool, error) {
	// used in RPCs
	// astrid stage integration intends to use the bridge only for scrapping,
	// not for reading which remains the same in RPCs (via BlockReader)
	// astrid standalone mode introduces its own reader
	panic("polygonSyncStageBridgeStore.EventTxnToBlockNum not supported")
}

func (s polygonSyncStageBridgeStore) EventsByIdFromSnapshot(from uint64, to time.Time, limit int) ([]*heimdall.EventRecordWithTime, bool, error) {
	panic("polygonSyncStageBridgeStore.EventsByIdFromSnapshot not supported")
}

func (s polygonSyncStageBridgeStore) PutEventTxnToBlockNum(context.Context, map[common.Hash]uint64) error {
	// this is a no-op for the astrid stage integration mode because the BorTxLookup table is populated
	// in stage_txlookup.go as part of borTxnLookupTransform
	return nil
}

func (s polygonSyncStageBridgeStore) PruneEventIds(context.Context, uint64) error {
	// at time of writing, pruning for Astrid stage loop integration is handled via the stage loop mechanisms
	panic("polygonSyncStageBridgeStore.PruneEventIds not supported")
}

func (s polygonSyncStageBridgeStore) Prepare(context.Context) error {
	// no-op
	return nil
}

func (s polygonSyncStageBridgeStore) Close() {
	// no-op
}

func newPolygonSyncStageForkChoice(newNodes []chainNode) *polygonSyncStageForkChoice {
	if len(newNodes) == 0 {
		panic("unexpected newNodes to be 0")
	}

	return &polygonSyncStageForkChoice{newNodes: newNodes}
}

type polygonSyncStageForkChoice struct {
	// note newNodes contains tip first and its new ancestors after it (oldest is last)
	// we assume len(newNodes) is never 0, guarded by panic in newPolygonSyncStageForkChoice
	newNodes []chainNode
}

func (fc polygonSyncStageForkChoice) tipBlockNum() uint64 {
	return fc.newNodes[0].number
}

func (fc polygonSyncStageForkChoice) tipBlockHash() common.Hash {
	return fc.newNodes[0].hash
}

func (fc polygonSyncStageForkChoice) oldestNewAncestorBlockNum() uint64 {
	return fc.newNodes[len(fc.newNodes)-1].number
}

func (fc polygonSyncStageForkChoice) numNodes() int {
	return len(fc.newNodes)
}

type chainNode struct {
	hash   common.Hash
	number uint64
}

type polygonSyncStageExecutionEngine struct {
	blockReader    services.FullBlockReader
	txActionStream chan<- polygonSyncStageTxAction
	logger         log.Logger
	// internal
	appendLogPrefix  func(string) string
	stageState       *StageState
	unwinder         Unwinder
	cachedForkChoice *polygonSyncStageForkChoice
}

func (e *polygonSyncStageExecutionEngine) Prepare(ctx context.Context) error {
	return ctx.Err()
}

func (e *polygonSyncStageExecutionEngine) GetHeader(ctx context.Context, blockNum uint64) (*types.Header, error) {
	type response struct {
		header *types.Header
		err    error
	}

	r, err := awaitTxAction(ctx, e.txActionStream, func(tx kv.RwTx, respond func(r response) error) error {
		header, err := e.blockReader.HeaderByNumber(ctx, tx, blockNum)
		return respond(response{header: header, err: err})
	})
	if err != nil {
		return nil, err
	}

	return r.header, r.err
}

func (e *polygonSyncStageExecutionEngine) InsertBlocks(ctx context.Context, blocks []*types.Block) error {
	type response struct {
		err error
	}

	r, err := awaitTxAction(ctx, e.txActionStream, func(tx kv.RwTx, respond func(r response) error) error {
		return respond(response{err: e.insertBlocks(tx, blocks)})
	})
	if err != nil {
		return err
	}

	return r.err
}

func (e *polygonSyncStageExecutionEngine) insertBlocks(tx kv.RwTx, blocks []*types.Block) error {
	for _, block := range blocks {
		height := block.NumberU64()
		header := block.Header()
		body := block.Body()

		e.logger.Trace(e.appendLogPrefix("inserting block"), "blockNum", height, "blockHash", header.Hash())

		metrics.UpdateBlockConsumerHeaderDownloadDelay(header.Time, height, e.logger)
		metrics.UpdateBlockConsumerBodyDownloadDelay(header.Time, height, e.logger)

		var parentTd *big.Int
		var err error
		if height > 0 {
			// Parent's total difficulty
			parentHeight := height - 1
			parentTd, err = rawdb.ReadTd(tx, header.ParentHash, parentHeight)
			if err != nil || parentTd == nil {
				return fmt.Errorf(
					"parent's total difficulty not found with hash %x and height %d: %v",
					header.ParentHash,
					parentHeight,
					err,
				)
			}
		} else {
			parentTd = big.NewInt(0)
		}

		td := parentTd.Add(parentTd, header.Difficulty)
		if err := rawdb.WriteHeader(tx, header); err != nil {
			return err
		}

		if err := rawdb.WriteTd(tx, header.Hash(), height, td); err != nil {
			return err
		}

		if _, err := rawdb.WriteRawBodyIfNotExists(tx, header.Hash(), height, body.RawBody()); err != nil {
			return err
		}
	}

	return nil
}

func (e *polygonSyncStageExecutionEngine) UpdateForkChoice(ctx context.Context, tip *types.Header, _ *types.Header) error {
	type response struct {
		err error
	}

	r, err := awaitTxAction(ctx, e.txActionStream, func(tx kv.RwTx, respond func(r response) error) error {
		err := e.updateForkChoice(ctx, tx, tip)
		if responseErr := respond(response{err: err}); responseErr != nil {
			return responseErr
		}
		if err == nil {
			return errUpdateForkChoiceSuccess
		}
		return nil
	})
	if err != nil {
		return err
	}

	return r.err
}

func (e *polygonSyncStageExecutionEngine) updateForkChoice(ctx context.Context, tx kv.RwTx, tip *types.Header) error {
	tipBlockNum := tip.Number.Uint64()
	tipHash := tip.Hash()

	e.logger.Info(
		e.appendLogPrefix("update fork choice"),
		"block", tipBlockNum,
		"age", common.PrettyAge(time.Unix(int64(tip.Time), 0)),
		"hash", tipHash,
	)

	newNodes, badNodes, err := e.connectTip(ctx, tx, tip)
	if err != nil {
		return err
	}

	if len(badNodes) > 0 {
		badNode := badNodes[len(badNodes)-1]
		unwindNumber := badNode.number - 1
		badHash := badNode.hash
		e.cachedForkChoice = newPolygonSyncStageForkChoice(newNodes)

		e.logger.Info(
			e.appendLogPrefix("new fork - unwinding and caching fork choice"),
			"unwindNumber", unwindNumber,
			"badHash", badHash,
			"cachedTipNumber", e.cachedForkChoice.tipBlockNum(),
			"cachedTipHash", e.cachedForkChoice.tipBlockHash(),
			"cachedNewNodes", e.cachedForkChoice.numNodes(),
		)

		return e.unwinder.UnwindTo(unwindNumber, ForkReset(badHash), tx)
	}

	if len(newNodes) == 0 {
		return nil
	}

	return e.updateForkChoiceForward(tx, newPolygonSyncStageForkChoice(newNodes))
}

func (e *polygonSyncStageExecutionEngine) connectTip(
	ctx context.Context,
	tx kv.RwTx,
	tip *types.Header,
) (newNodes []chainNode, badNodes []chainNode, err error) {
	blockNum := tip.Number.Uint64()
	blockHash := tip.Hash()

	e.logger.Debug(e.appendLogPrefix("connecting tip"), "blockNum", blockNum, "blockHash", blockHash)

	if blockNum == 0 {
		return nil, nil, nil
	}

	var emptyHash common.Hash
	var ch common.Hash
	for {
		ch, err = e.blockReader.CanonicalHash(ctx, tx, blockNum)
		if err != nil {
			return nil, nil, fmt.Errorf("connectTip reading canonical hash for %d: %w", blockNum, err)
		}
		if ch == blockHash {
			break
		}

		h, err := e.blockReader.Header(ctx, tx, blockHash, blockNum)
		if err != nil {
			return nil, nil, err
		}
		if h == nil {
			return nil, nil, fmt.Errorf("connectTip header is nil. blockNum %d, blockHash %x", blockNum, blockHash)
		}

		newNodes = append(newNodes, chainNode{
			hash:   blockHash,
			number: blockNum,
		})

		if ch != emptyHash {
			badNodes = append(badNodes, chainNode{
				hash:   ch,
				number: blockNum,
			})
		}

		blockHash = h.ParentHash
		blockNum--
	}

	return newNodes, badNodes, nil
}

func (e *polygonSyncStageExecutionEngine) updateForkChoiceForward(tx kv.RwTx, fc *polygonSyncStageForkChoice) error {
	tipBlockNum := fc.tipBlockNum()

	for i := fc.numNodes() - 1; i >= 0; i-- {
		newNode := fc.newNodes[i]
		if err := rawdb.WriteCanonicalHash(tx, newNode.hash, newNode.number); err != nil {
			return err
		}
	}

	if err := rawdb.AppendCanonicalTxNums(tx, fc.oldestNewAncestorBlockNum()); err != nil {
		return err
	}

	if err := rawdb.WriteHeadHeaderHash(tx, fc.tipBlockHash()); err != nil {
		return err
	}

	if err := e.stageState.Update(tx, tipBlockNum); err != nil {
		return err
	}

	if err := stages.SaveStageProgress(tx, stages.Headers, tipBlockNum); err != nil {
		return err
	}

	if err := stages.SaveStageProgress(tx, stages.BlockHashes, tipBlockNum); err != nil {
		return err
	}

	if err := stages.SaveStageProgress(tx, stages.Bodies, tipBlockNum); err != nil {
		return err
	}

	return nil
}

func (e *polygonSyncStageExecutionEngine) processCachedForkChoiceIfNeeded(tx kv.RwTx) error {
	if e.cachedForkChoice == nil {
		return nil
	}

	e.logger.Info(
		e.appendLogPrefix("new fork - processing cached fork choice after unwind"),
		"cachedTipNumber", e.cachedForkChoice.tipBlockNum(),
		"cachedTipHash", e.cachedForkChoice.tipBlockHash(),
		"cachedNewNodes", e.cachedForkChoice.numNodes(),
	)

	if err := e.updateForkChoiceForward(tx, e.cachedForkChoice); err != nil {
		return err
	}

	e.cachedForkChoice = nil
	return nil
}

func (e *polygonSyncStageExecutionEngine) CurrentHeader(ctx context.Context) (*types.Header, error) {
	type response struct {
		result *types.Header
		err    error
	}

	r, err := awaitTxAction(ctx, e.txActionStream, func(tx kv.RwTx, respond func(r response) error) error {
		r, err := e.currentHeader(ctx, tx)
		return respond(response{result: r, err: err})
	})
	if err != nil {
		return nil, err
	}

	return r.result, r.err
}

func (e *polygonSyncStageExecutionEngine) currentHeader(ctx context.Context, tx kv.Tx) (*types.Header, error) {
	stageBlockNum, err := stages.GetStageProgress(tx, stages.PolygonSync)
	if err != nil {
		return nil, err
	}

	snapshotBlockNum := e.blockReader.FrozenBlocks()
	if stageBlockNum < snapshotBlockNum {
		return e.blockReader.HeaderByNumber(ctx, tx, snapshotBlockNum)
	}

	hash := rawdb.ReadHeadHeaderHash(tx)
	header := rawdb.ReadHeader(tx, hash, stageBlockNum)
	if header == nil {
		return nil, errors.New("header not found")
	}

	return header, nil
}

func awaitTxAction[T any](
	ctx context.Context,
	txActionStream chan<- polygonSyncStageTxAction,
	cb func(tx kv.RwTx, respond func(response T) error) error,
) (T, error) {
	responseStream := make(chan T)
	respondFunc := func(response T) error {
		select {
		case <-ctx.Done():
			return ctx.Err()
		case responseStream <- response:
			return nil
		}
	}
	txAction := polygonSyncStageTxAction{
		apply: func(tx kv.RwTx) error {
			return cb(tx, respondFunc)
		},
	}

	select {
	case <-ctx.Done():
		return generics.Zero[T](), ctx.Err()
	case txActionStream <- txAction:
		// no-op
	}

	select {
	case <-ctx.Done():
		return generics.Zero[T](), ctx.Err()
	case resp := <-responseStream:
		return resp, nil
	}
}

func newAppendLogPrefix(logPrefix string) func(msg string) string {
	return func(msg string) string {
		return fmt.Sprintf("[%s] %s", logPrefix, msg)
	}
}<|MERGE_RESOLUTION|>--- conflicted
+++ resolved
@@ -234,11 +234,7 @@
 	}
 
 	// heimdall
-<<<<<<< HEAD
-	if _, err = bordb.UnwindHeimdall(ctx, cfg.service.heimdallStore, cfg.service.bridgeStore, tx, u.UnwindPoint, nil); err != nil {
-=======
-	if err = UnwindHeimdall(tx, u, cfg.unwindCfg); err != nil {
->>>>>>> 1dd4a55d
+	if _, err = bordb.UnwindHeimdall(ctx, cfg.service.heimdallStore, cfg.service.bridgeStore, tx, u.UnwindPoint, cfg.unwindCfg); err != nil {
 		return err
 	}
 
@@ -265,293 +261,6 @@
 	return nil
 }
 
-<<<<<<< HEAD
-=======
-type HeimdallUnwindCfg struct {
-	KeepEvents                      bool
-	KeepEventNums                   bool
-	KeepEventProcessedBlocks        bool
-	KeepSpans                       bool
-	KeepSpanBlockProducerSelections bool
-	KeepCheckpoints                 bool
-	KeepMilestones                  bool
-}
-
-func (cfg *HeimdallUnwindCfg) ApplyUserUnwindTypeOverrides(userUnwindTypeOverrides []string) {
-	if len(userUnwindTypeOverrides) > 0 {
-		return
-	}
-
-	// If a user has specified an unwind type override it means we need to unwind all the tables that fall
-	// inside that type but NOT unwind the tables for the types that have not been specified in the overrides.
-	// Our default config value unwinds everything.
-	// If we initialise that and keep track of all the "unseen" unwind type overrides then we can flip our config
-	// to not unwind the tables for the "unseen" types.
-	const events = "events"
-	const spans = "spans"
-	const checkpoints = "checkpoints"
-	const milestones = "milestones"
-	unwindTypes := map[string]struct{}{
-		events:      {},
-		spans:       {},
-		checkpoints: {},
-		milestones:  {},
-	}
-
-	for _, unwindType := range userUnwindTypeOverrides {
-		if _, exists := unwindTypes[unwindType]; !exists {
-			panic("unknown unwindType override " + unwindType)
-		}
-
-		delete(unwindTypes, unwindType)
-	}
-
-	// our config unwinds everything by default
-	defaultCfg := HeimdallUnwindCfg{}
-	// flip the config for the unseen type overrides
-	for unwindType := range unwindTypes {
-		switch unwindType {
-		case events:
-			defaultCfg.KeepEvents = true
-			defaultCfg.KeepEventNums = true
-			defaultCfg.KeepEventProcessedBlocks = true
-		case spans:
-			defaultCfg.KeepSpans = true
-			defaultCfg.KeepSpanBlockProducerSelections = true
-		case checkpoints:
-			defaultCfg.KeepCheckpoints = true
-		case milestones:
-			defaultCfg.KeepMilestones = true
-		default:
-			panic(fmt.Sprintf("missing override logic for unwindType %s, please add it", unwindType))
-		}
-	}
-}
-
-func UnwindHeimdall(tx kv.RwTx, u *UnwindState, unwindCfg HeimdallUnwindCfg) error {
-	if !unwindCfg.KeepEvents {
-		if err := UnwindEvents(tx, u.UnwindPoint); err != nil {
-			return err
-		}
-	}
-
-	if !unwindCfg.KeepEventNums {
-		if err := UnwindEventNums(tx, u.UnwindPoint); err != nil {
-			return err
-		}
-	}
-
-	if !unwindCfg.KeepEventProcessedBlocks {
-		if err := UnwindEventProcessedBlocks(tx, u.UnwindPoint); err != nil {
-			return err
-		}
-	}
-
-	if !unwindCfg.KeepSpans {
-		if err := UnwindSpans(tx, u.UnwindPoint); err != nil {
-			return err
-		}
-	}
-
-	if !unwindCfg.KeepSpanBlockProducerSelections {
-		if err := UnwindSpanBlockProducerSelections(tx, u.UnwindPoint); err != nil {
-			return err
-		}
-	}
-
-	if borsnaptype.CheckpointsEnabled() && !unwindCfg.KeepCheckpoints {
-		if err := UnwindCheckpoints(tx, u.UnwindPoint); err != nil {
-			return err
-		}
-	}
-
-	if borsnaptype.MilestonesEnabled() && !unwindCfg.KeepMilestones {
-		if err := UnwindMilestones(tx, u.UnwindPoint); err != nil {
-			return err
-		}
-	}
-
-	return nil
-}
-
-func UnwindEvents(tx kv.RwTx, unwindPoint uint64) error {
-	eventNumsCursor, err := tx.Cursor(kv.BorEventNums)
-	if err != nil {
-		return err
-	}
-	defer eventNumsCursor.Close()
-
-	var blockNumBuf [8]byte
-	binary.BigEndian.PutUint64(blockNumBuf[:], unwindPoint+1)
-
-	_, _, err = eventNumsCursor.Seek(blockNumBuf[:])
-	if err != nil {
-		return err
-	}
-
-	// keep last event ID of previous block with assigned events
-	_, lastEventIdToKeep, err := eventNumsCursor.Prev()
-	if err != nil {
-		return err
-	}
-
-	var firstEventIdToRemove uint64
-	if lastEventIdToKeep == nil {
-		// there are no assigned events before the unwind block, remove all items from BorEvents
-		firstEventIdToRemove = 0
-	} else {
-		firstEventIdToRemove = binary.BigEndian.Uint64(lastEventIdToKeep) + 1
-	}
-
-	from := make([]byte, 8)
-	binary.BigEndian.PutUint64(from, firstEventIdToRemove)
-	eventCursor, err := tx.RwCursor(kv.BorEvents)
-	if err != nil {
-		return err
-	}
-	defer eventCursor.Close()
-
-	var k []byte
-	for k, _, err = eventCursor.Seek(from); err == nil && k != nil; k, _, err = eventCursor.Next() {
-		if err = eventCursor.DeleteCurrent(); err != nil {
-			return err
-		}
-	}
-
-	return err
-}
-
-func UnwindEventNums(tx kv.RwTx, unwindPoint uint64) error {
-	c, err := tx.RwCursor(kv.BorEventNums)
-	if err != nil {
-		return err
-	}
-
-	defer c.Close()
-	var blockNumBuf [8]byte
-	binary.BigEndian.PutUint64(blockNumBuf[:], unwindPoint+1)
-	var k []byte
-	for k, _, err = c.Seek(blockNumBuf[:]); err == nil && k != nil; k, _, err = c.Next() {
-		if err = c.DeleteCurrent(); err != nil {
-			return err
-		}
-	}
-
-	return err
-}
-
-func UnwindEventProcessedBlocks(tx kv.RwTx, unwindPoint uint64) error {
-	c, err := tx.RwCursor(kv.BorEventProcessedBlocks)
-	if err != nil {
-		return err
-	}
-
-	defer c.Close()
-	var blockNumBuf [8]byte
-	binary.BigEndian.PutUint64(blockNumBuf[:], unwindPoint+1)
-	var k []byte
-	for k, _, err = c.Seek(blockNumBuf[:]); err == nil && k != nil; k, _, err = c.Next() {
-		if err = c.DeleteCurrent(); err != nil {
-			return err
-		}
-	}
-
-	return err
-}
-
-func UnwindSpans(tx kv.RwTx, unwindPoint uint64) error {
-	cursor, err := tx.RwCursor(kv.BorSpans)
-	if err != nil {
-		return err
-	}
-
-	defer cursor.Close()
-	lastSpanToKeep := heimdall.SpanIdAt(unwindPoint)
-	var spanIdBytes [8]byte
-	binary.BigEndian.PutUint64(spanIdBytes[:], uint64(lastSpanToKeep+1))
-	var k []byte
-	for k, _, err = cursor.Seek(spanIdBytes[:]); err == nil && k != nil; k, _, err = cursor.Next() {
-		if err = cursor.DeleteCurrent(); err != nil {
-			return err
-		}
-	}
-
-	return err
-}
-
-func UnwindSpanBlockProducerSelections(tx kv.RwTx, unwindPoint uint64) error {
-	producerCursor, err := tx.RwCursor(kv.BorProducerSelections)
-	if err != nil {
-		return err
-	}
-	defer producerCursor.Close()
-
-	lastSpanToKeep := heimdall.SpanIdAt(unwindPoint)
-	var spanIdBytes [8]byte
-	binary.BigEndian.PutUint64(spanIdBytes[:], uint64(lastSpanToKeep+1))
-	var k []byte
-	for k, _, err = producerCursor.Seek(spanIdBytes[:]); err == nil && k != nil; k, _, err = producerCursor.Next() {
-		if err = producerCursor.DeleteCurrent(); err != nil {
-			return err
-		}
-	}
-
-	return err
-}
-
-func UnwindCheckpoints(tx kv.RwTx, unwindPoint uint64) error {
-	cursor, err := tx.RwCursor(kv.BorCheckpoints)
-	if err != nil {
-		return err
-	}
-
-	defer cursor.Close()
-	lastCheckpointToKeep, err := heimdall.CheckpointIdAt(tx, unwindPoint)
-	if errors.Is(err, heimdall.ErrCheckpointNotFound) {
-		return nil
-	}
-	if err != nil {
-		return err
-	}
-
-	var checkpointIdBytes [8]byte
-	binary.BigEndian.PutUint64(checkpointIdBytes[:], uint64(lastCheckpointToKeep+1))
-	var k []byte
-	for k, _, err = cursor.Seek(checkpointIdBytes[:]); err == nil && k != nil; k, _, err = cursor.Next() {
-		if err = cursor.DeleteCurrent(); err != nil {
-			return err
-		}
-	}
-	return err
-}
-
-func UnwindMilestones(tx kv.RwTx, unwindPoint uint64) error {
-	cursor, err := tx.RwCursor(kv.BorMilestones)
-	if err != nil {
-		return err
-	}
-
-	defer cursor.Close()
-	lastMilestoneToKeep, err := heimdall.MilestoneIdAt(tx, unwindPoint)
-	if errors.Is(err, heimdall.ErrMilestoneNotFound) {
-		return nil
-	}
-	if err != nil {
-		return err
-	}
-
-	var milestoneIdBytes [8]byte
-	binary.BigEndian.PutUint64(milestoneIdBytes[:], uint64(lastMilestoneToKeep+1))
-	var k []byte
-	for k, _, err = cursor.Seek(milestoneIdBytes[:]); err == nil && k != nil; k, _, err = cursor.Next() {
-		if err = cursor.DeleteCurrent(); err != nil {
-			return err
-		}
-	}
-	return err
-}
-
->>>>>>> 1dd4a55d
 type polygonSyncStageTxAction struct {
 	apply func(tx kv.RwTx) error
 }
@@ -766,15 +475,17 @@
 	return r.v, true, err
 }
 
+type withTx [T]interface {
+	WithTx(kv.Tx) heimdall.EntityStore[T]
+}
+
 func (s polygonSyncStageCheckpointStore) PutEntity(ctx context.Context, id uint64, entity *heimdall.Checkpoint) error {
 	type response struct {
 		err error
 	}
 
 	r, err := awaitTxAction(ctx, s.txActionStream, func(tx kv.RwTx, respond func(r response) error) error {
-		err := s.checkpointStore.(interface {
-			WithTx(kv.Tx) heimdall.EntityStore[*heimdall.Checkpoint]
-		}).WithTx(tx).PutEntity(ctx, id, entity)
+		err := s.checkpointStore.(withTx[*heimdall.Checkpoint]).WithTx(tx).PutEntity(ctx, id, entity)
 		return respond(response{err: err})
 	})
 	if err != nil {
@@ -791,9 +502,7 @@
 	}
 
 	r, err := awaitTxAction(ctx, s.txActionStream, func(tx kv.RwTx, respond func(r response) error) error {
-		r, err := s.checkpointStore.(interface {
-			WithTx(kv.Tx) heimdall.EntityStore[*heimdall.Checkpoint]
-		}).WithTx(tx).RangeFromBlockNum(ctx, blockNum)
+		r, err := s.checkpointStore.(withTx[*heimdall.Checkpoint]).WithTx(tx).RangeFromBlockNum(ctx, blockNum)
 		return respond(response{result: r, err: err})
 	})
 	if err != nil {
@@ -840,9 +549,7 @@
 	}
 
 	r, err := awaitTxAction(ctx, s.txActionStream, func(tx kv.RwTx, respond func(r response) error) error {
-		id, ok, err := s.milestoneStore.(interface {
-			WithTx(kv.Tx) heimdall.EntityStore[*heimdall.Milestone]
-		}).WithTx(tx).LastEntityId(ctx)
+		id, ok, err := s.milestoneStore.(withTx[*heimdall.Milestone]).WithTx(tx).LastEntityId(ctx)
 		return respond(response{id: id, ok: ok, err: err})
 	})
 	if err != nil {
@@ -875,10 +582,7 @@
 	}
 
 	r, err := awaitTxAction(ctx, s.txActionStream, func(tx kv.RwTx, respond func(r response) error) error {
-		v, _, err := s.milestoneStore.(interface {
-			WithTx(kv.Tx) heimdall.EntityStore[*heimdall.Milestone]
-		}).
-			WithTx(tx).Entity(ctx, id)
+		v, _, err := s.milestoneStore.(withTx[*heimdall.Milestone]).WithTx(tx).Entity(ctx, id)
 		return respond(response{v: v, err: err})
 	})
 	if err != nil {
@@ -901,9 +605,7 @@
 	}
 
 	r, err := awaitTxAction(ctx, s.txActionStream, func(tx kv.RwTx, respond func(r response) error) error {
-		err := s.milestoneStore.(interface {
-			WithTx(kv.Tx) heimdall.EntityStore[*heimdall.Milestone]
-		}).WithTx(tx).PutEntity(ctx, id, entity)
+		err := s.milestoneStore.(withTx[*heimdall.Milestone]).WithTx(tx).PutEntity(ctx, id, entity)
 		return respond(response{err: err})
 	})
 	if err != nil {

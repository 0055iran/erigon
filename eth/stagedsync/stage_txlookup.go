--- conflicted
+++ resolved
@@ -251,19 +251,14 @@
 		}
 		if firstNonGenesisHeader != nil {
 			blockFrom = binary.BigEndian.Uint64(firstNonGenesisHeader)
-<<<<<<< HEAD
 			log.Warn("[dbg] tx_lookup2.1", "blockFrom", blockFrom)
 		} else {
-			blockFrom = s.ForwardProgress
+			execProgress, err := getStageProgress(tx, nil, stages.Senders)
+			if err != nil {
+				return err
+			}
+			blockFrom = execProgress
 			log.Warn("[dbg] tx_lookup2.2", "blockFrom", blockFrom)
-=======
-		} else {
-			execProgress, err := stageProgress(tx, nil, stages.Senders)
-			if err != nil {
-				return err
-			}
-			blockFrom = execProgress
->>>>>>> b9d9d903
 		}
 	}
 

--- conflicted
+++ resolved
@@ -141,15 +141,8 @@
 		historyV3:         true,
 		syncCfg:           syncCfg,
 		silkworm:          silkworm,
-<<<<<<< HEAD
-		keepAllChangesets: keepAllChangesets,
-		chaosMonkey:       chaosMonkey,
 		applyWorker:       applyWorker,
 		applyWorkerMining: applyWorkerMining,
-=======
-		applyWorker:       exec3.NewWorker(nil, log.Root(), context.Background(), false, db, nil, blockReader, chainConfig, genesis, nil, engine, dirs, false),
-		applyWorkerMining: exec3.NewWorker(nil, log.Root(), context.Background(), false, db, nil, blockReader, chainConfig, genesis, nil, engine, dirs, true),
->>>>>>> 78f0acb2
 	}
 }
 

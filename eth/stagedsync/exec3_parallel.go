--- conflicted
+++ resolved
@@ -82,36 +82,6 @@
 
 type txExecutor struct {
 	sync.RWMutex
-<<<<<<< HEAD
-	rwLoopErrCh              chan error
-	rwLoopG                  *errgroup.Group
-	applyLoopWg              sync.WaitGroup
-	chainDb                  kv.RwDB
-	applyTx                  kv.RwTx
-	applyWorker              *exec3.Worker
-	execWorkers              []*exec3.Worker
-	stopWorkers              func()
-	waitWorkers              func()
-	execStage                *StageState
-	cfg                      ExecuteBlockCfg
-	lastBlockNum             atomic.Uint64
-	outputTxNum              *atomic.Uint64
-	in                       *state.QueueWithRetry
-	rws                      *state.ResultsQueue
-	rs                       *state.StateV3
-	doms                     state2.JointDomains
-	agg                      *state2.Aggregator
-	rwsConsumed              chan struct{}
-	isMining                 bool
-	inMemExec                bool
-	shouldGenerateChangesets bool
-	accumulator              *shards.Accumulator
-	workerCount              int
-	pruneEvery               *time.Ticker
-	logEvery                 *time.Ticker
-	slowDownLimit            *time.Ticker
-	progress                 *Progress
-=======
 	cfg            ExecuteBlockCfg
 	execStage      *StageState
 	agg            *state2.Aggregator
@@ -126,7 +96,6 @@
 	outputTxNum    *atomic.Uint64
 	outputBlockNum metrics.Gauge
 	logger         log.Logger
->>>>>>> b8cdd8c5
 }
 
 func (te *txExecutor) tx() kv.RwTx {
@@ -137,13 +106,8 @@
 	return te.rs
 }
 
-<<<<<<< HEAD
-func (pe *parallelExecutor) domains() state2.JointDomains {
-	return pe.doms
-=======
-func (te *txExecutor) domains() *state2.SharedDomains {
+func (te *txExecutor) domains() *state2.JointDomains {
 	return te.doms
->>>>>>> b8cdd8c5
 }
 
 func (te *txExecutor) getHeader(ctx context.Context, hash common.Hash, number uint64) (h *types.Header) {

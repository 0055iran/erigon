--- conflicted
+++ resolved
@@ -239,11 +239,7 @@
 
 		case <-pe.logEvery.C:
 			stepsInDB := rawdbhelpers.IdxStepsCountV3(tx)
-<<<<<<< HEAD
-			pe.progress.Log("", pe.rs, pe.in, pe.rws, pe.rs.DoneCount(), 0 /* TODO logGas*/, pe.lastBlockNum.Load(), pe.outputBlockNum.GetValueUint64(), pe.outputTxNum.Load(), mxExecRepeats.GetValueUint64(), stepsInDB, pe.shouldGenerateChangesets)
-=======
 			pe.progress.Log("", pe.rs, pe.in, pe.rws, pe.rs.DoneCount(), 0 /* TODO logGas*/, pe.lastBlockNum.Load(), outputBlockNum.GetValueUint64(), pe.outputTxNum.Load(), mxExecRepeats.GetValueUint64(), stepsInDB, pe.shouldGenerateChangesets, pe.inMemExec)
->>>>>>> be0e886d
 			if pe.agg.HasBackgroundFilesBuild() {
 				logger.Info(fmt.Sprintf("[%s] Background files build", pe.execStage.LogPrefix()), "progress", pe.agg.BackgroundProgress())
 			}
@@ -407,11 +403,6 @@
 				//fmt.Println("RETRY", txTask.TxNum, txTask.Error)
 				return outputTxNum, conflicts, triggers, processedBlockNum, false, fmt.Errorf("%w: %v", consensus.ErrInvalidBlock, txTask.Error)
 			}
-<<<<<<< HEAD
-			//if !pe.execStage.CurrentSyncCycle.IsInitialCycle && rand2.Int()%1500 == 0 && txTask.TxIndex == 0 && !pe.cfg.badBlockHalt {
-			//	return outputTxNum, conflicts, triggers, processedBlockNum, false, fmt.Errorf("monkey in the datacenter: %w", consensus.ErrInvalidBlock)
-			//}
-=======
 			if pe.cfg.chaosMonkey {
 				chaosErr := chaos_monkey.ThrowRandomConsensusError(pe.execStage.CurrentSyncCycle.IsInitialCycle, txTask.TxIndex, pe.cfg.badBlockHalt, txTask.Error)
 				if chaosErr != nil {
@@ -419,7 +410,6 @@
 					return outputTxNum, conflicts, triggers, processedBlockNum, false, chaosErr
 				}
 			}
->>>>>>> be0e886d
 			// TODO: post-validation of gasUsed and blobGasUsed
 			i++
 		}

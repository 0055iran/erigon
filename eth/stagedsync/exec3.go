// Copyright 2024 The Erigon Authors
// This file is part of Erigon.
//
// Erigon is free software: you can redistribute it and/or modify
// it under the terms of the GNU Lesser General Public License as published by
// the Free Software Foundation, either version 3 of the License, or
// (at your option) any later version.
//
// Erigon is distributed in the hope that it will be useful,
// but WITHOUT ANY WARRANTY; without even the implied warranty of
// MERCHANTABILITY or FITNESS FOR A PARTICULAR PURPOSE. See the
// GNU Lesser General Public License for more details.
//
// You should have received a copy of the GNU Lesser General Public License
// along with Erigon. If not, see <http://www.gnu.org/licenses/>.

package stagedsync

import (
	"bytes"
	"context"
	"encoding/binary"
	"errors"
	"fmt"
	"runtime"
	"sync"
	"sync/atomic"
	"time"

	"github.com/erigontech/erigon/core/rawdb/rawtemporaldb"

	"github.com/erigontech/erigon-lib/common"
	"github.com/erigontech/erigon-lib/common/cmp"
	"github.com/erigontech/erigon-lib/common/dbg"
	metrics2 "github.com/erigontech/erigon-lib/common/metrics"
	"github.com/erigontech/erigon-lib/config3"
	"github.com/erigontech/erigon-lib/kv"
	"github.com/erigontech/erigon-lib/kv/rawdbv3"
	"github.com/erigontech/erigon-lib/log/v3"
	"github.com/erigontech/erigon-lib/metrics"
	state2 "github.com/erigontech/erigon-lib/state"
	"github.com/erigontech/erigon-lib/wrap"
	"github.com/erigontech/erigon/core"
	"github.com/erigontech/erigon/core/rawdb"
	"github.com/erigontech/erigon/core/rawdb/rawdbhelpers"
	"github.com/erigontech/erigon/core/state"
	"github.com/erigontech/erigon/core/types"
	"github.com/erigontech/erigon/core/types/accounts"
	"github.com/erigontech/erigon/eth/ethconfig/estimate"
	"github.com/erigontech/erigon/eth/stagedsync/stages"
	"github.com/erigontech/erigon/turbo/services"
	"github.com/erigontech/erigon/turbo/shards"
	"github.com/erigontech/erigon/turbo/snapshotsync/freezeblocks"
)

var (
	mxExecStepsInDB    = metrics.NewGauge(`exec_steps_in_db`) //nolint
	mxExecRepeats      = metrics.NewCounter(`exec_repeats`)   //nolint
	mxExecTriggers     = metrics.NewCounter(`exec_triggers`)  //nolint
	mxExecTransactions = metrics.NewCounter(`exec_txns`)
	mxExecGas          = metrics.NewCounter(`exec_gas`)
	mxExecBlocks       = metrics.NewGauge("exec_blocks")

	mxMgas = metrics.NewGauge(`exec_mgas`)
)

const (
	changesetSafeRange = 32 // Safety net for long-sync, keep last 32 changesets
)

func NewProgress(prevOutputBlockNum, commitThreshold uint64, workersCount int, updateMetrics bool, logPrefix string, logger log.Logger) *Progress {
	return &Progress{prevTime: time.Now(), prevOutputBlockNum: prevOutputBlockNum, commitThreshold: commitThreshold, workersCount: workersCount, logPrefix: logPrefix, logger: logger}
}

type Progress struct {
	prevTime           time.Time
	prevTxCount        uint64
	prevGasUsed        uint64
	prevOutputBlockNum uint64
	prevRepeatCount    uint64
	commitThreshold    uint64

	workersCount int
	logPrefix    string
	logger       log.Logger
}

func (p *Progress) Log(suffix string, rs *state.StateV3, in *state.QueueWithRetry, rws *state.ResultsQueue, txCount uint64, gas uint64, inputBlockNum uint64, outputBlockNum uint64, outTxNum uint64, repeatCount uint64, idxStepsAmountInDB float64, shouldGenerateChangesets bool, inMemExec bool) {
	mxExecStepsInDB.Set(idxStepsAmountInDB * 100)
	var m runtime.MemStats
	dbg.ReadMemStats(&m)
	sizeEstimate := rs.SizeEstimate()
	currentTime := time.Now()
	interval := currentTime.Sub(p.prevTime)
	//var repeatRatio float64
	//if doneCount > p.prevCount {
	//	repeatRatio = 100.0 * float64(repeatCount-p.prevRepeatCount) / float64(doneCount-p.prevCount)
	//}

	if len(suffix) > 0 {
		suffix = " " + suffix
	}

	if shouldGenerateChangesets {
		suffix += " Commit every block"
	}

	gasSec := uint64(float64(gas-p.prevGasUsed) / interval.Seconds())
	txSec := uint64(float64(txCount-p.prevTxCount) / interval.Seconds())
	diffBlocks := max(int(outputBlockNum)-int(p.prevOutputBlockNum)+1, 0)

	p.logger.Info(fmt.Sprintf("[%s]"+suffix, p.logPrefix),
		"blk", outputBlockNum,
		"blks", diffBlocks,
		"blk/s", fmt.Sprintf("%.1f", float64(diffBlocks)/interval.Seconds()),
		"txs", txCount-p.prevTxCount,
		"tx/s", common.PrettyCounter(txSec),
		"gas/s", common.PrettyCounter(gasSec),
		//"pipe", fmt.Sprintf("(%d+%d)->%d/%d->%d/%d", in.NewTasksLen(), in.RetriesLen(), rws.ResultChLen(), rws.ResultChCap(), rws.Len(), rws.Limit()),
		//"repeatRatio", fmt.Sprintf("%.2f%%", repeatRatio),
		//"workers", p.workersCount,
		"buf", fmt.Sprintf("%s/%s", common.ByteCount(sizeEstimate), common.ByteCount(p.commitThreshold)),
		"stepsInDB", fmt.Sprintf("%.2f", idxStepsAmountInDB),
		"step", fmt.Sprintf("%.1f", float64(outTxNum)/float64(config3.HistoryV3AggregationStep)),
		"inMem", inMemExec,
		"alloc", common.ByteCount(m.Alloc), "sys", common.ByteCount(m.Sys),
	)

	p.prevTime = currentTime
	p.prevTxCount = txCount
	p.prevGasUsed = gas
	p.prevOutputBlockNum = outputBlockNum
	p.prevRepeatCount = repeatCount
}

// Cases:
//  1. Snapshots > ExecutionStage: snapshots can have half-block data `10.4`. Get right txNum from SharedDomains (after SeekCommitment)
//  2. ExecutionStage > Snapshots: no half-block data possible. Rely on DB.
func restoreTxNum(ctx context.Context, cfg *ExecuteBlockCfg, applyTx kv.Tx, doms *state2.SharedDomains, maxBlockNum uint64) (
	inputTxNum uint64, maxTxNum uint64, offsetFromBlockBeginning uint64, err error) {

	txNumsReader := rawdbv3.TxNums.WithCustomReadTxNumFunc(freezeblocks.ReadTxNumFuncFromBlockReader(ctx, cfg.blockReader))

	inputTxNum = doms.TxNum()

	if nothing, err := nothingToExec(applyTx, txNumsReader, inputTxNum); err != nil {
		return 0, 0, 0, err
	} else if nothing {
		return 0, 0, 0, err
	}

	maxTxNum, err = txNumsReader.Max(applyTx, maxBlockNum)
	if err != nil {
		return 0, 0, 0, err
	}

	ok, _blockNum, err := txNumsReader.FindBlockNum(applyTx, doms.TxNum())
	if err != nil {
		return 0, 0, 0, err
	}
	if !ok {
		_lb, _lt, _ := txNumsReader.Last(applyTx)
		_fb, _ft, _ := txNumsReader.First(applyTx)
		return 0, 0, 0, fmt.Errorf("seems broken TxNums index not filled. can't find blockNum of txNum=%d; in db: (%d-%d, %d-%d)", inputTxNum, _fb, _lb, _ft, _lt)
	}
	{
		_max, _ := txNumsReader.Max(applyTx, _blockNum)
		if doms.TxNum() == _max {
			_blockNum++
		}
	}

	_min, err := txNumsReader.Min(applyTx, _blockNum)
	if err != nil {
		return 0, 0, 0, err
	}

	if doms.TxNum() > _min {
		// if stopped in the middle of the block: start from beginning of block.
		// first part will be executed in HistoryExecution mode
		offsetFromBlockBeginning = doms.TxNum() - _min
	}

	inputTxNum = _min

	//_max, _ := txNumsReader.Max(applyTx, blockNum)
	//fmt.Printf("[commitment] found domain.txn %d, inputTxn %d, offset %d. DB found block %d {%d, %d}\n", doms.TxNum(), inputTxNum, offsetFromBlockBeginning, blockNum, _min, _max)
	doms.SetBlockNum(_blockNum)
	doms.SetTxNum(inputTxNum)
	return inputTxNum, maxTxNum, offsetFromBlockBeginning, nil
}

func nothingToExec(applyTx kv.Tx, txNumsReader rawdbv3.TxNumsReader, inputTxNum uint64) (bool, error) {
	_, lastTxNum, err := txNumsReader.Last(applyTx)
	if err != nil {
		return false, err
	}
	return lastTxNum == inputTxNum, nil
}

func ExecV3(ctx context.Context,
	execStage *StageState, u Unwinder, workerCount int, cfg ExecuteBlockCfg, txc wrap.TxContainer,
	parallel bool, //nolint
	maxBlockNum uint64,
	logger log.Logger,
	initialCycle bool,
	isMining bool,
) error {
	// TODO: e35 doesn't support parallel-exec yet
	parallel = false //nolint

	blockReader := cfg.blockReader
	chainConfig := cfg.chainConfig
	totalGasUsed := uint64(0)
	start := time.Now()
	defer func() {
		if totalGasUsed > 0 {
			mxMgas.Set((float64(totalGasUsed) / 1e6) / time.Since(start).Seconds())
		}
	}()

	applyTx := txc.Tx
	useExternalTx := applyTx != nil
	if !useExternalTx {
		if !parallel {
			var err error
			applyTx, err = cfg.db.BeginRw(ctx) //nolint
			if err != nil {
				return err
			}
			defer func() { // need callback - because tx may be committed
				applyTx.Rollback()
			}()
		}
	}
	agg := cfg.db.(state2.HasAgg).Agg().(*state2.Aggregator)
	if initialCycle {
		agg.SetCollateAndBuildWorkers(min(2, estimate.StateV3Collate.Workers()))
		agg.SetCompressWorkers(estimate.CompressSnapshot.Workers())
	} else {
		agg.SetCompressWorkers(1)
		agg.SetCollateAndBuildWorkers(1)
	}

	pruneNonEssentials := cfg.prune.History.Enabled() && cfg.prune.History.PruneTo(execStage.BlockNumber) == execStage.BlockNumber

	var err error
	inMemExec := txc.Doms != nil
	var doms *state2.SharedDomains
	if inMemExec {
		doms = txc.Doms
	} else {
		var err error
		doms, err = state2.NewSharedDomains(applyTx, log.New())
		// if we are behind the commitment, we can't execute anything
		// this can heppen if progress in domain is higher than progress in blocks
		if errors.Is(err, state2.ErrBehindCommitment) {
			return nil
		}
		if err != nil {
			return err
		}
		defer doms.Close()
	}
	txNumInDB := doms.TxNum()

	var (
		inputTxNum               = doms.TxNum()
		stageProgress            = execStage.BlockNumber
		outputTxNum              = atomic.Uint64{}
		blockComplete            = atomic.Bool{}
		outputBlockNum           = stages.SyncMetrics[stages.Execution]
		inputBlockNum            = &atomic.Uint64{}
		offsetFromBlockBeginning uint64
		blockNum, maxTxNum       uint64
	)

	rs := state.NewStateV3(doms, logger)

	////TODO: owner of `resultCh` is main goroutine, but owner of `retryQueue` is applyLoop.
	// Now rwLoop closing both (because applyLoop we completely restart)
	// Maybe need split channels? Maybe don't exit from ApplyLoop? Maybe current way is also ok?

	if applyTx != nil {
		if inputTxNum, maxTxNum, offsetFromBlockBeginning, err = restoreTxNum(ctx, &cfg, applyTx, doms, maxBlockNum); err != nil {
			return err
		}
	} else {
<<<<<<< HEAD
		if err := chainDb.View(ctx, func(tx kv.Tx) (err error) {
			inputTxNum, maxTxNum, offsetFromBlockBeginning, err = restoreTxNum(ctx, &cfg, tx, doms, maxBlockNum)
			return err
=======
		var _nothing bool
		if err := cfg.db.View(ctx, func(tx kv.Tx) (err error) {
			if _nothing, err = nothingToExec(applyTx); err != nil {
				return err
			} else if _nothing {
				return nil
			}

			return restoreTxNum(applyTx)
>>>>>>> be0e886d
		}); err != nil {
			return err
		}
	}

	if maxTxNum == 0 {
		return nil
	}

<<<<<<< HEAD
	applyWorker := cfg.applyWorker
	if isMining {
		applyWorker = cfg.applyWorkerMining
=======
	shouldGenerateChangesets := maxBlockNum-blockNum <= changesetSafeRange || cfg.keepAllChangesets
	if blockNum < cfg.blockReader.FrozenBlocks() {
		shouldGenerateChangesets = false
	}

	if maxBlockNum > blockNum+16 {
		log.Info(fmt.Sprintf("[%s] starting", execStage.LogPrefix()),
			"from", blockNum, "to", maxBlockNum, "fromTxNum", doms.TxNum(), "offsetFromBlockBeginning", offsetFromBlockBeginning, "initialCycle", initialCycle, "useExternalTx", useExternalTx, "inMem", inMemExec)
>>>>>>> be0e886d
	}
	defer applyWorker.LogLRUStats()

	shouldGenerateChangesets := blockNum >= cfg.blockReader.FrozenBlocks() &&
		(maxBlockNum-blockNum <= changesetSafeRange || cfg.keepAllChangesets)

	var accumulator *shards.Accumulator
	if cfg.notifications != nil && !isMining && maxBlockNum <= blockNum+64 {
		accumulator = cfg.notifications.Accumulator
		if accumulator == nil {
			accumulator = shards.NewAccumulator()
		}
	}

	applyWorker.ResetState(rs, accumulator)

<<<<<<< HEAD
	commitThreshold := batchSize.Bytes()

	// TODO are these dups ?
	processed := NewProgress(blockNum, commitThreshold, workerCount, true, execStage.LogPrefix(), logger)
=======
	commitThreshold := cfg.batchSize.Bytes()
>>>>>>> be0e886d
	progress := NewProgress(blockNum, commitThreshold, workerCount, false, execStage.LogPrefix(), logger)

	logEvery := time.NewTicker(20 * time.Second)
	defer logEvery.Stop()
	pruneEvery := time.NewTicker(2 * time.Second)
	defer pruneEvery.Stop()

	var logGas uint64
	var stepsInDB float64
	var executor executor

	if parallel {
		pe := &parallelExecutor{
<<<<<<< HEAD
			txExecutor: txExecutor{
				cfg:            cfg,
				execStage:      execStage,
				rs:             rs,
				doms:           doms,
				agg:            agg,
				accumulator:    accumulator,
				isMining:       isMining,
				inMemExec:      inMemExec,
				applyTx:        applyTx,
				applyWorker:    applyWorker,
				outputTxNum:    &outputTxNum,
				outputBlockNum: stages.SyncMetrics[stages.Execution],
				logger:         logger,
			},
=======
			execStage:                execStage,
			chainDb:                  cfg.db,
			applyWorker:              applyWorker,
			applyTx:                  applyTx,
			outputTxNum:              &outputTxNum,
			in:                       in,
			rs:                       rs,
			agg:                      agg,
			rwsConsumed:              rwsConsumed,
			isMining:                 isMining,
			inMemExec:                inMemExec,
>>>>>>> be0e886d
			shouldGenerateChangesets: shouldGenerateChangesets,
			workerCount:              workerCount,
			pruneEvery:               pruneEvery,
			logEvery:                 logEvery,
			progress:                 progress,
		}

		executorCancel := pe.run(ctx, maxTxNum, logger)
		defer executorCancel()

		defer func() {
<<<<<<< HEAD
			processed.Log("Done", executor.readState(), pe.in, pe.rws, 0 /*txCount - TODO*/, logGas, inputBlockNum.Load(), outputBlockNum.GetValueUint64(), outputTxNum.Load(), mxExecRepeats.GetValueUint64(), stepsInDB, shouldGenerateChangesets)
=======
			processed.Log("Done", executor.readState(), in, pe.rws, 0 /*txCount - TODO*/, logGas, inputBlockNum.Load(), outputBlockNum.GetValueUint64(), outputTxNum.Load(), mxExecRepeats.GetValueUint64(), stepsInDB, shouldGenerateChangesets, inMemExec)
>>>>>>> be0e886d
		}()

		executor = pe
	} else {
		applyWorker.ResetTx(applyTx)
		doms.SetTx(applyTx)

		se := &serialExecutor{
			txExecutor: txExecutor{
				cfg:            cfg,
				execStage:      execStage,
				rs:             rs,
				doms:           doms,
				agg:            agg,
				u:              u,
				isMining:       isMining,
				inMemExec:      inMemExec,
				applyTx:        applyTx,
				applyWorker:    applyWorker,
				outputTxNum:    &outputTxNum,
				outputBlockNum: stages.SyncMetrics[stages.Execution],
				logger:         logger,
			},
		}

		defer func() {
<<<<<<< HEAD
			processed.Log("Done", executor.readState(), nil, nil, se.txCount, logGas, inputBlockNum.Load(), outputBlockNum.GetValueUint64(), outputTxNum.Load(), mxExecRepeats.GetValueUint64(), stepsInDB, shouldGenerateChangesets)
=======
			processed.Log("Done", executor.readState(), in, nil, se.txCount, logGas, inputBlockNum.Load(), outputBlockNum.GetValueUint64(), outputTxNum.Load(), mxExecRepeats.GetValueUint64(), stepsInDB, shouldGenerateChangesets, inMemExec)
>>>>>>> be0e886d
		}()

		executor = se
	}

	blockComplete.Store(true)

	ts := time.Duration(0)
	blockNum = executor.domains().BlockNum()
	outputTxNum.Store(executor.domains().TxNum())

	if maxBlockNum < blockNum {
		return nil
	}

	if maxBlockNum > blockNum+16 {
		log.Info(fmt.Sprintf("[%s] starting", execStage.LogPrefix()),
			"from", blockNum, "to", maxBlockNum, "fromTxNum", executor.domains().TxNum(), "offsetFromBlockBeginning", offsetFromBlockBeginning, "initialCycle", initialCycle, "useExternalTx", useExternalTx)
	}

	agg.BuildFilesInBackground(outputTxNum.Load())

	var count uint64

	var readAhead chan uint64
	if !parallel {
		// snapshots are often stored on chaper drives. don't expect low-read-latency and manually read-ahead.
		// can't use OS-level ReadAhead - because Data >> RAM
		// it also warmsup state a bit - by touching senders/coninbase accounts and code
		if !execStage.CurrentSyncCycle.IsInitialCycle {
			var clean func()

			readAhead, clean = blocksReadAhead(ctx, &cfg, 4, true)
			defer clean()
		}
	}

	var b *types.Block

	// Only needed by bor chains
	shouldGenerateChangesetsForLastBlocks := cfg.chainConfig.Bor != nil

Loop:
	for ; blockNum <= maxBlockNum; blockNum++ {
		// set shouldGenerateChangesets=true if we are at last n blocks from maxBlockNum. this is as a safety net in chains
		// where during initial sync we can expect bogus blocks to be imported.
		if !shouldGenerateChangesets && shouldGenerateChangesetsForLastBlocks && blockNum > cfg.blockReader.FrozenBlocks() && blockNum+changesetSafeRange >= maxBlockNum {
			aggTx := executor.tx().(state2.HasAggTx).AggTx().(*state2.AggregatorRoTx)
			aggTx.RestrictSubsetFileDeletions(true)
			start := time.Now()
			executor.domains().SetChangesetAccumulator(nil) // Make sure we don't have an active changeset accumulator
			// First compute and commit the progress done so far
			if _, err := executor.domains().ComputeCommitment(ctx, true, blockNum, execStage.LogPrefix()); err != nil {
				return err
			}
			ts += time.Since(start)
			aggTx.RestrictSubsetFileDeletions(false)
			shouldGenerateChangesets = true // now we can generate changesets for the safety net
		}
		changeset := &state2.StateChangeSet{}
		if shouldGenerateChangesets && blockNum > 0 {
			executor.domains().SetChangesetAccumulator(changeset)
		}
		if !parallel {
			select {
			case readAhead <- blockNum:
			default:
			}
		}
		inputBlockNum.Store(blockNum)
		executor.domains().SetBlockNum(blockNum)

		b, err = blockWithSenders(ctx, cfg.db, executor.tx(), blockReader, blockNum)
		if err != nil {
			return err
		}
		if b == nil {
			// TODO: panic here and see that overall process deadlock
			return fmt.Errorf("nil block %d", blockNum)
		}
		metrics2.UpdateBlockConsumerPreExecutionDelay(b.Time(), blockNum, logger)
		txs := b.Transactions()
		header := b.HeaderNoCopy()
		skipAnalysis := core.SkipAnalysis(chainConfig, blockNum)
		signer := *types.MakeSigner(chainConfig, blockNum, header.Time)

		getHashFnMute := &sync.Mutex{}
		getHashFn := core.GetHashFn(header, func(hash common.Hash, number uint64) (h *types.Header) {
			getHashFnMute.Lock()
			defer getHashFnMute.Unlock()
			return executor.getHeader(ctx, hash, number)
		})
		totalGasUsed += b.GasUsed()
		blockContext := core.NewEVMBlockContext(header, getHashFn, cfg.engine, cfg.author /* author */, chainConfig)
		// print type of engine
		if parallel {
			if err := executor.status(ctx, commitThreshold); err != nil {
				return err
			}
		} else if accumulator != nil {
			txs, err := blockReader.RawTransactions(context.Background(), executor.tx(), b.NumberU64(), b.NumberU64())
			if err != nil {
				return err
			}
			accumulator.StartChange(b.NumberU64(), b.Hash(), txs, false)
		}

		rules := chainConfig.Rules(blockNum, b.Time())
		blockReceipts := make(types.Receipts, len(txs))
		// During the first block execution, we may have half-block data in the snapshots.
		// Thus, we need to skip the first txs in the block, however, this causes the GasUsed to be incorrect.
		// So we skip that check for the first block, if we find half-executed data.
		skipPostEvaluation := false
		var usedGas uint64
		var txTasks []*state.TxTask
		for txIndex := -1; txIndex <= len(txs); txIndex++ {
			// Do not oversend, wait for the result heap to go under certain size
			txTask := &state.TxTask{
				BlockNum:           blockNum,
				Header:             header,
				Coinbase:           b.Coinbase(),
				Uncles:             b.Uncles(),
				Rules:              rules,
				Txs:                txs,
				TxNum:              inputTxNum,
				TxIndex:            txIndex,
				BlockHash:          b.Hash(),
				SkipAnalysis:       skipAnalysis,
				Final:              txIndex == len(txs),
				GetHashFn:          getHashFn,
				EvmBlockContext:    blockContext,
				Withdrawals:        b.Withdrawals(),
				PruneNonEssentials: pruneNonEssentials,

				// use history reader instead of state reader to catch up to the tx where we left off
				HistoryExecution: offsetFromBlockBeginning > 0 && txIndex < int(offsetFromBlockBeginning),

				BlockReceipts: blockReceipts,

				Config: chainConfig,
			}
			if txTask.HistoryExecution && usedGas == 0 {
				usedGas, _, _, err = rawtemporaldb.ReceiptAsOf(executor.tx().(kv.TemporalTx), txTask.TxNum)
				if err != nil {
					return err
				}
			}

			if cfg.genesis != nil {
				txTask.Config = cfg.genesis.Config
			}

			if txTask.TxNum <= txNumInDB && txTask.TxNum > 0 {
				inputTxNum++
				skipPostEvaluation = true
				continue
			}
			executor.domains().SetTxNum(txTask.TxNum)
			executor.domains().SetBlockNum(txTask.BlockNum)

			if txIndex >= 0 && txIndex < len(txs) {
				txTask.Tx = txs[txIndex]
				txTask.TxAsMessage, err = txTask.Tx.AsMessage(signer, header.BaseFee, txTask.Rules)
				if err != nil {
					return err
				}

				if sender, ok := txs[txIndex].GetSender(); ok {
					txTask.Sender = &sender
				} else {
					sender, err := signer.Sender(txTask.Tx)
					if err != nil {
						return err
					}
					txTask.Sender = &sender
					logger.Warn("[Execution] expensive lazy sender recovery", "blockNum", txTask.BlockNum, "txIdx", txTask.TxIndex)
				}
			}

			txTasks = append(txTasks, txTask)
			stageProgress = blockNum
			inputTxNum++
		}

		if parallel {
			if _, err := executor.execute(ctx, txTasks); err != nil {
				return err
			}
			agg.BuildFilesInBackground(outputTxNum.Load())
		} else {
			se := executor.(*serialExecutor)

			se.skipPostEvaluation = skipPostEvaluation

			continueLoop, err := se.execute(ctx, txTasks)

			if err != nil {
				return err
			}

			count += uint64(len(txTasks))
			logGas += se.usedGas

			se.usedGas = 0
			se.blobGasUsed = 0

			if !continueLoop {
				break Loop
			}
		}

		mxExecBlocks.Add(1)

		if shouldGenerateChangesets {
			aggTx := executor.tx().(state2.HasAggTx).AggTx().(*state2.AggregatorRoTx)
			aggTx.RestrictSubsetFileDeletions(true)
			start := time.Now()
			if _, err := executor.domains().ComputeCommitment(ctx, true, blockNum, execStage.LogPrefix()); err != nil {
				return err
			}
			ts += time.Since(start)
			aggTx.RestrictSubsetFileDeletions(false)
			executor.domains().SavePastChangesetAccumulator(b.Hash(), blockNum, changeset)
			if !inMemExec {
				if err := state2.WriteDiffSet(executor.tx(), blockNum, b.Hash(), changeset); err != nil {
					return err
				}
			}
			executor.domains().SetChangesetAccumulator(nil)
		}

		mxExecBlocks.Add(1)

		if offsetFromBlockBeginning > 0 {
			// after history execution no offset will be required
			offsetFromBlockBeginning = 0
		}

		// MA commitTx
		if !parallel {
			if !inMemExec && !isMining {
				metrics2.UpdateBlockConsumerPostExecutionDelay(b.Time(), blockNum, logger)
			}

			select {
			case <-logEvery.C:
				if inMemExec || isMining {
					break
				}

<<<<<<< HEAD
				stepsInDB = rawdbhelpers.IdxStepsCountV3(executor.tx())
				progress.Log("", executor.readState(), nil, nil, count, logGas, inputBlockNum.Load(), outputBlockNum.GetValueUint64(), outputTxNum.Load(), mxExecRepeats.GetValueUint64(), stepsInDB, shouldGenerateChangesets)
=======
				stepsInDB := rawdbhelpers.IdxStepsCountV3(executor.tx())
				progress.Log("", executor.readState(), in, nil, count, logGas, inputBlockNum.Load(), outputBlockNum.GetValueUint64(), outputTxNum.Load(), mxExecRepeats.GetValueUint64(), stepsInDB, shouldGenerateChangesets, inMemExec)
>>>>>>> be0e886d

				//TODO: https://github.com/erigontech/erigon/issues/10724
				//if executor.tx().(state2.HasAggTx).AggTx().(*state2.AggregatorRoTx).CanPrune(executor.tx(), outputTxNum.Load()) {
				//	//small prune cause MDBX_TXN_FULL
				//	if _, err := executor.tx().(state2.HasAggTx).AggTx().(*state2.AggregatorRoTx).PruneSmallBatches(ctx, 10*time.Hour, executor.tx()); err != nil {
				//		return err
				//	}
				//}

				aggregatorRo := executor.tx().(state2.HasAggTx).AggTx().(*state2.AggregatorRoTx)

				needCalcRoot := executor.readState().SizeEstimate() >= commitThreshold ||
					skipPostEvaluation || // If we skip post evaluation, then we should compute root hash ASAP for fail-fast
					aggregatorRo.CanPrune(executor.tx(), outputTxNum.Load()) // if have something to prune - better prune ASAP to keep chaindata smaller
				if !needCalcRoot {
					break
				}

				var (
					commitStart = time.Now()
					tt          = time.Now()

					t1, t3 time.Duration
				)

				if ok, err := flushAndCheckCommitmentV3(ctx, b.HeaderNoCopy(), executor.tx(), executor.domains(), cfg, execStage, stageProgress, parallel, logger, u, inMemExec); err != nil {
					return err
				} else if !ok {
					break Loop
				}

				t1 = time.Since(tt) + ts

				tt = time.Now()
				if _, err := aggregatorRo.PruneSmallBatches(ctx, 10*time.Hour, executor.tx()); err != nil {
					return err
				}
				t3 = time.Since(tt)

				t2, err := executor.(*serialExecutor).commit(ctx, inputTxNum, outputBlockNum.GetValueUint64(), useExternalTx)
				if err != nil {
					return err
				}

				// on chain-tip: if batch is full then stop execution - to allow stages commit
				if !execStage.CurrentSyncCycle.IsInitialCycle {
					break Loop
				}
				logger.Info("Committed", "time", time.Since(commitStart),
					"block", executor.domains().BlockNum(), "txNum", executor.domains().TxNum(),
					"step", fmt.Sprintf("%.1f", float64(executor.domains().TxNum())/float64(agg.StepSize())),
					"flush+commitment", t1, "tx.commit", t2, "prune", t3)
			default:
			}
		}

		select {
		case <-ctx.Done():
			return ctx.Err()
		default:
		}
	}

	//log.Info("Executed", "blocks", inputBlockNum.Load(), "txs", outputTxNum.Load(), "repeats", mxExecRepeats.GetValueUint64())

	//fmt.Println("WAIT")
	executor.wait()

	if u != nil && !u.HasUnwindPoint() {
		if b != nil {
			_, err := flushAndCheckCommitmentV3(ctx, b.HeaderNoCopy(), executor.tx(), executor.domains(), cfg, execStage, stageProgress, parallel, logger, u, inMemExec)
			if err != nil {
				return err
			}
		} else {
			fmt.Printf("[dbg] mmmm... do we need action here????\n")
		}
	}

	//dumpPlainStateDebug(executor.tx(), executor.domains())

	if !useExternalTx && executor.tx() != nil {
		if err = executor.tx().Commit(); err != nil {
			return err
		}
	}

	agg.BuildFilesInBackground(outputTxNum.Load())

	return nil
}

// nolint
func dumpPlainStateDebug(tx kv.RwTx, doms *state2.SharedDomains) {
	if doms != nil {
		doms.Flush(context.Background(), tx)
	}
	{
		it, err := tx.(state2.HasAggTx).AggTx().(*state2.AggregatorRoTx).DomainRangeLatest(tx, kv.AccountsDomain, nil, nil, -1)
		if err != nil {
			panic(err)
		}
		for it.HasNext() {
			k, v, err := it.Next()
			if err != nil {
				panic(err)
			}
			a := accounts.NewAccount()
			accounts.DeserialiseV3(&a, v)
			fmt.Printf("%x, %d, %d, %d, %x\n", k, &a.Balance, a.Nonce, a.Incarnation, a.CodeHash)
		}
	}
	{
		it, err := tx.(state2.HasAggTx).AggTx().(*state2.AggregatorRoTx).DomainRangeLatest(tx, kv.StorageDomain, nil, nil, -1)
		if err != nil {
			panic(1)
		}
		for it.HasNext() {
			k, v, err := it.Next()
			if err != nil {
				panic(err)
			}
			fmt.Printf("%x, %x\n", k, v)
		}
	}
	{
		it, err := tx.(state2.HasAggTx).AggTx().(*state2.AggregatorRoTx).DomainRangeLatest(tx, kv.CommitmentDomain, nil, nil, -1)
		if err != nil {
			panic(1)
		}
		for it.HasNext() {
			k, v, err := it.Next()
			if err != nil {
				panic(err)
			}
			fmt.Printf("%x, %x\n", k, v)
			if bytes.Equal(k, []byte("state")) {
				fmt.Printf("state: t=%d b=%d\n", binary.BigEndian.Uint64(v[:8]), binary.BigEndian.Uint64(v[8:]))
			}
		}
	}
}

// flushAndCheckCommitmentV3 - does write state to db and then check commitment
func flushAndCheckCommitmentV3(ctx context.Context, header *types.Header, applyTx kv.RwTx, doms *state2.SharedDomains, cfg ExecuteBlockCfg, e *StageState, maxBlockNum uint64, parallel bool, logger log.Logger, u Unwinder, inMemExec bool) (bool, error) {

	// E2 state root check was in another stage - means we did flush state even if state root will not match
	// And Unwind expecting it
	if !parallel {
		if err := e.Update(applyTx, maxBlockNum); err != nil {
			return false, err
		}
		if _, err := rawdb.IncrementStateVersion(applyTx); err != nil {
			return false, fmt.Errorf("writing plain state version: %w", err)
		}
	}

	if header == nil {
		return false, errors.New("header is nil")
	}

	if dbg.DiscardCommitment() {
		return true, nil
	}
	if doms.BlockNum() != header.Number.Uint64() {
		panic(fmt.Errorf("%d != %d", doms.BlockNum(), header.Number.Uint64()))
	}

	rh, err := doms.ComputeCommitment(ctx, true, header.Number.Uint64(), e.LogPrefix())
	if err != nil {
		return false, fmt.Errorf("StateV3.Apply: %w", err)
	}
	if cfg.blockProduction {
		header.Root = common.BytesToHash(rh)
		return true, nil
	}
	if bytes.Equal(rh, header.Root.Bytes()) {
		if !inMemExec {
			if err := doms.Flush(ctx, applyTx); err != nil {
				return false, err
			}
			if err = applyTx.(state2.HasAggTx).AggTx().(*state2.AggregatorRoTx).PruneCommitHistory(ctx, applyTx, nil); err != nil {
				return false, err
			}
		}
		return true, nil
	}
	logger.Error(fmt.Sprintf("[%s] Wrong trie root of block %d: %x, expected (from header): %x. Block hash: %x", e.LogPrefix(), header.Number.Uint64(), rh, header.Root.Bytes(), header.Hash()))
	if cfg.badBlockHalt {
		return false, errors.New("wrong trie root")
	}
	if cfg.hd != nil && cfg.hd.POSSync() {
		cfg.hd.ReportBadHeaderPoS(header.Hash(), header.ParentHash)
	}
	minBlockNum := e.BlockNumber
	if maxBlockNum <= minBlockNum {
		return false, nil
	}

	aggTx := applyTx.(state2.HasAggTx).AggTx().(*state2.AggregatorRoTx)
	unwindToLimit, err := aggTx.CanUnwindToBlockNum(applyTx)
	if err != nil {
		return false, err
	}
	minBlockNum = max(minBlockNum, unwindToLimit)

	// Binary search, but not too deep
	jump := cmp.InRange(1, 1000, (maxBlockNum-minBlockNum)/2)
	unwindTo := maxBlockNum - jump

	// protect from too far unwind
	allowedUnwindTo, ok, err := aggTx.CanUnwindBeforeBlockNum(unwindTo, applyTx)
	if err != nil {
		return false, err
	}
	if !ok {
		return false, fmt.Errorf("%w: requested=%d, minAllowed=%d", ErrTooDeepUnwind, unwindTo, allowedUnwindTo)
	}
	logger.Warn("Unwinding due to incorrect root hash", "to", unwindTo)
	if u != nil {
		if err := u.UnwindTo(allowedUnwindTo, BadBlock(header.Hash(), ErrInvalidStateRootHash), applyTx); err != nil {
			return false, err
		}
	}
	return false, nil
}

func blockWithSenders(ctx context.Context, db kv.RoDB, tx kv.Tx, blockReader services.BlockReader, blockNum uint64) (b *types.Block, err error) {
	if tx == nil {
		tx, err = db.BeginRo(ctx)
		if err != nil {
			return nil, err
		}
		defer tx.Rollback()
	}
	b, err = blockReader.BlockByNumber(ctx, tx, blockNum)
	if err != nil {
		return nil, err
	}
	if b == nil {
		return nil, nil
	}
	for _, txn := range b.Transactions() {
		_ = txn.Hash()
	}
	return b, err
}<|MERGE_RESOLUTION|>--- conflicted
+++ resolved
@@ -275,22 +275,17 @@
 		blockNum, maxTxNum       uint64
 	)
 
-	rs := state.NewStateV3(doms, logger)
-
-	////TODO: owner of `resultCh` is main goroutine, but owner of `retryQueue` is applyLoop.
-	// Now rwLoop closing both (because applyLoop we completely restart)
-	// Maybe need split channels? Maybe don't exit from ApplyLoop? Maybe current way is also ok?
-
 	if applyTx != nil {
-		if inputTxNum, maxTxNum, offsetFromBlockBeginning, err = restoreTxNum(ctx, &cfg, applyTx, doms, maxBlockNum); err != nil {
+		if _nothing, err := nothingToExec(applyTx); err != nil {
 			return err
+		} else if _nothing {
+			return nil
+		}
+
+		if err := restoreTxNum(applyTx); err != nil {
+			return err
 		}
 	} else {
-<<<<<<< HEAD
-		if err := chainDb.View(ctx, func(tx kv.Tx) (err error) {
-			inputTxNum, maxTxNum, offsetFromBlockBeginning, err = restoreTxNum(ctx, &cfg, tx, doms, maxBlockNum)
-			return err
-=======
 		var _nothing bool
 		if err := cfg.db.View(ctx, func(tx kv.Tx) (err error) {
 			if _nothing, err = nothingToExec(applyTx); err != nil {
@@ -300,30 +295,72 @@
 			}
 
 			return restoreTxNum(applyTx)
->>>>>>> be0e886d
 		}); err != nil {
 			return err
 		}
+		if _nothing {
+			return nil
+		}
+	}
+
+	ts := time.Duration(0)
+	blockNum = doms.BlockNum()
+	outputTxNum.Store(doms.TxNum())
+
+	if maxBlockNum < blockNum {
+		return nil
+	}
+
+	shouldGenerateChangesets := maxBlockNum-blockNum <= changesetSafeRange || cfg.keepAllChangesets
+	if blockNum < cfg.blockReader.FrozenBlocks() {
+		shouldGenerateChangesets = false
+	}
+
+	if maxBlockNum > blockNum+16 {
+		log.Info(fmt.Sprintf("[%s] starting", execStage.LogPrefix()),
+			"from", blockNum, "to", maxBlockNum, "fromTxNum", doms.TxNum(), "offsetFromBlockBeginning", offsetFromBlockBeginning, "initialCycle", initialCycle, "useExternalTx", useExternalTx, "inMem", inMemExec)
+	}
+
+	agg.BuildFilesInBackground(outputTxNum.Load())
+
+	var outputBlockNum = stages.SyncMetrics[stages.Execution]
+	inputBlockNum := &atomic.Uint64{}
+	var count uint64
+
+	shouldReportToTxPool := cfg.notifications != nil && !isMining && maxBlockNum <= blockNum+64
+	var accumulator *shards.Accumulator
+	if shouldReportToTxPool {
+		accumulator = cfg.notifications.Accumulator
+		if accumulator == nil {
+			accumulator = shards.NewAccumulator()
+		}
+	}
+	rs := state.NewStateV3(doms, logger)
+
+	////TODO: owner of `resultCh` is main goroutine, but owner of `retryQueue` is applyLoop.
+	// Now rwLoop closing both (because applyLoop we completely restart)
+	// Maybe need split channels? Maybe don't exit from ApplyLoop? Maybe current way is also ok?
+
+	if applyTx != nil {
+		if inputTxNum, maxTxNum, offsetFromBlockBeginning, err = restoreTxNum(ctx, &cfg, applyTx, doms, maxBlockNum); err != nil {
+			return err
+		}
+	} else {
+		if err := chainDb.View(ctx, func(tx kv.Tx) (err error) {
+			inputTxNum, maxTxNum, offsetFromBlockBeginning, err = restoreTxNum(ctx, &cfg, tx, doms, maxBlockNum)
+			return err
+		}); err != nil {
+			return err
+		}
 	}
 
 	if maxTxNum == 0 {
 		return nil
 	}
 
-<<<<<<< HEAD
 	applyWorker := cfg.applyWorker
 	if isMining {
 		applyWorker = cfg.applyWorkerMining
-=======
-	shouldGenerateChangesets := maxBlockNum-blockNum <= changesetSafeRange || cfg.keepAllChangesets
-	if blockNum < cfg.blockReader.FrozenBlocks() {
-		shouldGenerateChangesets = false
-	}
-
-	if maxBlockNum > blockNum+16 {
-		log.Info(fmt.Sprintf("[%s] starting", execStage.LogPrefix()),
-			"from", blockNum, "to", maxBlockNum, "fromTxNum", doms.TxNum(), "offsetFromBlockBeginning", offsetFromBlockBeginning, "initialCycle", initialCycle, "useExternalTx", useExternalTx, "inMem", inMemExec)
->>>>>>> be0e886d
 	}
 	defer applyWorker.LogLRUStats()
 
@@ -340,14 +377,10 @@
 
 	applyWorker.ResetState(rs, accumulator)
 
-<<<<<<< HEAD
 	commitThreshold := batchSize.Bytes()
 
 	// TODO are these dups ?
 	processed := NewProgress(blockNum, commitThreshold, workerCount, true, execStage.LogPrefix(), logger)
-=======
-	commitThreshold := cfg.batchSize.Bytes()
->>>>>>> be0e886d
 	progress := NewProgress(blockNum, commitThreshold, workerCount, false, execStage.LogPrefix(), logger)
 
 	logEvery := time.NewTicker(20 * time.Second)
@@ -361,7 +394,6 @@
 
 	if parallel {
 		pe := &parallelExecutor{
-<<<<<<< HEAD
 			txExecutor: txExecutor{
 				cfg:            cfg,
 				execStage:      execStage,
@@ -377,19 +409,6 @@
 				outputBlockNum: stages.SyncMetrics[stages.Execution],
 				logger:         logger,
 			},
-=======
-			execStage:                execStage,
-			chainDb:                  cfg.db,
-			applyWorker:              applyWorker,
-			applyTx:                  applyTx,
-			outputTxNum:              &outputTxNum,
-			in:                       in,
-			rs:                       rs,
-			agg:                      agg,
-			rwsConsumed:              rwsConsumed,
-			isMining:                 isMining,
-			inMemExec:                inMemExec,
->>>>>>> be0e886d
 			shouldGenerateChangesets: shouldGenerateChangesets,
 			workerCount:              workerCount,
 			pruneEvery:               pruneEvery,
@@ -401,11 +420,7 @@
 		defer executorCancel()
 
 		defer func() {
-<<<<<<< HEAD
-			processed.Log("Done", executor.readState(), pe.in, pe.rws, 0 /*txCount - TODO*/, logGas, inputBlockNum.Load(), outputBlockNum.GetValueUint64(), outputTxNum.Load(), mxExecRepeats.GetValueUint64(), stepsInDB, shouldGenerateChangesets)
-=======
 			processed.Log("Done", executor.readState(), in, pe.rws, 0 /*txCount - TODO*/, logGas, inputBlockNum.Load(), outputBlockNum.GetValueUint64(), outputTxNum.Load(), mxExecRepeats.GetValueUint64(), stepsInDB, shouldGenerateChangesets, inMemExec)
->>>>>>> be0e886d
 		}()
 
 		executor = pe
@@ -432,11 +447,7 @@
 		}
 
 		defer func() {
-<<<<<<< HEAD
-			processed.Log("Done", executor.readState(), nil, nil, se.txCount, logGas, inputBlockNum.Load(), outputBlockNum.GetValueUint64(), outputTxNum.Load(), mxExecRepeats.GetValueUint64(), stepsInDB, shouldGenerateChangesets)
-=======
 			processed.Log("Done", executor.readState(), in, nil, se.txCount, logGas, inputBlockNum.Load(), outputBlockNum.GetValueUint64(), outputTxNum.Load(), mxExecRepeats.GetValueUint64(), stepsInDB, shouldGenerateChangesets, inMemExec)
->>>>>>> be0e886d
 		}()
 
 		executor = se
@@ -687,13 +698,8 @@
 					break
 				}
 
-<<<<<<< HEAD
-				stepsInDB = rawdbhelpers.IdxStepsCountV3(executor.tx())
-				progress.Log("", executor.readState(), nil, nil, count, logGas, inputBlockNum.Load(), outputBlockNum.GetValueUint64(), outputTxNum.Load(), mxExecRepeats.GetValueUint64(), stepsInDB, shouldGenerateChangesets)
-=======
 				stepsInDB := rawdbhelpers.IdxStepsCountV3(executor.tx())
 				progress.Log("", executor.readState(), in, nil, count, logGas, inputBlockNum.Load(), outputBlockNum.GetValueUint64(), outputTxNum.Load(), mxExecRepeats.GetValueUint64(), stepsInDB, shouldGenerateChangesets, inMemExec)
->>>>>>> be0e886d
 
 				//TODO: https://github.com/erigontech/erigon/issues/10724
 				//if executor.tx().(state2.HasAggTx).AggTx().(*state2.AggregatorRoTx).CanPrune(executor.tx(), outputTxNum.Load()) {

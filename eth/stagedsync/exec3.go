--- conflicted
+++ resolved
@@ -869,11 +869,7 @@
 				if txTask.Final {
 					checkReceipts := !cfg.vmConfig.StatelessExec && chainConfig.IsByzantium(txTask.BlockNum) && !cfg.vmConfig.NoReceipts
 					if txTask.BlockNum > 0 && !skipPostEvaluation { //Disable check for genesis. Maybe need somehow improve it in future - to satisfy TestExecutionSpec
-<<<<<<< HEAD
-						if err := core.BlockPostValidation(usedGas, blobGasUsed, checkReceipts, receiptsForConsensus, txTask.Header); err != nil {
-=======
-						if err := core.BlockPostValidation(usedGas, blobGasUsed, checkReceipts, receipts, txTask.Header, isMining); err != nil {
->>>>>>> 0008a4c8
+						if err := core.BlockPostValidation(usedGas, blobGasUsed, checkReceipts, receiptsForConsensus, txTask.Header, isMining); err != nil {
 							return fmt.Errorf("%w, txnIdx=%d, %v", consensus.ErrInvalidBlock, txTask.TxIndex, err) //same as in stage_exec.go
 						}
 					}
@@ -908,7 +904,6 @@
 				break Loop
 			}
 
-<<<<<<< HEAD
 			if txTask.Final && len(receiptsForStorage) > 0 {
 				txnID := baseBlockTxnID + kv.TxnId(txTask.TxIndex)
 				//write for system txn also, but don't add it to `receipts` array (consensus doesn't expect it)
@@ -963,9 +958,6 @@
 
 			// MA applystate
 			if err := rs.ApplyState4(ctx, txTask); err != nil {
-=======
-			if err = rs.ApplyState4(ctx, txTask); err != nil {
->>>>>>> 0008a4c8
 				return err
 			}
 

// Copyright 2024 The Erigon Authors
// This file is part of Erigon.
//
// Erigon is free software: you can redistribute it and/or modify
// it under the terms of the GNU Lesser General Public License as published by
// the Free Software Foundation, either version 3 of the License, or
// (at your option) any later version.
//
// Erigon is distributed in the hope that it will be useful,
// but WITHOUT ANY WARRANTY; without even the implied warranty of
// MERCHANTABILITY or FITNESS FOR A PARTICULAR PURPOSE. See the
// GNU Lesser General Public License for more details.
//
// You should have received a copy of the GNU Lesser General Public License
// along with Erigon. If not, see <http://www.gnu.org/licenses/>.

package stagedsync

import (
	"bytes"
	"context"
	"encoding/binary"
	"errors"
	"fmt"
	"os"
	"path/filepath"
	"runtime"
	"sync"
	"sync/atomic"
	"time"

	"github.com/erigontech/erigon/eth/ethconfig/estimate"

	"github.com/c2h5oh/datasize"
	"github.com/erigontech/mdbx-go/mdbx"
	"golang.org/x/sync/errgroup"

	"github.com/erigontech/erigon-lib/log/v3"

	"github.com/erigontech/erigon-lib/chain"
	"github.com/erigontech/erigon-lib/common"
	"github.com/erigontech/erigon-lib/common/cmp"
	"github.com/erigontech/erigon-lib/common/datadir"
	"github.com/erigontech/erigon-lib/common/dbg"
	"github.com/erigontech/erigon-lib/common/dir"
	metrics2 "github.com/erigontech/erigon-lib/common/metrics"
	"github.com/erigontech/erigon-lib/config3"
	"github.com/erigontech/erigon-lib/etl"
	"github.com/erigontech/erigon-lib/kv"
	kv2 "github.com/erigontech/erigon-lib/kv/mdbx"
	"github.com/erigontech/erigon-lib/kv/rawdbv3"
	"github.com/erigontech/erigon-lib/metrics"
	state2 "github.com/erigontech/erigon-lib/state"
	"github.com/erigontech/erigon-lib/wrap"
	"github.com/erigontech/erigon/cmd/state/exec3"
	"github.com/erigontech/erigon/common/math"
	"github.com/erigontech/erigon/consensus"
	"github.com/erigontech/erigon/core"
	"github.com/erigontech/erigon/core/rawdb"
	"github.com/erigontech/erigon/core/rawdb/rawdbhelpers"
	"github.com/erigontech/erigon/core/state"
	"github.com/erigontech/erigon/core/types"
	"github.com/erigontech/erigon/core/types/accounts"
	"github.com/erigontech/erigon/eth/stagedsync/stages"
	"github.com/erigontech/erigon/turbo/services"
	"github.com/erigontech/erigon/turbo/shards"
)

var (
	mxExecStepsInDB    = metrics.NewGauge(`exec_steps_in_db`) //nolint
	mxExecRepeats      = metrics.NewCounter(`exec_repeats`)   //nolint
	mxExecTriggers     = metrics.NewCounter(`exec_triggers`)  //nolint
	mxExecTransactions = metrics.NewCounter(`exec_txns`)
	mxExecGas          = metrics.NewCounter(`exec_gas`)
	mxExecBlocks       = metrics.NewGauge("exec_blocks")
)

const changesetBlockRange = 1_000 // Generate changeset only if execution of blocks <= changesetBlockRange

func NewProgress(prevOutputBlockNum, commitThreshold uint64, workersCount int, updateMetrics bool, logPrefix string, logger log.Logger) *Progress {
	return &Progress{prevTime: time.Now(), prevOutputBlockNum: prevOutputBlockNum, commitThreshold: commitThreshold, workersCount: workersCount, logPrefix: logPrefix, logger: logger}
}

type Progress struct {
	prevTime           time.Time
	prevTxCount        uint64
	prevGasUsed        uint64
	prevOutputBlockNum uint64
	prevRepeatCount    uint64
	commitThreshold    uint64

	workersCount int
	logPrefix    string
	logger       log.Logger
}

func (p *Progress) Log(suffix string, rs *state.StateV3, in *state.QueueWithRetry, rws *state.ResultsQueue, txCount uint64, gas uint64, inputBlockNum uint64, outputBlockNum uint64, outTxNum uint64, repeatCount uint64, idxStepsAmountInDB float64, shouldGenerateChangesets bool) {
	mxExecStepsInDB.Set(idxStepsAmountInDB * 100)
	var m runtime.MemStats
	dbg.ReadMemStats(&m)
	sizeEstimate := rs.SizeEstimate()
	currentTime := time.Now()
	interval := currentTime.Sub(p.prevTime)
	//var repeatRatio float64
	//if doneCount > p.prevCount {
	//	repeatRatio = 100.0 * float64(repeatCount-p.prevRepeatCount) / float64(doneCount-p.prevCount)
	//}

	if len(suffix) > 0 {
		suffix = " " + suffix
	}

	if shouldGenerateChangesets {
		suffix += " Commit every block"
	}

<<<<<<< HEAD
	gasSec := uint64(float64(gas) / interval.Seconds())
=======
	gasSec := uint64(float64(gas-p.prevGasUsed) / interval.Seconds())
>>>>>>> 2c95f782
	txSec := uint64(float64(txCount-p.prevTxCount) / interval.Seconds())

	blks := float64(outputBlockNum-p.prevOutputBlockNum+1) / interval.Seconds()
	p.logger.Info(fmt.Sprintf("[%s]"+suffix, p.logPrefix),
		"blk", outputBlockNum,
		"blks", outputBlockNum-p.prevOutputBlockNum+1,
		"blk/s", fmt.Sprintf("%.1f", blks),
		"txs", txCount-p.prevTxCount,
		"tx/s", common.PrettyCounter(txSec),
		"gas/s", common.PrettyCounter(gasSec),
		//"pipe", fmt.Sprintf("(%d+%d)->%d/%d->%d/%d", in.NewTasksLen(), in.RetriesLen(), rws.ResultChLen(), rws.ResultChCap(), rws.Len(), rws.Limit()),
		//"repeatRatio", fmt.Sprintf("%.2f%%", repeatRatio),
		//"workers", p.workersCount,
		"buf", fmt.Sprintf("%s/%s", common.ByteCount(sizeEstimate), common.ByteCount(p.commitThreshold)),
		"stepsInDB", fmt.Sprintf("%.2f", idxStepsAmountInDB),
		"step", fmt.Sprintf("%.1f", float64(outTxNum)/float64(config3.HistoryV3AggregationStep)),
		"alloc", common.ByteCount(m.Alloc), "sys", common.ByteCount(m.Sys),
	)

	p.prevTime = currentTime
	p.prevTxCount = txCount
	p.prevGasUsed = gas
	p.prevOutputBlockNum = outputBlockNum
	p.prevRepeatCount = repeatCount
}

/*
ExecV3 - parallel execution. Has many layers of abstractions - each layer does accumulate
state changes (updates) and can "atomically commit all changes to underlying layer of abstraction"

Layers from top to bottom:
- IntraBlockState - used to exec txs. It does store inside all updates of given txn.
Can understand if txn failed or OutOfGas - then revert all changes.
Each parallel-worker hav own IntraBlockState.
IntraBlockState does commit changes to lower-abstraction-level by method `ibs.MakeWriteSet()`

- StateWriterBufferedV3 - txs which executed by parallel workers can conflict with each-other.
This writer does accumulate updates and then send them to conflict-resolution.
Until conflict-resolution succeed - none of execution updates must pass to lower-abstraction-level.
Object TxTask it's just set of small buffers (readset + writeset) for each transaction.
Write to TxTask happens by code like `txTask.ReadLists = rw.stateReader.ReadSet()`.

- TxTask - objects coming from parallel-workers to conflict-resolution goroutine (ApplyLoop and method ReadsValid).
Flush of data to lower-level-of-abstraction is done by method `agg.ApplyState` (method agg.ApplyHistory exists
only for performance - to reduce time of RwLock on state, but by meaning `ApplyState+ApplyHistory` it's 1 method to
flush changes from TxTask to lower-level-of-abstraction).

- StateV3 - it's all updates which are stored in RAM - all parallel workers can see this updates.
Execution of txs always done on Valid version of state (no partial-updates of state).
Flush of updates to lower-level-of-abstractions done by method `StateV3.Flush`.
On this level-of-abstraction also exists ReaderV3.
IntraBlockState does call ReaderV3, and ReaderV3 call StateV3(in-mem-cache) or DB (RoTx).
WAL - also on this level-of-abstraction - agg.ApplyHistory does write updates from TxTask to WAL.
WAL it's like StateV3 just without reading api (can only write there). WAL flush to disk periodically (doesn't need much RAM).

- RoTx - see everything what committed to DB. Commit is done by rwLoop goroutine.
rwloop does:
  - stop all Workers
  - call StateV3.Flush()
  - commit
  - open new RoTx
  - set new RoTx to all Workers
  - start Worker start workers

When rwLoop has nothing to do - it does Prune, or flush of WAL to RwTx (agg.rotate+agg.Flush)
*/
func ExecV3(ctx context.Context,
	execStage *StageState, u Unwinder, workerCount int, cfg ExecuteBlockCfg, txc wrap.TxContainer,
	parallel bool, //nolint
	maxBlockNum uint64,
	logger log.Logger,
	initialCycle bool,
	isMining bool,
) error {
	// TODO: e35 doesn't support parallel-exec yet
	parallel = false //nolint

	batchSize := cfg.batchSize
	chainDb := cfg.db
	blockReader := cfg.blockReader
	engine := cfg.engine
	chainConfig, genesis := cfg.chainConfig, cfg.genesis

	applyTx := txc.Tx
	useExternalTx := applyTx != nil
	if !useExternalTx {
		if !parallel {
			var err error
			applyTx, err = chainDb.BeginRw(ctx) //nolint
			if err != nil {
				return err
			}
			defer func() { // need callback - because tx may be committed
				applyTx.Rollback()
			}()
		}
	}

	agg := cfg.db.(state2.HasAgg).Agg().(*state2.Aggregator)
	if initialCycle {
		agg.SetCollateAndBuildWorkers(min(2, estimate.StateV3Collate.Workers()))
		agg.SetCompressWorkers(estimate.CompressSnapshot.Workers())
	} else {
		agg.SetCompressWorkers(1)
		agg.SetCollateAndBuildWorkers(1)
	}

	pruneNonEssentials := cfg.prune.History.Enabled() && cfg.prune.History.PruneTo(execStage.BlockNumber) == execStage.BlockNumber

	var err error
	inMemExec := txc.Doms != nil
	var doms *state2.SharedDomains
	if inMemExec {
		doms = txc.Doms
	} else {
		var err error
		doms, err = state2.NewSharedDomains(applyTx, log.New())
		// if we are behind the commitment, we can't execute anything
		// this can heppen if progress in domain is higher than progress in blocks
		if errors.Is(err, state2.ErrBehindCommitment) {
			return nil
		}
		if err != nil {
			return err
		}
		defer doms.Close()
	}
	txNumInDB := doms.TxNum()

	var (
		inputTxNum    = doms.TxNum()
		stageProgress = execStage.BlockNumber
		outputTxNum   = atomic.Uint64{}
		blockComplete = atomic.Bool{}

		offsetFromBlockBeginning uint64
		blockNum, maxTxNum       uint64
	)
	blockComplete.Store(true)

	nothingToExec := func(applyTx kv.Tx) (bool, error) {
		_, lastTxNum, err := rawdbv3.TxNums.Last(applyTx)
		if err != nil {
			return false, err
		}
		return lastTxNum == inputTxNum, nil
	}
	// Cases:
	//  1. Snapshots > ExecutionStage: snapshots can have half-block data `10.4`. Get right txNum from SharedDomains (after SeekCommitment)
	//  2. ExecutionStage > Snapshots: no half-block data possible. Rely on DB.
	restoreTxNum := func(applyTx kv.Tx) error {
		var err error
		maxTxNum, err = rawdbv3.TxNums.Max(applyTx, maxBlockNum)
		if err != nil {
			return err
		}
		ok, _blockNum, err := rawdbv3.TxNums.FindBlockNum(applyTx, doms.TxNum())
		if err != nil {
			return err
		}
		if !ok {
			return fmt.Errorf("seems broken TxNums index not filled. can't find blockNum of txNum=%d", inputTxNum)
		}
		{
			_max, _ := rawdbv3.TxNums.Max(applyTx, _blockNum)
			if doms.TxNum() == _max {
				_blockNum++
			}
		}

		_min, err := rawdbv3.TxNums.Min(applyTx, _blockNum)
		if err != nil {
			return err
		}

		if doms.TxNum() > _min {
			// if stopped in the middle of the block: start from beginning of block.
			// first part will be executed in HistoryExecution mode
			offsetFromBlockBeginning = doms.TxNum() - _min
		}

		inputTxNum = _min
		outputTxNum.Store(inputTxNum)

		//_max, _ := rawdbv3.TxNums.Max(applyTx, blockNum)
		//fmt.Printf("[commitment] found domain.txn %d, inputTxn %d, offset %d. DB found block %d {%d, %d}\n", doms.TxNum(), inputTxNum, offsetFromBlockBeginning, blockNum, _min, _max)
		doms.SetBlockNum(_blockNum)
		doms.SetTxNum(inputTxNum)
		return nil
	}
	if applyTx != nil {
		if _nothing, err := nothingToExec(applyTx); err != nil {
			return err
		} else if _nothing {
			return nil
		}

		if err := restoreTxNum(applyTx); err != nil {
			return err
		}
	} else {
		var _nothing bool
		if err := chainDb.View(ctx, func(tx kv.Tx) (err error) {
			if _nothing, err = nothingToExec(applyTx); err != nil {
				return err
			} else if _nothing {
				return nil
			}

			return restoreTxNum(applyTx)
		}); err != nil {
			return err
		}
		if _nothing {
			return nil
		}
	}

	ts := time.Duration(0)
	blockNum = doms.BlockNum()
	outputTxNum.Store(doms.TxNum())

	shouldGenerateChangesets := maxBlockNum-blockNum <= changesetBlockRange
	if blockNum < cfg.blockReader.FrozenBlocks() {
		shouldGenerateChangesets = false
	}

	if maxBlockNum-blockNum > 16 {
		log.Info(fmt.Sprintf("[%s] starting", execStage.LogPrefix()),
			"from", blockNum, "to", maxBlockNum, "fromTxNum", doms.TxNum(), "offsetFromBlockBeginning", offsetFromBlockBeginning, "initialCycle", initialCycle, "useExternalTx", useExternalTx)
	}

	agg.BuildFilesInBackground(outputTxNum.Load())

	var outputBlockNum = stages.SyncMetrics[stages.Execution]
	inputBlockNum := &atomic.Uint64{}
	var count uint64
	var lock sync.RWMutex

	shouldReportToTxPool := maxBlockNum-blockNum <= 64
	var accumulator *shards.Accumulator
	if shouldReportToTxPool {
		accumulator = cfg.accumulator
		if accumulator == nil {
			accumulator = shards.NewAccumulator()
		}
	}
	rs := state.NewStateV3(doms, logger)

	////TODO: owner of `resultCh` is main goroutine, but owner of `retryQueue` is applyLoop.
	// Now rwLoop closing both (because applyLoop we completely restart)
	// Maybe need split channels? Maybe don't exit from ApplyLoop? Maybe current way is also ok?

	// input queue
	in := state.NewQueueWithRetry(100_000)
	defer in.Close()

	rwsConsumed := make(chan struct{}, 1)
	defer close(rwsConsumed)

	execWorkers, _, rws, stopWorkers, waitWorkers := exec3.NewWorkersPool(lock.RLocker(), accumulator, logger, ctx, parallel, chainDb, rs, in, blockReader, chainConfig, genesis, engine, workerCount+1, cfg.dirs, isMining)
	defer stopWorkers()
	applyWorker := cfg.applyWorker
	if isMining {
		applyWorker = cfg.applyWorkerMining
	}
	applyWorker.ResetState(rs, accumulator)
	defer applyWorker.LogLRUStats()

	commitThreshold := batchSize.Bytes()
	progress := NewProgress(blockNum, commitThreshold, workerCount, false, execStage.LogPrefix(), logger)
	logEvery := time.NewTicker(20 * time.Second)
	defer logEvery.Stop()
	pruneEvery := time.NewTicker(2 * time.Second)
	defer pruneEvery.Stop()

	var logGas uint64
	var txCount uint64
	var stepsInDB float64

	processed := NewProgress(blockNum, commitThreshold, workerCount, true, execStage.LogPrefix(), logger)
	defer func() {
		processed.Log("Done", rs, in, rws, txCount, logGas, inputBlockNum.Load(), outputBlockNum.GetValueUint64(), outputTxNum.Load(), mxExecRepeats.GetValueUint64(), stepsInDB, shouldGenerateChangesets)
	}()

	applyLoopWg := sync.WaitGroup{} // to wait for finishing of applyLoop after applyCtx cancel
	defer applyLoopWg.Wait()

	applyLoopInner := func(ctx context.Context) error {
		tx, err := chainDb.BeginRo(ctx)
		if err != nil {
			return err
		}
		defer tx.Rollback()

		applyWorker.ResetTx(tx)

		var lastBlockNum uint64

		for outputTxNum.Load() <= maxTxNum {
			if err := rws.Drain(ctx); err != nil {
				return err
			}

			processedTxNum, conflicts, triggers, processedBlockNum, stoppedAtBlockEnd, err := processResultQueue(ctx, in, rws, outputTxNum.Load(), rs, agg, tx, rwsConsumed, applyWorker, true, false, isMining)
			if err != nil {
				return err
			}

			mxExecRepeats.AddInt(conflicts)
			mxExecTriggers.AddInt(triggers)
			if processedBlockNum > lastBlockNum {
				outputBlockNum.SetUint64(processedBlockNum)
				lastBlockNum = processedBlockNum
			}
			if processedTxNum > 0 {
				outputTxNum.Store(processedTxNum)
				blockComplete.Store(stoppedAtBlockEnd)
			}

		}
		return nil
	}
	applyLoop := func(ctx context.Context, errCh chan error) {
		defer applyLoopWg.Done()
		defer func() {
			if rec := recover(); rec != nil {
				log.Warn("[dbg] apply loop panic", "rec", rec)
			}
			log.Warn("[dbg] apply loop exit")
		}()
		if err := applyLoopInner(ctx); err != nil {
			if !errors.Is(err, context.Canceled) {
				errCh <- err
			}
		}
	}

	var rwLoopErrCh chan error

	var rwLoopG *errgroup.Group
	if parallel {
		// `rwLoop` lives longer than `applyLoop`
		rwLoop := func(ctx context.Context) error {
			tx, err := chainDb.BeginRw(ctx)
			if err != nil {
				return err
			}
			defer tx.Rollback()

			doms.SetTx(tx)

			defer applyLoopWg.Wait()
			applyCtx, cancelApplyCtx := context.WithCancel(ctx)
			defer cancelApplyCtx()
			applyLoopWg.Add(1)
			go applyLoop(applyCtx, rwLoopErrCh)
			for outputTxNum.Load() <= maxTxNum {
				select {
				case <-ctx.Done():
					return ctx.Err()

				case <-logEvery.C:
					stepsInDB = rawdbhelpers.IdxStepsCountV3(tx)
					progress.Log("", rs, in, rws, rs.DoneCount(), logGas, inputBlockNum.Load(), outputBlockNum.GetValueUint64(), outputTxNum.Load(), mxExecRepeats.GetValueUint64(), stepsInDB, shouldGenerateChangesets)
					if agg.HasBackgroundFilesBuild() {
						logger.Info(fmt.Sprintf("[%s] Background files build", execStage.LogPrefix()), "progress", agg.BackgroundProgress())
					}
				case <-pruneEvery.C:
					if rs.SizeEstimate() < commitThreshold {
						if doms.BlockNum() != outputBlockNum.GetValueUint64() {
							panic(fmt.Errorf("%d != %d", doms.BlockNum(), outputBlockNum.GetValueUint64()))
						}
						_, err := doms.ComputeCommitment(ctx, true, outputBlockNum.GetValueUint64(), execStage.LogPrefix())
						if err != nil {
							return err
						}
						ac := agg.BeginFilesRo()
						if _, err = ac.PruneSmallBatches(ctx, 10*time.Second, tx); err != nil { // prune part of retired data, before commit
							return err
						}
						ac.Close()
						if !inMemExec {
							if err = doms.Flush(ctx, tx); err != nil {
								return err
							}
						}
						break
					}
					if inMemExec {
						break
					}

					cancelApplyCtx()
					applyLoopWg.Wait()

					var t0, t1, t2, t3, t4 time.Duration
					commitStart := time.Now()
					logger.Info("Committing (parallel)...", "blockComplete.Load()", blockComplete.Load())
					if err := func() error {
						//Drain results (and process) channel because read sets do not carry over
						for !blockComplete.Load() {
							rws.DrainNonBlocking()
							applyWorker.ResetTx(tx)

							processedTxNum, conflicts, triggers, processedBlockNum, stoppedAtBlockEnd, err := processResultQueue(ctx, in, rws, outputTxNum.Load(), rs, agg, tx, nil, applyWorker, false, true, isMining)
							if err != nil {
								return err
							}

							mxExecRepeats.AddInt(conflicts)
							mxExecTriggers.AddInt(triggers)
							if processedBlockNum > 0 {
								outputBlockNum.SetUint64(processedBlockNum)
							}
							if processedTxNum > 0 {
								outputTxNum.Store(processedTxNum)
								blockComplete.Store(stoppedAtBlockEnd)
							}
						}
						t0 = time.Since(commitStart)
						lock.Lock() // This is to prevent workers from starting work on any new txTask
						defer lock.Unlock()

						select {
						case rwsConsumed <- struct{}{}:
						default:
						}

						// Drain results channel because read sets do not carry over
						rws.DropResults(func(txTask *state.TxTask) {
							rs.ReTry(txTask, in)
						})

						//lastTxNumInDb, _ := rawdbv3.TxNums.Max(tx, outputBlockNum.Get())
						//if lastTxNumInDb != outputTxNum.Load()-1 {
						//	panic(fmt.Sprintf("assert: %d != %d", lastTxNumInDb, outputTxNum.Load()))
						//}

						t1 = time.Since(commitStart)
						tt := time.Now()
						t2 = time.Since(tt)
						tt = time.Now()

						if err := doms.Flush(ctx, tx); err != nil {
							return err
						}
						doms.ClearRam(true)
						t3 = time.Since(tt)

						if err = execStage.Update(tx, outputBlockNum.GetValueUint64()); err != nil {
							return err
						}
						if _, err = rawdb.IncrementStateVersion(applyTx); err != nil {
							return fmt.Errorf("writing plain state version: %w", err)
						}

						tx.CollectMetrics()
						tt = time.Now()
						if err = tx.Commit(); err != nil {
							return err
						}
						t4 = time.Since(tt)
						for i := 0; i < len(execWorkers); i++ {
							execWorkers[i].ResetTx(nil)
						}

						return nil
					}(); err != nil {
						return err
					}
					if tx, err = chainDb.BeginRw(ctx); err != nil {
						return err
					}
					defer tx.Rollback()
					doms.SetTx(tx)

					applyCtx, cancelApplyCtx = context.WithCancel(ctx)
					defer cancelApplyCtx()
					applyLoopWg.Add(1)
					go applyLoop(applyCtx, rwLoopErrCh)

					logger.Info("Committed", "time", time.Since(commitStart), "drain", t0, "drain_and_lock", t1, "rs.flush", t2, "agg.flush", t3, "tx.commit", t4)
				}
			}
			if err = doms.Flush(ctx, tx); err != nil {
				return err
			}
			if err = execStage.Update(tx, outputBlockNum.GetValueUint64()); err != nil {
				return err
			}
			if err = tx.Commit(); err != nil {
				return err
			}
			return nil
		}

		rwLoopCtx, rwLoopCtxCancel := context.WithCancel(ctx)
		defer rwLoopCtxCancel()
		rwLoopG, rwLoopCtx = errgroup.WithContext(rwLoopCtx)
		defer rwLoopG.Wait()
		rwLoopG.Go(func() error {
			defer rws.Close()
			defer in.Close()
			defer applyLoopWg.Wait()
			defer func() {
				log.Warn("[dbg] rwloop exit")
			}()
			return rwLoop(rwLoopCtx)
		})
	}

	getHeaderFunc := func(hash common.Hash, number uint64) (h *types.Header) {
		var err error
		if parallel {
			if err = chainDb.View(ctx, func(tx kv.Tx) error {
				h, err = blockReader.Header(ctx, tx, hash, number)
				if err != nil {
					return err
				}
				return nil
			}); err != nil {
				panic(err)
			}
			return h
		} else {
			h, err = blockReader.Header(ctx, applyTx, hash, number)
			if err != nil {
				panic(err)
			}
			return h
		}
	}
	if !parallel {
		applyWorker.ResetTx(applyTx)
		doms.SetTx(applyTx)
	}

	slowDownLimit := time.NewTicker(time.Second)
	defer slowDownLimit.Stop()

	var readAhead chan uint64
	if !parallel {
		// snapshots are often stored on chaper drives. don't expect low-read-latency and manually read-ahead.
		// can't use OS-level ReadAhead - because Data >> RAM
		// it also warmsup state a bit - by touching senders/coninbase accounts and code
		var clean func()
		readAhead, clean = blocksReadAhead(ctx, &cfg, 4, true)
		defer clean()
	}

	//fmt.Printf("exec blocks: %d -> %d\n", blockNum, maxBlockNum)

	var b *types.Block

Loop:
	for ; blockNum <= maxBlockNum; blockNum++ {
		changeset := &state2.StateChangeSet{}
		if shouldGenerateChangesets && blockNum > 0 {
			doms.SetChangesetAccumulator(changeset)
		}
		if !parallel {
			select {
			case readAhead <- blockNum:
			default:
			}
		}
		inputBlockNum.Store(blockNum)
		doms.SetBlockNum(blockNum)

		b, err = blockWithSenders(ctx, chainDb, applyTx, blockReader, blockNum)
		if err != nil {
			return err
		}
		if b == nil {
			// TODO: panic here and see that overall process deadlock
			return fmt.Errorf("nil block %d", blockNum)
		}
		metrics2.UpdateBlockConsumerPreExecutionDelay(b.Time(), blockNum, logger)
		txs := b.Transactions()
		header := b.HeaderNoCopy()
		skipAnalysis := core.SkipAnalysis(chainConfig, blockNum)
		signer := *types.MakeSigner(chainConfig, blockNum, header.Time)

		f := core.GetHashFn(header, getHeaderFunc)
		getHashFnMute := &sync.Mutex{}
		getHashFn := func(n uint64) common.Hash {
			getHashFnMute.Lock()
			defer getHashFnMute.Unlock()
			return f(n)
		}
		blockContext := core.NewEVMBlockContext(header, getHashFn, engine, cfg.author /* author */, chainConfig)
		// print type of engine
		if parallel {
			select {
			case err := <-rwLoopErrCh:
				if err != nil {
					return err
				}
			case <-ctx.Done():
				return ctx.Err()
			default:
			}

			func() {
				for rws.Len() > rws.Limit() || rs.SizeEstimate() >= commitThreshold {
					select {
					case <-ctx.Done():
						return
					case _, ok := <-rwsConsumed:
						if !ok {
							return
						}
					case <-slowDownLimit.C:
						//logger.Warn("skip", "rws.Len()", rws.Len(), "rws.Limit()", rws.Limit(), "rws.ResultChLen()", rws.ResultChLen())
						//if tt := rws.Dbg(); tt != nil {
						//	log.Warn("fst", "n", tt.TxNum, "in.len()", in.Len(), "out", outputTxNum.Load(), "in.NewTasksLen", in.NewTasksLen())
						//}
						return
					}
				}
			}()
		} else if shouldReportToTxPool {
			txs, err := blockReader.RawTransactions(context.Background(), applyTx, b.NumberU64(), b.NumberU64())
			if err != nil {
				return err
			}
			accumulator.StartChange(b.NumberU64(), b.Hash(), txs, false)
		}

		rules := chainConfig.Rules(blockNum, b.Time())
		var receipts types.Receipts
		// During the first block execution, we may have half-block data in the snapshots.
		// Thus, we need to skip the first txs in the block, however, this causes the GasUsed to be incorrect.
		// So we skip that check for the first block, if we find half-executed data.
		skipPostEvaluation := false
		var usedGas, blobGasUsed uint64

		for txIndex := -1; txIndex <= len(txs); txIndex++ {
			// Do not oversend, wait for the result heap to go under certain size
			txTask := &state.TxTask{
				BlockNum:           blockNum,
				Header:             header,
				Coinbase:           b.Coinbase(),
				Uncles:             b.Uncles(),
				Rules:              rules,
				Txs:                txs,
				TxNum:              inputTxNum,
				TxIndex:            txIndex,
				BlockHash:          b.Hash(),
				SkipAnalysis:       skipAnalysis,
				Final:              txIndex == len(txs),
				GetHashFn:          getHashFn,
				EvmBlockContext:    blockContext,
				Withdrawals:        b.Withdrawals(),
				Requests:           b.Requests(),
				PruneNonEssentials: pruneNonEssentials,

				// use history reader instead of state reader to catch up to the tx where we left off
				HistoryExecution: offsetFromBlockBeginning > 0 && txIndex < int(offsetFromBlockBeginning),

				BlockReceipts: receipts,

				Config: chainConfig,
			}
			if cfg.genesis != nil {
				txTask.Config = cfg.genesis.Config
			}

			if txTask.TxNum <= txNumInDB && txTask.TxNum > 0 {
				inputTxNum++
				skipPostEvaluation = true
				continue
			}
			doms.SetTxNum(txTask.TxNum)
			doms.SetBlockNum(txTask.BlockNum)

			//if txTask.HistoryExecution { // nolint
			//	fmt.Printf("[dbg] txNum: %d, hist=%t\n", txTask.TxNum, txTask.HistoryExecution)
			//}
			if txIndex >= 0 && txIndex < len(txs) {
				txTask.Tx = txs[txIndex]
				txTask.TxAsMessage, err = txTask.Tx.AsMessage(signer, header.BaseFee, txTask.Rules)
				if err != nil {
					return err
				}

				if sender, ok := txs[txIndex].GetSender(); ok {
					txTask.Sender = &sender
				} else {
					sender, err := signer.Sender(txTask.Tx)
					if err != nil {
						return err
					}
					txTask.Sender = &sender
					logger.Warn("[Execution] expensive lazy sender recovery", "blockNum", txTask.BlockNum, "txIdx", txTask.TxIndex)
				}
			}

			if parallel {
				if txTask.TxIndex >= 0 && txTask.TxIndex < len(txs) {
					if ok := rs.RegisterSender(txTask); ok {
						rs.AddWork(ctx, txTask, in)
					}
				} else {
					rs.AddWork(ctx, txTask, in)
				}
				stageProgress = blockNum
				inputTxNum++
				continue
			}

			count++
			if txTask.Error != nil {
				break Loop
			}
			applyWorker.RunTxTaskNoLock(txTask, isMining)
			if err := func() error {
				if errors.Is(txTask.Error, context.Canceled) {
					return err
				}
				if txTask.Error != nil {
					return fmt.Errorf("%w, txnIdx=%d, %v", consensus.ErrInvalidBlock, txTask.TxIndex, txTask.Error) //same as in stage_exec.go
				}

				txCount++
				usedGas += txTask.UsedGas
				logGas += txTask.UsedGas
				mxExecGas.Add(float64(txTask.UsedGas))
				mxExecTransactions.Add(1)

				if txTask.Tx != nil {
					blobGasUsed += txTask.Tx.GetBlobGas()
				}
				if txTask.Final {
					checkReceipts := !cfg.vmConfig.StatelessExec && chainConfig.IsByzantium(txTask.BlockNum) && !cfg.vmConfig.NoReceipts
					if txTask.BlockNum > 0 && !skipPostEvaluation { //Disable check for genesis. Maybe need somehow improve it in future - to satisfy TestExecutionSpec
						if err := core.BlockPostValidation(usedGas, blobGasUsed, checkReceipts, receipts, txTask.Header, isMining); err != nil {
							return fmt.Errorf("%w, txnIdx=%d, %v", consensus.ErrInvalidBlock, txTask.TxIndex, err) //same as in stage_exec.go
						}
					}
					usedGas, blobGasUsed = 0, 0
					receipts = receipts[:0]
				} else if txTask.TxIndex >= 0 {
					receipts = append(receipts, txTask.CreateReceipt(usedGas))
				}
				return nil
			}(); err != nil {
				if errors.Is(err, context.Canceled) {
					return err
				}
				logger.Warn(fmt.Sprintf("[%s] Execution failed", execStage.LogPrefix()), "block", blockNum, "txNum", txTask.TxNum, "hash", header.Hash().String(), "err", err)
				if cfg.hd != nil && errors.Is(err, consensus.ErrInvalidBlock) {
					cfg.hd.ReportBadHeaderPoS(header.Hash(), header.ParentHash)
				}
				if cfg.badBlockHalt {
					return err
				}
				if errors.Is(err, consensus.ErrInvalidBlock) {
					if u != nil {
						if err := u.UnwindTo(blockNum-1, BadBlock(header.Hash(), err), applyTx); err != nil {
							return err
						}
					}
				} else {
					if u != nil {
						if err := u.UnwindTo(blockNum-1, ExecUnwind, applyTx); err != nil {
							return err
						}
					}
				}
				break Loop
			}

			if err = rs.ApplyState4(ctx, txTask); err != nil {
				return err
			}

			stageProgress = blockNum
			outputTxNum.Add(1)
			inputTxNum++
		}
		mxExecBlocks.Add(1)

		if shouldGenerateChangesets {
			aggTx := applyTx.(state2.HasAggTx).AggTx().(*state2.AggregatorRoTx)
			aggTx.RestrictSubsetFileDeletions(true)
			start := time.Now()
			if _, err := doms.ComputeCommitment(ctx, true, blockNum, execStage.LogPrefix()); err != nil {
				return err
			}
			ts += time.Since(start)
			aggTx.RestrictSubsetFileDeletions(false)
			doms.SavePastChangesetAccumulator(b.Hash(), blockNum, changeset)
			if !inMemExec {
				if err := state2.WriteDiffSet(applyTx, blockNum, b.Hash(), changeset); err != nil {
					return err
				}
			}

			doms.SetChangesetAccumulator(nil)
		}

		mxExecBlocks.Add(1)

		if offsetFromBlockBeginning > 0 {
			// after history execution no offset will be required
			offsetFromBlockBeginning = 0
		}

		// MA commitTx
		if !parallel {
			metrics2.UpdateBlockConsumerPostExecutionDelay(b.Time(), blockNum, logger)
			outputBlockNum.SetUint64(blockNum)

			select {
			case <-logEvery.C:
				stepsInDB := rawdbhelpers.IdxStepsCountV3(applyTx)
<<<<<<< HEAD

				progress.Log("", rs, in, rws, count, logGas, inputBlockNum.Load(), outputBlockNum.GetValueUint64(), outputTxNum.Load(), mxExecRepeats.GetValueUint64(), stepsInDB, shouldGenerateChangesets)
				logGas = 0
=======
				progress.Log("", rs, in, rws, count, logGas, inputBlockNum.Load(), outputBlockNum.GetValueUint64(), outputTxNum.Load(), mxExecRepeats.GetValueUint64(), stepsInDB, shouldGenerateChangesets)
>>>>>>> 2c95f782
				//if applyTx.(state2.HasAggTx).AggTx().(*state2.AggregatorRoTx).CanPrune(applyTx, outputTxNum.Load()) {
				//	//small prune cause MDBX_TXN_FULL
				//	if _, err := applyTx.(state2.HasAggTx).AggTx().(*state2.AggregatorRoTx).PruneSmallBatches(ctx, 10*time.Hour, applyTx); err != nil {
				//		return err
				//	}
				//}
				// If we skip post evaluation, then we should compute root hash ASAP for fail-fast
				aggregatorRo := applyTx.(state2.HasAggTx).AggTx().(*state2.AggregatorRoTx)
				if (!skipPostEvaluation && rs.SizeEstimate() < commitThreshold && !aggregatorRo.CanPrune(applyTx, outputTxNum.Load())) || inMemExec {
					break
				}
				var (
					commitStart = time.Now()
					tt          = time.Now()

					t1, t2, t3 time.Duration
				)

				if ok, err := flushAndCheckCommitmentV3(ctx, b.HeaderNoCopy(), applyTx, doms, cfg, execStage, stageProgress, parallel, logger, u, inMemExec); err != nil {
					return err
				} else if !ok {
					break Loop
				}

				t1 = time.Since(tt) + ts

				tt = time.Now()
				if _, err := aggregatorRo.PruneSmallBatches(ctx, 10*time.Hour, applyTx); err != nil {
					return err
				}
				t3 = time.Since(tt)

				if err := func() error {
					doms.Close()
					if err = execStage.Update(applyTx, outputBlockNum.GetValueUint64()); err != nil {
						return err
					}

					tt = time.Now()
					applyTx.CollectMetrics()

					if !useExternalTx {
						tt = time.Now()
						if err = applyTx.Commit(); err != nil {
							return err
						}

						t2 = time.Since(tt)
						agg.BuildFilesInBackground(outputTxNum.Load())

						applyTx, err = cfg.db.BeginRw(context.Background()) //nolint
						if err != nil {
							return err
						}
					}
					doms, err = state2.NewSharedDomains(applyTx, logger)
					if err != nil {
						return err
					}
					doms.SetTxNum(inputTxNum)
					rs = state.NewStateV3(doms, logger)

					applyWorker.ResetTx(applyTx)
					applyWorker.ResetState(rs, accumulator)

					return nil
				}(); err != nil {
					return err
				}

				// on chain-tip: if batch is full then stop execution - to allow stages commit
				if !execStage.CurrentSyncCycle.IsInitialCycle {
					break Loop
				}
				logger.Info("Committed", "time", time.Since(commitStart),
					"block", doms.BlockNum(), "txNum", doms.TxNum(),
					"step", fmt.Sprintf("%.1f", float64(doms.TxNum())/float64(agg.StepSize())),
					"flush+commitment", t1, "tx.commit", t2, "prune", t3)
			default:
			}
		}

		if parallel { // sequential exec - does aggregate right after commit
			agg.BuildFilesInBackground(outputTxNum.Load())
		}
		select {
		case <-ctx.Done():
			return ctx.Err()
		default:
		}
	}

	//log.Info("Executed", "blocks", inputBlockNum.Load(), "txs", outputTxNum.Load(), "repeats", mxExecRepeats.GetValueUint64())

	if parallel {
		logger.Warn("[dbg] all txs sent")
		if err := rwLoopG.Wait(); err != nil {
			return err
		}
		waitWorkers()
	}

	if u != nil && !u.HasUnwindPoint() {
		if b != nil {
			_, err := flushAndCheckCommitmentV3(ctx, b.HeaderNoCopy(), applyTx, doms, cfg, execStage, stageProgress, parallel, logger, u, inMemExec)
			if err != nil {
				return err
			}
		} else {
			fmt.Printf("[dbg] mmmm... do we need action here????\n")
		}
	}

	//dumpPlainStateDebug(applyTx, doms)

	if !useExternalTx && applyTx != nil {
		if err = applyTx.Commit(); err != nil {
			return err
		}
	}

	agg.BuildFilesInBackground(outputTxNum.Load())

	return nil
}

// nolint
func dumpPlainStateDebug(tx kv.RwTx, doms *state2.SharedDomains) {
	if doms != nil {
		doms.Flush(context.Background(), tx)
	}
	{
		it, err := tx.(state2.HasAggTx).AggTx().(*state2.AggregatorRoTx).DomainRangeLatest(tx, kv.AccountsDomain, nil, nil, -1)
		if err != nil {
			panic(err)
		}
		for it.HasNext() {
			k, v, err := it.Next()
			if err != nil {
				panic(err)
			}
			a := accounts.NewAccount()
			accounts.DeserialiseV3(&a, v)
			fmt.Printf("%x, %d, %d, %d, %x\n", k, &a.Balance, a.Nonce, a.Incarnation, a.CodeHash)
		}
	}
	{
		it, err := tx.(state2.HasAggTx).AggTx().(*state2.AggregatorRoTx).DomainRangeLatest(tx, kv.StorageDomain, nil, nil, -1)
		if err != nil {
			panic(1)
		}
		for it.HasNext() {
			k, v, err := it.Next()
			if err != nil {
				panic(err)
			}
			fmt.Printf("%x, %x\n", k, v)
		}
	}
	{
		it, err := tx.(state2.HasAggTx).AggTx().(*state2.AggregatorRoTx).DomainRangeLatest(tx, kv.CommitmentDomain, nil, nil, -1)
		if err != nil {
			panic(1)
		}
		for it.HasNext() {
			k, v, err := it.Next()
			if err != nil {
				panic(err)
			}
			fmt.Printf("%x, %x\n", k, v)
			if bytes.Equal(k, []byte("state")) {
				fmt.Printf("state: t=%d b=%d\n", binary.BigEndian.Uint64(v[:8]), binary.BigEndian.Uint64(v[8:]))
			}
		}
	}
}

// flushAndCheckCommitmentV3 - does write state to db and then check commitment
func flushAndCheckCommitmentV3(ctx context.Context, header *types.Header, applyTx kv.RwTx, doms *state2.SharedDomains, cfg ExecuteBlockCfg, e *StageState, maxBlockNum uint64, parallel bool, logger log.Logger, u Unwinder, inMemExec bool) (bool, error) {

	// E2 state root check was in another stage - means we did flush state even if state root will not match
	// And Unwind expecting it
	if !parallel {
		if err := e.Update(applyTx, maxBlockNum); err != nil {
			return false, err
		}
		if _, err := rawdb.IncrementStateVersion(applyTx); err != nil {
			return false, fmt.Errorf("writing plain state version: %w", err)
		}
	}

	if header == nil {
		return false, errors.New("header is nil")
	}

	if dbg.DiscardCommitment() {
		return true, nil
	}
	if doms.BlockNum() != header.Number.Uint64() {
		panic(fmt.Errorf("%d != %d", doms.BlockNum(), header.Number.Uint64()))
	}

	rh, err := doms.ComputeCommitment(ctx, true, header.Number.Uint64(), e.LogPrefix())
	if err != nil {
		return false, fmt.Errorf("StateV3.Apply: %w", err)
	}
	if cfg.blockProduction {
		header.Root = common.BytesToHash(rh)
		return true, nil
	}
	if bytes.Equal(rh, header.Root.Bytes()) {
		if !inMemExec {
			if err := doms.Flush(ctx, applyTx); err != nil {
				return false, err
			}
			if err = applyTx.(state2.HasAggTx).AggTx().(*state2.AggregatorRoTx).PruneCommitHistory(ctx, applyTx, nil); err != nil {
				return false, err
			}
		}
		return true, nil
	}
	logger.Error(fmt.Sprintf("[%s] Wrong trie root of block %d: %x, expected (from header): %x. Block hash: %x", e.LogPrefix(), header.Number.Uint64(), rh, header.Root.Bytes(), header.Hash()))
	if cfg.badBlockHalt {
		return false, errors.New("wrong trie root")
	}
	if cfg.hd != nil {
		cfg.hd.ReportBadHeaderPoS(header.Hash(), header.ParentHash)
	}
	minBlockNum := e.BlockNumber
	if maxBlockNum <= minBlockNum {
		return false, nil
	}

	aggTx := applyTx.(state2.HasAggTx).AggTx().(*state2.AggregatorRoTx)
	unwindToLimit, err := aggTx.CanUnwindToBlockNum(applyTx)
	if err != nil {
		return false, err
	}
	minBlockNum = max(minBlockNum, unwindToLimit)

	// Binary search, but not too deep
	jump := cmp.InRange(1, 1000, (maxBlockNum-minBlockNum)/2)
	unwindTo := maxBlockNum - jump

	// protect from too far unwind
	allowedUnwindTo, ok, err := aggTx.CanUnwindBeforeBlockNum(unwindTo, applyTx)
	if err != nil {
		return false, err
	}
	if !ok {
		return false, fmt.Errorf("%w: requested=%d, minAllowed=%d", ErrTooDeepUnwind, unwindTo, allowedUnwindTo)
	}
	logger.Warn("Unwinding due to incorrect root hash", "to", unwindTo)
	if u != nil {
		if err := u.UnwindTo(allowedUnwindTo, BadBlock(header.Hash(), ErrInvalidStateRootHash), applyTx); err != nil {
			return false, err
		}
	}
	return false, nil
}

func blockWithSenders(ctx context.Context, db kv.RoDB, tx kv.Tx, blockReader services.BlockReader, blockNum uint64) (b *types.Block, err error) {
	if tx == nil {
		tx, err = db.BeginRo(ctx)
		if err != nil {
			return nil, err
		}
		defer tx.Rollback()
	}
	b, err = blockReader.BlockByNumber(ctx, tx, blockNum)
	if err != nil {
		return nil, err
	}
	if b == nil {
		return nil, nil
	}
	for _, txn := range b.Transactions() {
		_ = txn.Hash()
	}
	return b, err
}

func processResultQueue(ctx context.Context, in *state.QueueWithRetry, rws *state.ResultsQueue, outputTxNumIn uint64, rs *state.StateV3, agg *state2.Aggregator, applyTx kv.Tx, backPressure chan struct{}, applyWorker *exec3.Worker, canRetry, forceStopAtBlockEnd bool, isMining bool) (outputTxNum uint64, conflicts, triggers int, processedBlockNum uint64, stopedAtBlockEnd bool, err error) {
	rwsIt := rws.Iter()
	defer rwsIt.Close()

	var i int
	outputTxNum = outputTxNumIn
	for rwsIt.HasNext(outputTxNum) {
		txTask := rwsIt.PopNext()
		if txTask.Error != nil || !rs.ReadsValid(txTask.ReadLists) {
			conflicts++

			if i > 0 && canRetry {
				//send to re-exex
				rs.ReTry(txTask, in)
				continue
			}

			// resolve first conflict right here: it's faster and conflict-free
			applyWorker.RunTxTask(txTask, isMining)
			if txTask.Error != nil {
				return outputTxNum, conflicts, triggers, processedBlockNum, false, fmt.Errorf("%w: %v", consensus.ErrInvalidBlock, txTask.Error)
			}
			// TODO: post-validation of gasUsed and blobGasUsed
			i++
		}

		if txTask.Final {
			rs.SetTxNum(txTask.TxNum, txTask.BlockNum)
			err := rs.ApplyState4(ctx, txTask)
			if err != nil {
				return outputTxNum, conflicts, triggers, processedBlockNum, false, fmt.Errorf("StateV3.Apply: %w", err)
			}
			//if !bytes.Equal(rh, txTask.BlockRoot[:]) {
			//	log.Error("block hash mismatch", "rh", hex.EncodeToString(rh), "blockRoot", hex.EncodeToString(txTask.BlockRoot[:]), "bn", txTask.BlockNum, "txn", txTask.TxNum)
			//	return outputTxNum, conflicts, triggers, processedBlockNum, false, fmt.Errorf("block hashk mismatch: %x != %x bn =%d, txn= %d", rh, txTask.BlockRoot[:], txTask.BlockNum, txTask.TxNum)
			//}
		}
		triggers += rs.CommitTxNum(txTask.Sender, txTask.TxNum, in)
		outputTxNum++
		if backPressure != nil {
			select {
			case backPressure <- struct{}{}:
			default:
			}
		}
		if err := rs.ApplyLogsAndTraces4(txTask, rs.Domains()); err != nil {
			return outputTxNum, conflicts, triggers, processedBlockNum, false, fmt.Errorf("StateV3.Apply: %w", err)
		}
		processedBlockNum = txTask.BlockNum
		stopedAtBlockEnd = txTask.Final
		if forceStopAtBlockEnd && txTask.Final {
			break
		}
	}
	return
}

func reconstituteStep(last bool,
	workerCount int, ctx context.Context, db kv.RwDB, txNum uint64, dirs datadir.Dirs,
	as *state2.AggregatorStep, chainDb kv.RwDB, blockReader services.FullBlockReader,
	chainConfig *chain.Config, logger log.Logger, genesis *types.Genesis, engine consensus.Engine,
	batchSize datasize.ByteSize, s *StageState, blockNum uint64, total uint64,
) error {
	var startOk, endOk bool
	startTxNum, endTxNum := as.TxNumRange()
	var startBlockNum, endBlockNum uint64 // First block which is not covered by the history snapshot files
	if err := chainDb.View(ctx, func(tx kv.Tx) (err error) {
		startOk, startBlockNum, err = rawdbv3.TxNums.FindBlockNum(tx, startTxNum)
		if err != nil {
			return err
		}
		if startBlockNum > 0 {
			startBlockNum--
			startTxNum, err = rawdbv3.TxNums.Min(tx, startBlockNum)
			if err != nil {
				return err
			}
		}
		endOk, endBlockNum, err = rawdbv3.TxNums.FindBlockNum(tx, endTxNum)
		if err != nil {
			return err
		}
		return nil
	}); err != nil {
		return err
	}
	if !startOk {
		return fmt.Errorf("step startTxNum not found in snapshot blocks: %d", startTxNum)
	}
	if !endOk {
		return fmt.Errorf("step endTxNum not found in snapshot blocks: %d", endTxNum)
	}
	if last {
		endBlockNum = blockNum
	}

	logger.Info(fmt.Sprintf("[%s] Reconstitution", s.LogPrefix()), "startTxNum", startTxNum, "endTxNum", endTxNum, "startBlockNum", startBlockNum, "endBlockNum", endBlockNum)

	var maxTxNum = startTxNum

	scanWorker := exec3.NewScanWorker(txNum, as)

	t := time.Now()
	if err := scanWorker.BitmapAccounts(); err != nil {
		return err
	}
	if time.Since(t) > 5*time.Second {
		logger.Info(fmt.Sprintf("[%s] Scan accounts history", s.LogPrefix()), "took", time.Since(t))
	}

	t = time.Now()
	if err := scanWorker.BitmapStorage(); err != nil {
		return err
	}
	if time.Since(t) > 5*time.Second {
		logger.Info(fmt.Sprintf("[%s] Scan storage history", s.LogPrefix()), "took", time.Since(t))
	}

	t = time.Now()
	if err := scanWorker.BitmapCode(); err != nil {
		return err
	}
	if time.Since(t) > 5*time.Second {
		logger.Info(fmt.Sprintf("[%s] Scan code history", s.LogPrefix()), "took", time.Since(t))
	}
	bitmap := scanWorker.Bitmap()

	logEvery := time.NewTicker(logInterval)
	defer logEvery.Stop()

	logger.Info(fmt.Sprintf("[%s] Ready to replay", s.LogPrefix()), "transactions", bitmap.GetCardinality(), "out of", txNum)
	var lock sync.RWMutex
	reconWorkers := make([]*exec3.ReconWorker, workerCount)
	roTxs := make([]kv.Tx, workerCount)
	chainTxs := make([]kv.Tx, workerCount)
	defer func() {
		for i := 0; i < workerCount; i++ {
			if roTxs[i] != nil {
				roTxs[i].Rollback()
			}
			if chainTxs[i] != nil {
				chainTxs[i].Rollback()
			}
		}
	}()
	for i := 0; i < workerCount; i++ {
		var err error
		if roTxs[i], err = db.BeginRo(ctx); err != nil {
			return err
		}
		if chainTxs[i], err = chainDb.BeginRo(ctx); err != nil {
			return err
		}
	}
	g, reconstWorkersCtx := errgroup.WithContext(ctx)
	defer g.Wait()
	workCh := make(chan *state.TxTask, workerCount*4)
	defer func() {
		fmt.Printf("close1\n")
		safeCloseTxTaskCh(workCh)
	}()

	rs := state.NewReconState(workCh)
	prevCount := rs.DoneCount()
	for i := 0; i < workerCount; i++ {
		var localAs *state2.AggregatorStep
		if i == 0 {
			localAs = as
		} else {
			localAs = as.Clone()
		}
		reconWorkers[i] = exec3.NewReconWorker(lock.RLocker(), reconstWorkersCtx, rs, localAs, blockReader, chainConfig, logger, genesis, engine, chainTxs[i])
		reconWorkers[i].SetTx(roTxs[i])
		reconWorkers[i].SetChainTx(chainTxs[i])
		reconWorkers[i].SetDirs(dirs)
	}

	rollbackCount := uint64(0)

	for i := 0; i < workerCount; i++ {
		i := i
		g.Go(func() error { return reconWorkers[i].Run() })
	}
	commitThreshold := batchSize.Bytes()
	prevRollbackCount := uint64(0)
	prevTime := time.Now()
	reconDone := make(chan struct{}, 1)

	defer close(reconDone)

	commit := func(ctx context.Context) error {
		t := time.Now()
		lock.Lock()
		defer lock.Unlock()
		for i := 0; i < workerCount; i++ {
			roTxs[i].Rollback()
		}
		if err := db.Update(ctx, func(tx kv.RwTx) error {
			if err := rs.Flush(tx); err != nil {
				return err
			}
			return nil
		}); err != nil {
			return err
		}
		for i := 0; i < workerCount; i++ {
			var err error
			if roTxs[i], err = db.BeginRo(ctx); err != nil {
				return err
			}
			reconWorkers[i].SetTx(roTxs[i])
		}
		logger.Info(fmt.Sprintf("[%s] State reconstitution, commit", s.LogPrefix()), "took", time.Since(t))
		return nil
	}
	g.Go(func() error {
		for {
			select {
			case <-reconDone: // success finish path
				return nil
			case <-reconstWorkersCtx.Done(): // force-stop path
				return reconstWorkersCtx.Err()
			case <-logEvery.C:
				var m runtime.MemStats
				dbg.ReadMemStats(&m)
				sizeEstimate := rs.SizeEstimate()
				maxTxNum = rs.MaxTxNum()
				count := rs.DoneCount()
				rollbackCount = rs.RollbackCount()
				currentTime := time.Now()
				interval := currentTime.Sub(prevTime)
				speedTx := float64(count-prevCount) / (float64(interval) / float64(time.Second))
				progress := 100.0 * float64(maxTxNum) / float64(total)
				stepProgress := 100.0 * float64(maxTxNum-startTxNum) / float64(endTxNum-startTxNum)
				var repeatRatio float64
				if count > prevCount {
					repeatRatio = 100.0 * float64(rollbackCount-prevRollbackCount) / float64(count-prevCount)
				}
				prevTime = currentTime
				prevCount = count
				prevRollbackCount = rollbackCount
				logger.Info(fmt.Sprintf("[%s] State reconstitution", s.LogPrefix()), "overall progress", fmt.Sprintf("%.2f%%", progress),
					"step progress", fmt.Sprintf("%.2f%%", stepProgress),
					"tx/s", fmt.Sprintf("%.1f", speedTx), "workCh", fmt.Sprintf("%d/%d", len(workCh), cap(workCh)),
					"repeat ratio", fmt.Sprintf("%.2f%%", repeatRatio), "queue.len", rs.QueueLen(), "blk", stages.SyncMetrics[stages.Execution].GetValueUint64(),
					"buffer", fmt.Sprintf("%s/%s", common.ByteCount(sizeEstimate), common.ByteCount(commitThreshold)),
					"alloc", common.ByteCount(m.Alloc), "sys", common.ByteCount(m.Sys))
				if sizeEstimate >= commitThreshold {
					if err := commit(reconstWorkersCtx); err != nil {
						return err
					}
				}
			}
		}
	})

	var inputTxNum = startTxNum
	var b *types.Block
	var txKey [8]byte
	getHeaderFunc := func(hash common.Hash, number uint64) (h *types.Header) {
		var err error
		if err = chainDb.View(ctx, func(tx kv.Tx) error {
			h, err = blockReader.Header(ctx, tx, hash, number)
			if err != nil {
				return err
			}
			return nil

		}); err != nil {
			panic(err)
		}
		return h
	}

	if err := func() (err error) {
		defer func() {
			close(workCh)
			reconDone <- struct{}{} // Complete logging and committing go-routine
			if waitErr := g.Wait(); waitErr != nil {
				if err == nil {
					err = waitErr
				}
				return
			}
		}()

		for bn := startBlockNum; bn <= endBlockNum; bn++ {
			t = time.Now()
			b, err = blockWithSenders(ctx, chainDb, nil, blockReader, bn)
			if err != nil {
				return err
			}
			if b == nil {
				return fmt.Errorf("could not find block %d", bn)
			}
			txs := b.Transactions()
			header := b.HeaderNoCopy()
			skipAnalysis := core.SkipAnalysis(chainConfig, bn)
			signer := *types.MakeSigner(chainConfig, bn, header.Time)

			f := core.GetHashFn(header, getHeaderFunc)
			getHashFnMute := &sync.Mutex{}
			getHashFn := func(n uint64) common.Hash {
				getHashFnMute.Lock()
				defer getHashFnMute.Unlock()
				return f(n)
			}
			blockContext := core.NewEVMBlockContext(header, getHashFn, engine, nil /* author */, chainConfig)
			rules := chainConfig.Rules(bn, b.Time())

			for txIndex := -1; txIndex <= len(txs); txIndex++ {
				if bitmap.Contains(inputTxNum) {
					binary.BigEndian.PutUint64(txKey[:], inputTxNum)
					txTask := &state.TxTask{
						BlockNum:        bn,
						Header:          header,
						Coinbase:        b.Coinbase(),
						Uncles:          b.Uncles(),
						Rules:           rules,
						TxNum:           inputTxNum,
						Txs:             txs,
						TxIndex:         txIndex,
						BlockHash:       b.Hash(),
						SkipAnalysis:    skipAnalysis,
						Final:           txIndex == len(txs),
						GetHashFn:       getHashFn,
						EvmBlockContext: blockContext,
						Withdrawals:     b.Withdrawals(),
						Requests:        b.Requests(),
					}
					if txIndex >= 0 && txIndex < len(txs) {
						txTask.Tx = txs[txIndex]
						txTask.TxAsMessage, err = txTask.Tx.AsMessage(signer, header.BaseFee, txTask.Rules)
						if err != nil {
							return err
						}
						if sender, ok := txs[txIndex].GetSender(); ok {
							txTask.Sender = &sender
						}
					} else {
						txTask.Txs = txs
					}

					select {
					case workCh <- txTask:
					case <-reconstWorkersCtx.Done():
						// if ctx canceled, then maybe it's because of error in errgroup
						//
						// errgroup doesn't play with pattern where some 1 goroutine-producer is outside of errgroup
						// but RwTx doesn't allow move between goroutines
						return g.Wait()
					}
				}
				inputTxNum++
			}

			stages.SyncMetrics[stages.Execution].SetUint64(bn)
		}
		return err
	}(); err != nil {
		return err
	}

	for i := 0; i < workerCount; i++ {
		roTxs[i].Rollback()
	}
	if err := db.Update(ctx, func(tx kv.RwTx) error {
		if err := rs.Flush(tx); err != nil {
			return err
		}
		return nil
	}); err != nil {
		return err
	}

	plainStateCollector := etl.NewCollector(s.LogPrefix()+" recon plainState", dirs.Tmp, etl.NewSortableBuffer(etl.BufferOptimalSize), logger)
	defer plainStateCollector.Close()
	codeCollector := etl.NewCollector(s.LogPrefix()+" recon code", dirs.Tmp, etl.NewOldestEntryBuffer(etl.BufferOptimalSize), logger)
	defer codeCollector.Close()
	plainContractCollector := etl.NewCollector(s.LogPrefix()+" recon plainContract", dirs.Tmp, etl.NewSortableBuffer(etl.BufferOptimalSize), logger)
	defer plainContractCollector.Close()
	var transposedKey []byte

	if err := db.View(ctx, func(roTx kv.Tx) error {
		clear := kv.ReadAhead(ctx, db, &atomic.Bool{}, kv.PlainStateR, nil, math.MaxUint32)
		defer clear()
		if err := roTx.ForEach(kv.PlainStateR, nil, func(k, v []byte) error {
			transposedKey = append(transposedKey[:0], k[8:]...)
			transposedKey = append(transposedKey, k[:8]...)
			return plainStateCollector.Collect(transposedKey, v)
		}); err != nil {
			return err
		}
		clear2 := kv.ReadAhead(ctx, db, &atomic.Bool{}, kv.PlainStateD, nil, math.MaxUint32)
		defer clear2()
		if err := roTx.ForEach(kv.PlainStateD, nil, func(k, v []byte) error {
			transposedKey = append(transposedKey[:0], v...)
			transposedKey = append(transposedKey, k...)
			return plainStateCollector.Collect(transposedKey, nil)
		}); err != nil {
			return err
		}
		clear3 := kv.ReadAhead(ctx, db, &atomic.Bool{}, kv.CodeR, nil, math.MaxUint32)
		defer clear3()
		if err := roTx.ForEach(kv.CodeR, nil, func(k, v []byte) error {
			transposedKey = append(transposedKey[:0], k[8:]...)
			transposedKey = append(transposedKey, k[:8]...)
			return codeCollector.Collect(transposedKey, v)
		}); err != nil {
			return err
		}
		clear4 := kv.ReadAhead(ctx, db, &atomic.Bool{}, kv.CodeD, nil, math.MaxUint32)
		defer clear4()
		if err := roTx.ForEach(kv.CodeD, nil, func(k, v []byte) error {
			transposedKey = append(transposedKey[:0], v...)
			transposedKey = append(transposedKey, k...)
			return codeCollector.Collect(transposedKey, nil)
		}); err != nil {
			return err
		}
		clear5 := kv.ReadAhead(ctx, db, &atomic.Bool{}, kv.PlainContractR, nil, math.MaxUint32)
		defer clear5()
		if err := roTx.ForEach(kv.PlainContractR, nil, func(k, v []byte) error {
			transposedKey = append(transposedKey[:0], k[8:]...)
			transposedKey = append(transposedKey, k[:8]...)
			return plainContractCollector.Collect(transposedKey, v)
		}); err != nil {
			return err
		}
		clear6 := kv.ReadAhead(ctx, db, &atomic.Bool{}, kv.PlainContractD, nil, math.MaxUint32)
		defer clear6()
		if err := roTx.ForEach(kv.PlainContractD, nil, func(k, v []byte) error {
			transposedKey = append(transposedKey[:0], v...)
			transposedKey = append(transposedKey, k...)
			return plainContractCollector.Collect(transposedKey, nil)
		}); err != nil {
			return err
		}
		return nil
	}); err != nil {
		return err
	}
	if err := db.Update(ctx, func(tx kv.RwTx) error {
		if err := tx.ClearBucket(kv.PlainStateR); err != nil {
			return err
		}
		if err := tx.ClearBucket(kv.PlainStateD); err != nil {
			return err
		}
		if err := tx.ClearBucket(kv.CodeR); err != nil {
			return err
		}
		if err := tx.ClearBucket(kv.CodeD); err != nil {
			return err
		}
		if err := tx.ClearBucket(kv.PlainContractR); err != nil {
			return err
		}
		if err := tx.ClearBucket(kv.PlainContractD); err != nil {
			return err
		}
		return nil
	}); err != nil {
		return err
	}
	if err := chainDb.Update(ctx, func(tx kv.RwTx) error {
		var lastKey []byte
		var lastVal []byte
		if err := plainStateCollector.Load(tx, kv.PlainState, func(k, v []byte, table etl.CurrentTableReader, next etl.LoadNextFunc) error {
			if !bytes.Equal(k[:len(k)-8], lastKey) {
				if lastKey != nil {
					if e := next(lastKey, lastKey, lastVal); e != nil {
						return e
					}
				}
				lastKey = append(lastKey[:0], k[:len(k)-8]...)
			}
			if v == nil { // `nil` value means delete, `empty value []byte{}` means empty value
				lastVal = nil
			} else {
				lastVal = append(lastVal[:0], v...)
			}
			return nil
		}, etl.TransformArgs{}); err != nil {
			return err
		}
		plainStateCollector.Close()
		if lastKey != nil {
			if len(lastVal) > 0 {
				if e := tx.Put(kv.PlainState, lastKey, lastVal); e != nil {
					return e
				}
			} else {
				if e := tx.Delete(kv.PlainState, lastKey); e != nil {
					return e
				}
			}
		}
		lastKey = nil
		lastVal = nil
		if err := codeCollector.Load(tx, kv.Code, func(k, v []byte, table etl.CurrentTableReader, next etl.LoadNextFunc) error {
			if !bytes.Equal(k[:len(k)-8], lastKey) {
				if lastKey != nil {
					if e := next(lastKey, lastKey, lastVal); e != nil {
						return e
					}
				}
				lastKey = append(lastKey[:0], k[:len(k)-8]...)
			}
			if v == nil {
				lastVal = nil
			} else {
				lastVal = append(lastVal[:0], v...)
			}
			return nil
		}, etl.TransformArgs{}); err != nil {
			return err
		}
		codeCollector.Close()
		if lastKey != nil {
			if len(lastVal) > 0 {
				if e := tx.Put(kv.Code, lastKey, lastVal); e != nil {
					return e
				}
			} else {
				if e := tx.Delete(kv.Code, lastKey); e != nil {
					return e
				}
			}
		}
		lastKey = nil
		lastVal = nil
		if err := plainContractCollector.Load(tx, kv.PlainContractCode, func(k, v []byte, table etl.CurrentTableReader, next etl.LoadNextFunc) error {
			if !bytes.Equal(k[:len(k)-8], lastKey) {
				if lastKey != nil {
					if e := next(lastKey, lastKey, lastVal); e != nil {
						return e
					}
				}
				lastKey = append(lastKey[:0], k[:len(k)-8]...)
			}
			if v == nil {
				lastVal = nil
			} else {
				lastVal = append(lastVal[:0], v...)
			}
			return nil
		}, etl.TransformArgs{}); err != nil {
			return err
		}
		plainContractCollector.Close()
		if lastKey != nil {
			if len(lastVal) > 0 {
				if e := tx.Put(kv.PlainContractCode, lastKey, lastVal); e != nil {
					return e
				}
			} else {
				if e := tx.Delete(kv.PlainContractCode, lastKey); e != nil {
					return e
				}
			}
		}

		return nil
	}); err != nil {
		return err
	}
	return nil
}

func safeCloseTxTaskCh(ch chan *state.TxTask) {
	if ch == nil {
		return
	}
	select {
	case <-ch:
		// Channel was already closed
	default:
		close(ch)
	}
}

func ReconstituteState(ctx context.Context, s *StageState, dirs datadir.Dirs, workerCount int, batchSize datasize.ByteSize, chainDb kv.RwDB,
	blockReader services.FullBlockReader,
	logger log.Logger, agg *state2.Aggregator, engine consensus.Engine,
	chainConfig *chain.Config, genesis *types.Genesis) (err error) {
	startTime := time.Now()

	// force merge snapshots before reconstitution, to allign domains progress
	// un-finished merge can happen at "kill -9" during merge
	if err := agg.MergeLoop(ctx); err != nil {
		return err
	}

	// Incremental reconstitution, step by step (snapshot range by snapshot range)
	aggSteps, err := agg.MakeSteps()
	if err != nil {
		return err
	}
	if len(aggSteps) == 0 {
		return nil
	}
	lastStep := aggSteps[len(aggSteps)-1]

	var ok bool
	var blockNum uint64 // First block which is not covered by the history snapshot files
	var txNum uint64
	if err := chainDb.View(ctx, func(tx kv.Tx) error {
		_, toTxNum := lastStep.TxNumRange()
		ok, blockNum, err = rawdbv3.TxNums.FindBlockNum(tx, toTxNum)
		if err != nil {
			return err
		}
		if !ok {
			lastBn, lastTn, _ := rawdbv3.TxNums.Last(tx)
			return fmt.Errorf("blockNum for mininmaxTxNum=%d not found. See lastBlockNum=%d,lastTxNum=%d", toTxNum, lastBn, lastTn)
		}
		if blockNum == 0 {
			return errors.New("not enough transactions in the history data")
		}
		blockNum--
		txNum, err = rawdbv3.TxNums.Max(tx, blockNum)
		if err != nil {
			return err
		}
		txNum++
		return nil
	}); err != nil {
		return err
	}

	logger.Info(fmt.Sprintf("[%s] Blocks execution, reconstitution", s.LogPrefix()), "fromBlock", s.BlockNumber, "toBlock", blockNum, "toTxNum", txNum)

	reconDbPath := filepath.Join(dirs.DataDir, "recondb")
	dir.Recreate(reconDbPath)
	db, err := kv2.NewMDBX(log.New()).Path(reconDbPath).
		Flags(func(u uint) uint {
			return mdbx.UtterlyNoSync | mdbx.NoMetaSync | mdbx.NoMemInit | mdbx.LifoReclaim | mdbx.WriteMap
		}).
		PageSize(uint64(8 * datasize.KB)).
		WithTableCfg(func(defaultBuckets kv.TableCfg) kv.TableCfg { return kv.ReconTablesCfg }).
		Open(ctx)
	if err != nil {
		return err
	}
	defer db.Close()
	defer os.RemoveAll(reconDbPath)

	for step, as := range aggSteps {
		logger.Info("Step of incremental reconstitution", "step", step+1, "out of", len(aggSteps), "workers", workerCount)
		if err := reconstituteStep(step+1 == len(aggSteps), workerCount, ctx, db,
			txNum, dirs, as, chainDb, blockReader, chainConfig, logger, genesis,
			engine, batchSize, s, blockNum, txNum,
		); err != nil {
			return err
		}
	}
	db.Close()
	plainStateCollector := etl.NewCollector(s.LogPrefix()+" recon plainState", dirs.Tmp, etl.NewSortableBuffer(etl.BufferOptimalSize), logger)
	defer plainStateCollector.Close()
	codeCollector := etl.NewCollector(s.LogPrefix()+" recon code", dirs.Tmp, etl.NewOldestEntryBuffer(etl.BufferOptimalSize), logger)
	defer codeCollector.Close()
	plainContractCollector := etl.NewCollector(s.LogPrefix()+" recon plainContract", dirs.Tmp, etl.NewSortableBuffer(etl.BufferOptimalSize), logger)
	defer plainContractCollector.Close()

	fillWorker := exec3.NewFillWorker(txNum, aggSteps[len(aggSteps)-1])
	t := time.Now()
	if err := fillWorker.FillAccounts(plainStateCollector); err != nil {
		return err
	}
	if time.Since(t) > 5*time.Second {
		logger.Info(fmt.Sprintf("[%s] Filled accounts", s.LogPrefix()), "took", time.Since(t))
	}
	t = time.Now()
	if err := fillWorker.FillStorage(plainStateCollector); err != nil {
		return err
	}
	if time.Since(t) > 5*time.Second {
		logger.Info(fmt.Sprintf("[%s] Filled storage", s.LogPrefix()), "took", time.Since(t))
	}
	t = time.Now()
	if err := fillWorker.FillCode(codeCollector, plainContractCollector); err != nil {
		return err
	}
	if time.Since(t) > 5*time.Second {
		logger.Info(fmt.Sprintf("[%s] Filled code", s.LogPrefix()), "took", time.Since(t))
	}

	// Load all collections into the main collector
	if err = chainDb.Update(ctx, func(tx kv.RwTx) error {
		if err = plainStateCollector.Load(tx, kv.PlainState, etl.IdentityLoadFunc, etl.TransformArgs{}); err != nil {
			return err
		}
		plainStateCollector.Close()
		if err = codeCollector.Load(tx, kv.Code, etl.IdentityLoadFunc, etl.TransformArgs{}); err != nil {
			return err
		}
		codeCollector.Close()
		if err = plainContractCollector.Load(tx, kv.PlainContractCode, etl.IdentityLoadFunc, etl.TransformArgs{}); err != nil {
			return err
		}
		plainContractCollector.Close()
		if err := s.Update(tx, blockNum); err != nil {
			return err
		}
		s.BlockNumber = blockNum
		return nil
	}); err != nil {
		return err
	}
	logger.Info(fmt.Sprintf("[%s] Reconstitution done", s.LogPrefix()), "in", time.Since(startTime))
	return nil
}<|MERGE_RESOLUTION|>--- conflicted
+++ resolved
@@ -114,18 +114,13 @@
 		suffix += " Commit every block"
 	}
 
-<<<<<<< HEAD
-	gasSec := uint64(float64(gas) / interval.Seconds())
-=======
 	gasSec := uint64(float64(gas-p.prevGasUsed) / interval.Seconds())
->>>>>>> 2c95f782
 	txSec := uint64(float64(txCount-p.prevTxCount) / interval.Seconds())
 
-	blks := float64(outputBlockNum-p.prevOutputBlockNum+1) / interval.Seconds()
 	p.logger.Info(fmt.Sprintf("[%s]"+suffix, p.logPrefix),
 		"blk", outputBlockNum,
 		"blks", outputBlockNum-p.prevOutputBlockNum+1,
-		"blk/s", fmt.Sprintf("%.1f", blks),
+		"blk/s", fmt.Sprintf("%.1f", float64(outputBlockNum-p.prevOutputBlockNum+1)/interval.Seconds()),
 		"txs", txCount-p.prevTxCount,
 		"tx/s", common.PrettyCounter(txSec),
 		"gas/s", common.PrettyCounter(gasSec),
@@ -937,13 +932,7 @@
 			select {
 			case <-logEvery.C:
 				stepsInDB := rawdbhelpers.IdxStepsCountV3(applyTx)
-<<<<<<< HEAD
-
 				progress.Log("", rs, in, rws, count, logGas, inputBlockNum.Load(), outputBlockNum.GetValueUint64(), outputTxNum.Load(), mxExecRepeats.GetValueUint64(), stepsInDB, shouldGenerateChangesets)
-				logGas = 0
-=======
-				progress.Log("", rs, in, rws, count, logGas, inputBlockNum.Load(), outputBlockNum.GetValueUint64(), outputTxNum.Load(), mxExecRepeats.GetValueUint64(), stepsInDB, shouldGenerateChangesets)
->>>>>>> 2c95f782
 				//if applyTx.(state2.HasAggTx).AggTx().(*state2.AggregatorRoTx).CanPrune(applyTx, outputTxNum.Load()) {
 				//	//small prune cause MDBX_TXN_FULL
 				//	if _, err := applyTx.(state2.HasAggTx).AggTx().(*state2.AggregatorRoTx).PruneSmallBatches(ctx, 10*time.Hour, applyTx); err != nil {

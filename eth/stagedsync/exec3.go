// Copyright 2024 The Erigon Authors
// This file is part of Erigon.
//
// Erigon is free software: you can redistribute it and/or modify
// it under the terms of the GNU Lesser General Public License as published by
// the Free Software Foundation, either version 3 of the License, or
// (at your option) any later version.
//
// Erigon is distributed in the hope that it will be useful,
// but WITHOUT ANY WARRANTY; without even the implied warranty of
// MERCHANTABILITY or FITNESS FOR A PARTICULAR PURPOSE. See the
// GNU Lesser General Public License for more details.
//
// You should have received a copy of the GNU Lesser General Public License
// along with Erigon. If not, see <http://www.gnu.org/licenses/>.

package stagedsync

import (
	"bytes"
	"context"
	"encoding/binary"
	"errors"
	"fmt"
	"runtime"
	"sync"
	"sync/atomic"
	"time"

	"github.com/erigontech/erigon-lib/common"
	"github.com/erigontech/erigon-lib/common/cmp"
	"github.com/erigontech/erigon-lib/common/dbg"
	metrics2 "github.com/erigontech/erigon-lib/common/metrics"
	"github.com/erigontech/erigon-lib/config3"
	"github.com/erigontech/erigon-lib/kv"
	"github.com/erigontech/erigon-lib/kv/rawdbv3"
	"github.com/erigontech/erigon-lib/log/v3"
	"github.com/erigontech/erigon-lib/metrics"
	state2 "github.com/erigontech/erigon-lib/state"
	"github.com/erigontech/erigon-lib/wrap"
	"github.com/erigontech/erigon/core"
	"github.com/erigontech/erigon/core/rawdb"
	"github.com/erigontech/erigon/core/rawdb/rawdbhelpers"
	"github.com/erigontech/erigon/core/rawdb/rawtemporaldb"
	"github.com/erigontech/erigon/core/state"
	"github.com/erigontech/erigon/core/types"
	"github.com/erigontech/erigon/core/types/accounts"
	"github.com/erigontech/erigon/eth/ethconfig/estimate"
	"github.com/erigontech/erigon/eth/stagedsync/stages"
	"github.com/erigontech/erigon/turbo/services"
	"github.com/erigontech/erigon/turbo/shards"
	"github.com/erigontech/erigon/turbo/snapshotsync/freezeblocks"
)

var (
	mxExecStepsInDB    = metrics.NewGauge(`exec_steps_in_db`) //nolint
	mxExecRepeats      = metrics.NewCounter(`exec_repeats`)   //nolint
	mxExecTriggers     = metrics.NewCounter(`exec_triggers`)  //nolint
	mxExecTransactions = metrics.NewCounter(`exec_txns`)
	mxExecGas          = metrics.NewCounter(`exec_gas`)
	mxExecBlocks       = metrics.NewGauge("exec_blocks")

	mxMgas = metrics.NewGauge(`exec_mgas`)
)

const (
	changesetSafeRange = 32 // Safety net for long-sync, keep last 32 changesets
)

func NewProgress(prevOutputBlockNum, commitThreshold uint64, workersCount int, updateMetrics bool, logPrefix string, logger log.Logger) *Progress {
	return &Progress{prevTime: time.Now(), prevOutputBlockNum: prevOutputBlockNum, commitThreshold: commitThreshold, workersCount: workersCount, logPrefix: logPrefix, logger: logger}
}

type Progress struct {
	prevTime           time.Time
	prevTxCount        uint64
	prevGasUsed        uint64
	prevOutputBlockNum uint64
	prevRepeatCount    uint64
	commitThreshold    uint64

	workersCount int
	logPrefix    string
	logger       log.Logger
}

func (p *Progress) Log(suffix string, rs *state.StateV3, in *state.QueueWithRetry, rws *state.ResultsQueue, txCount uint64, gas uint64, inputBlockNum uint64, outputBlockNum uint64, outTxNum uint64, repeatCount uint64, idxStepsAmountInDB float64, shouldGenerateChangesets bool, inMemExec bool) {
	mxExecStepsInDB.Set(idxStepsAmountInDB * 100)
	var m runtime.MemStats
	dbg.ReadMemStats(&m)
	sizeEstimate := rs.SizeEstimate()
	currentTime := time.Now()
	interval := currentTime.Sub(p.prevTime)
	//var repeatRatio float64
	//if doneCount > p.prevCount {
	//	repeatRatio = 100.0 * float64(repeatCount-p.prevRepeatCount) / float64(doneCount-p.prevCount)
	//}

	if len(suffix) > 0 {
		suffix = " " + suffix
	}

	if shouldGenerateChangesets {
		suffix += " Commit every block"
	}

	gasSec := uint64(float64(gas-p.prevGasUsed) / interval.Seconds())
	txSec := uint64(float64(txCount-p.prevTxCount) / interval.Seconds())
	diffBlocks := max(int(outputBlockNum)-int(p.prevOutputBlockNum)+1, 0)

	p.logger.Info(fmt.Sprintf("[%s]"+suffix, p.logPrefix),
		"inMem", inMemExec, "blk", outputBlockNum,
		"blks", diffBlocks,
		"blk/s", fmt.Sprintf("%.1f", float64(diffBlocks)/interval.Seconds()),
		"txs", txCount-p.prevTxCount,
		"tx/s", common.PrettyCounter(txSec),
		"gas/s", common.PrettyCounter(gasSec),
		//"pipe", fmt.Sprintf("(%d+%d)->%d/%d->%d/%d", in.NewTasksLen(), in.RetriesLen(), rws.ResultChLen(), rws.ResultChCap(), rws.Len(), rws.Limit()),
		//"repeatRatio", fmt.Sprintf("%.2f%%", repeatRatio),
		//"workers", p.workersCount,
		"buf", fmt.Sprintf("%s/%s", common.ByteCount(sizeEstimate), common.ByteCount(p.commitThreshold)),
		"stepsInDB", fmt.Sprintf("%.2f", idxStepsAmountInDB),
		"step", fmt.Sprintf("%.1f", float64(outTxNum)/float64(config3.HistoryV3AggregationStep)),
		"inMem", inMemExec,
		"alloc", common.ByteCount(m.Alloc), "sys", common.ByteCount(m.Sys),
	)

	p.prevTime = currentTime
	p.prevTxCount = txCount
	p.prevGasUsed = gas
	p.prevOutputBlockNum = outputBlockNum
	p.prevRepeatCount = repeatCount
}

func ExecV3(ctx context.Context,
	execStage *StageState, u Unwinder, workerCount int, cfg ExecuteBlockCfg, txc wrap.TxContainer,
	parallel bool, //nolint
	maxBlockNum uint64,
	logger log.Logger,
	initialCycle bool,
	isMining bool,
) error {
	// TODO: e35 doesn't support parallel-exec yet
	parallel = false //nolint

	blockReader := cfg.blockReader
	chainConfig := cfg.chainConfig
	totalGasUsed := uint64(0)
	start := time.Now()
	defer func() {
		if totalGasUsed > 0 {
			mxMgas.Set((float64(totalGasUsed) / 1e6) / time.Since(start).Seconds())
		}
	}()

	applyTx := txc.Tx
	useExternalTx := applyTx != nil
	if !useExternalTx {
		if !parallel {
			var err error
			applyTx, err = cfg.db.BeginRw(ctx) //nolint
			if err != nil {
				return err
			}
			defer func() { // need callback - because tx may be committed
				applyTx.Rollback()
			}()
		}
	}
	agg := cfg.db.(state2.HasAgg).Agg().(*state2.Aggregator)
	if initialCycle {
		agg.SetCollateAndBuildWorkers(min(2, estimate.StateV3Collate.Workers()))
		agg.SetCompressWorkers(estimate.CompressSnapshot.Workers())
	} else {
		agg.SetCompressWorkers(1)
		agg.SetCollateAndBuildWorkers(1)
	}

	pruneNonEssentials := cfg.prune.History.Enabled() && cfg.prune.History.PruneTo(execStage.BlockNumber) == execStage.BlockNumber

	var err error
	inMemExec := txc.Doms != nil
	var doms *state2.SharedDomains
	if inMemExec {
		doms = txc.Doms
	} else {
		var err error
		doms, err = state2.NewSharedDomains(applyTx, log.New())
		// if we are behind the commitment, we can't execute anything
		// this can heppen if progress in domain is higher than progress in blocks
		if errors.Is(err, state2.ErrBehindCommitment) {
			return nil
		}
		if err != nil {
			return err
		}
		defer doms.Close()
	}
	txNumInDB := doms.TxNum()

	txNumsReader := rawdbv3.TxNums.WithCustomReadTxNumFunc(freezeblocks.ReadTxNumFuncFromBlockReader(ctx, cfg.blockReader))

	var (
		inputTxNum    = doms.TxNum()
		stageProgress = execStage.BlockNumber
		outputTxNum   = atomic.Uint64{}
		blockComplete = atomic.Bool{}

		offsetFromBlockBeginning uint64
		blockNum, maxTxNum       uint64
	)
	blockComplete.Store(true)

	nothingToExec := func(applyTx kv.Tx) (bool, error) {
		_, lastTxNum, err := txNumsReader.Last(applyTx)
		if err != nil {
			return false, err
		}
		return lastTxNum == inputTxNum, nil
	}
	// Cases:
	//  1. Snapshots > ExecutionStage: snapshots can have half-block data `10.4`. Get right txNum from SharedDomains (after SeekCommitment)
	//  2. ExecutionStage > Snapshots: no half-block data possible. Rely on DB.
	restoreTxNum := func(applyTx kv.Tx) error {
		var err error
		maxTxNum, err = txNumsReader.Max(applyTx, maxBlockNum)
		if err != nil {
			return err
		}
		ok, _blockNum, err := txNumsReader.FindBlockNum(applyTx, doms.TxNum())
		if err != nil {
			return err
		}
		if !ok {
			_lb, _lt, _ := txNumsReader.Last(applyTx)
			_fb, _ft, _ := txNumsReader.First(applyTx)
			return fmt.Errorf("seems broken TxNums index not filled. can't find blockNum of txNum=%d; in db: (%d-%d, %d-%d)", inputTxNum, _fb, _lb, _ft, _lt)
		}
		{
			_max, _ := txNumsReader.Max(applyTx, _blockNum)
			if doms.TxNum() == _max {
				_blockNum++
			}
		}

		_min, err := txNumsReader.Min(applyTx, _blockNum)
		if err != nil {
			return err
		}

		if doms.TxNum() > _min {
			// if stopped in the middle of the block: start from beginning of block.
			// first part will be executed in HistoryExecution mode
			offsetFromBlockBeginning = doms.TxNum() - _min
		}

		inputTxNum = _min
		outputTxNum.Store(inputTxNum)

		//_max, _ := txNumsReader.Max(applyTx, blockNum)
		//fmt.Printf("[commitment] found domain.txn %d, inputTxn %d, offset %d. DB found block %d {%d, %d}\n", doms.TxNum(), inputTxNum, offsetFromBlockBeginning, blockNum, _min, _max)
		doms.SetBlockNum(_blockNum)
		doms.SetTxNum(inputTxNum)
		return nil
	}
	if applyTx != nil {
		if _nothing, err := nothingToExec(applyTx); err != nil {
			return err
		} else if _nothing {
			return nil
		}

		if err := restoreTxNum(applyTx); err != nil {
			return err
		}
	} else {
		var _nothing bool
		if err := cfg.db.View(ctx, func(tx kv.Tx) (err error) {
			if _nothing, err = nothingToExec(applyTx); err != nil {
				return err
			} else if _nothing {
				return nil
			}

			return restoreTxNum(applyTx)
		}); err != nil {
			return err
		}
		if _nothing {
			return nil
		}
	}

	ts := time.Duration(0)
	startBlockNum := doms.BlockNum()
	blockNum = startBlockNum
	outputTxNum.Store(doms.TxNum())

	if maxBlockNum < blockNum {
		return nil
	}

<<<<<<< HEAD
	shouldGenerateChangesets := maxBlockNum-blockNum <= changesetSafeRange || cfg.keepAllChangesets
	if isMining || blockNum < cfg.blockReader.FrozenBlocks() {
=======
	shouldGenerateChangesets := maxBlockNum-blockNum <= changesetSafeRange || cfg.syncCfg.AlwaysGenerateChangesets
	if blockNum < cfg.blockReader.FrozenBlocks() {
>>>>>>> 78f0acb2
		shouldGenerateChangesets = false
	}

	//if maxBlockNum > blockNum+16 {
	_prevStageProgress, _ := getStageProgress(applyTx, nil, stages.Senders)
	if err != nil {
		return err
	}
	viewID := applyTx.ViewID()
	if !inMemExec {
		log.Info(fmt.Sprintf("[%s] starting", execStage.LogPrefix()),
			"inMem", inMemExec, "from", blockNum, "to", maxBlockNum, "execStage.BlockNumber", execStage.BlockNumber, "maxBlockNum", maxBlockNum, "prevStageProgress", _prevStageProgress, "viewID", viewID, "fromTxNum", doms.TxNum(), "offsetFromBlockBeginning", offsetFromBlockBeginning, "initialCycle", initialCycle, "useExternalTx", useExternalTx, "inMem", inMemExec)
		//}
	}

	agg.BuildFilesInBackground(outputTxNum.Load())

	var outputBlockNum = stages.SyncMetrics[stages.Execution]
	inputBlockNum := &atomic.Uint64{}
	var count uint64

	shouldReportToTxPool := cfg.notifications != nil && !isMining && maxBlockNum <= blockNum+64
	var accumulator *shards.Accumulator
	if shouldReportToTxPool {
		accumulator = cfg.notifications.Accumulator
		if accumulator == nil {
			accumulator = shards.NewAccumulator()
		}
	}
	rs := state.NewStateV3(doms, logger)

	////TODO: owner of `resultCh` is main goroutine, but owner of `retryQueue` is applyLoop.
	// Now rwLoop closing both (because applyLoop we completely restart)
	// Maybe need split channels? Maybe don't exit from ApplyLoop? Maybe current way is also ok?

	// input queue
	in := state.NewQueueWithRetry(100_000)
	defer in.Close()

	rwsConsumed := make(chan struct{}, 1)
	defer close(rwsConsumed)

	applyWorker := cfg.applyWorker
	if isMining {
		applyWorker = cfg.applyWorkerMining
	}
	applyWorker.ResetState(rs, accumulator)
	defer applyWorker.LogLRUStats()

	commitThreshold := cfg.batchSize.Bytes()
	progress := NewProgress(blockNum, commitThreshold, workerCount, false, execStage.LogPrefix(), logger)
	logEvery := time.NewTicker(20 * time.Second)
	defer logEvery.Stop()
	pruneEvery := time.NewTicker(2 * time.Second)
	defer pruneEvery.Stop()

	var logGas uint64
	var stepsInDB float64

	processed := NewProgress(blockNum, commitThreshold, workerCount, true, execStage.LogPrefix(), logger)

	var executor executor

	if parallel {
		pe := &parallelExecutor{
			execStage:                execStage,
			chainDb:                  cfg.db,
			applyWorker:              applyWorker,
			applyTx:                  applyTx,
			outputTxNum:              &outputTxNum,
			in:                       in,
			rs:                       rs,
			agg:                      agg,
			rwsConsumed:              rwsConsumed,
			isMining:                 isMining,
			inMemExec:                inMemExec,
			shouldGenerateChangesets: shouldGenerateChangesets,
			workerCount:              workerCount,
			accumulator:              accumulator,
			pruneEvery:               pruneEvery,
			logEvery:                 logEvery,
			progress:                 progress,
		}

		executorCancel := pe.run(ctx, maxTxNum, logger)
		defer executorCancel()

		defer func() {
			processed.Log("Done", executor.readState(), in, pe.rws, 0 /*txCount - TODO*/, logGas, inputBlockNum.Load(), outputBlockNum.GetValueUint64(), outputTxNum.Load(), mxExecRepeats.GetValueUint64(), stepsInDB, shouldGenerateChangesets, inMemExec)
		}()

		executor = pe
	} else {
		applyWorker.ResetTx(applyTx)
		doms.SetTx(applyTx)

		se := &serialExecutor{
			cfg:         cfg,
			execStage:   execStage,
			rs:          rs,
			doms:        doms,
			agg:         agg,
			u:           u,
			isMining:    isMining,
			inMemExec:   inMemExec,
			applyTx:     applyTx,
			worker:      applyWorker,
			outputTxNum: &outputTxNum,
			logger:      logger,
		}

		defer func() {
			processed.Log("Done", executor.readState(), in, nil, se.txCount, logGas, inputBlockNum.Load(), outputBlockNum.GetValueUint64(), outputTxNum.Load(), mxExecRepeats.GetValueUint64(), stepsInDB, shouldGenerateChangesets, inMemExec)
		}()

		executor = se
	}

	getHeaderFunc := func(hash common.Hash, number uint64) (h *types.Header) {
		return executor.getHeader(ctx, hash, number)
	}

	var readAhead chan uint64
	if !parallel {
		// snapshots are often stored on chaper drives. don't expect low-read-latency and manually read-ahead.
		// can't use OS-level ReadAhead - because Data >> RAM
		// it also warmsup state a bit - by touching senders/coninbase accounts and code
		if !execStage.CurrentSyncCycle.IsInitialCycle {
			var clean func()

			readAhead, clean = blocksReadAhead(ctx, &cfg, 4, true)
			defer clean()
		}
	}

	var b *types.Block

	// Only needed by bor chains
	shouldGenerateChangesetsForLastBlocks := cfg.chainConfig.Bor != nil

Loop:
	for ; blockNum <= maxBlockNum; blockNum++ {
		startBlock := time.Now()
		// set shouldGenerateChangesets=true if we are at last n blocks from maxBlockNum. this is as a safety net in chains
		// where during initial sync we can expect bogus blocks to be imported.
		if !shouldGenerateChangesets && shouldGenerateChangesetsForLastBlocks && blockNum > cfg.blockReader.FrozenBlocks() && blockNum+changesetSafeRange >= maxBlockNum {
			aggTx := executor.tx().(state2.HasAggTx).AggTx().(*state2.AggregatorRoTx)
			aggTx.RestrictSubsetFileDeletions(true)
			startCommitment := time.Now()
			executor.domains().SetChangesetAccumulator(nil) // Make sure we don't have an active changeset accumulator
			// First compute and commit the progress done so far
			if _, err := executor.domains().ComputeCommitment(ctx, true, blockNum, execStage.LogPrefix()); err != nil {
				return err
			}
			ts += time.Since(startCommitment)
			aggTx.RestrictSubsetFileDeletions(false)
			shouldGenerateChangesets = true // now we can generate changesets for the safety net
		}
		changeset := &state2.StateChangeSet{}
		if shouldGenerateChangesets && blockNum > 0 {
			executor.domains().SetChangesetAccumulator(changeset)
		}
		if !parallel {
			select {
			case readAhead <- blockNum:
			default:
			}
		}
		inputBlockNum.Store(blockNum)
		executor.domains().SetBlockNum(blockNum)

		b, err = blockWithSenders(ctx, cfg.db, executor.tx(), blockReader, blockNum)
		if err != nil {
			return err
		}
		if b == nil {
			// TODO: panic here and see that overall process deadlock
			return fmt.Errorf("nil block %d", blockNum)
		}
		metrics2.UpdateBlockConsumerPreExecutionDelay(b.Time(), blockNum, logger)
		txs := b.Transactions()
		header := b.HeaderNoCopy()
		skipAnalysis := core.SkipAnalysis(chainConfig, blockNum)
		signer := *types.MakeSigner(chainConfig, blockNum, header.Time)

		f := core.GetHashFn(header, getHeaderFunc)
		getHashFnMute := &sync.Mutex{}
		getHashFn := func(n uint64) common.Hash {
			getHashFnMute.Lock()
			defer getHashFnMute.Unlock()
			return f(n)
		}
		totalGasUsed += b.GasUsed()
		blockContext := core.NewEVMBlockContext(header, getHashFn, cfg.engine, cfg.author /* author */, chainConfig)
		// print type of engine
		if parallel {
			if err := executor.status(ctx, commitThreshold); err != nil {
				return err
			}
		} else if shouldReportToTxPool {
			txs, err := blockReader.RawTransactions(context.Background(), executor.tx(), b.NumberU64(), b.NumberU64())
			if err != nil {
				return err
			}
			accumulator.StartChange(b.NumberU64(), b.Hash(), txs, false)
		}

		rules := chainConfig.Rules(blockNum, b.Time())
		blockReceipts := make(types.Receipts, len(txs))
		// During the first block execution, we may have half-block data in the snapshots.
		// Thus, we need to skip the first txs in the block, however, this causes the GasUsed to be incorrect.
		// So we skip that check for the first block, if we find half-executed data.
		skipPostEvaluation := false
		var usedGas uint64
		var txTasks []*state.TxTask
		for txIndex := -1; txIndex <= len(txs); txIndex++ {
			// Do not oversend, wait for the result heap to go under certain size
			txTask := &state.TxTask{
				BlockNum:           blockNum,
				Header:             header,
				Coinbase:           b.Coinbase(),
				Uncles:             b.Uncles(),
				Rules:              rules,
				Txs:                txs,
				TxNum:              inputTxNum,
				TxIndex:            txIndex,
				BlockHash:          b.Hash(),
				SkipAnalysis:       skipAnalysis,
				Final:              txIndex == len(txs),
				GetHashFn:          getHashFn,
				EvmBlockContext:    blockContext,
				Withdrawals:        b.Withdrawals(),
				PruneNonEssentials: pruneNonEssentials,

				// use history reader instead of state reader to catch up to the tx where we left off
				HistoryExecution: offsetFromBlockBeginning > 0 && txIndex < int(offsetFromBlockBeginning),

				BlockReceipts: blockReceipts,

				Config: chainConfig,
			}
			if txTask.HistoryExecution && usedGas == 0 {
				usedGas, _, _, err = rawtemporaldb.ReceiptAsOf(executor.tx().(kv.TemporalTx), txTask.TxNum)
				if err != nil {
					return err
				}
			}

			if cfg.genesis != nil {
				txTask.Config = cfg.genesis.Config
			}

			if txTask.TxNum <= txNumInDB && txTask.TxNum > 0 {
				inputTxNum++
				skipPostEvaluation = true
				continue
			}
			executor.domains().SetTxNum(txTask.TxNum)
			executor.domains().SetBlockNum(txTask.BlockNum)

			if txIndex >= 0 && txIndex < len(txs) {
				txTask.Tx = txs[txIndex]
				txTask.TxAsMessage, err = txTask.Tx.AsMessage(signer, header.BaseFee, txTask.Rules)
				if err != nil {
					return err
				}

				if sender, ok := txs[txIndex].GetSender(); ok {
					txTask.Sender = &sender
				} else {
					sender, err := signer.Sender(txTask.Tx)
					if err != nil {
						return err
					}
					txTask.Sender = &sender
					logger.Warn("[Execution] expensive lazy sender recovery", "blockNum", txTask.BlockNum, "txIdx", txTask.TxIndex)
				}
			}

			txTasks = append(txTasks, txTask)
			stageProgress = blockNum
			inputTxNum++
		}

		if parallel {
			if _, err := executor.execute(ctx, txTasks); err != nil {
				return err
			}
			agg.BuildFilesInBackground(outputTxNum.Load())
		} else {
			se := executor.(*serialExecutor)

			se.skipPostEvaluation = skipPostEvaluation

			continueLoop, err := se.execute(ctx, txTasks)

			if err != nil {
				return err
			}

			count += uint64(len(txTasks))
			logGas += se.usedGas

			se.usedGas = 0
			se.blobGasUsed = 0

			if !continueLoop {
				break Loop
			}
		}

		mxExecBlocks.Add(1)

		if shouldGenerateChangesets {
			blockTook := time.Since(startBlock)

			aggTx := executor.tx().(state2.HasAggTx).AggTx().(*state2.AggregatorRoTx)
			aggTx.RestrictSubsetFileDeletions(true)
			startCommitment := time.Now()
			if _, err := executor.domains().ComputeCommitment(ctx, true, blockNum, execStage.LogPrefix()); err != nil {
				return err
			}
			ts += time.Since(startCommitment)

			aggTx.RestrictSubsetFileDeletions(false)
			executor.domains().SavePastChangesetAccumulator(b.Hash(), blockNum, changeset)
			if !inMemExec {
				if err := state2.WriteDiffSet(executor.tx(), blockNum, b.Hash(), changeset); err != nil {
					return err
				}
			}
			executor.domains().SetChangesetAccumulator(nil)
			log.Warn("[dbg] chain tip", "ComputeCommitment", time.Since(startCommitment), "Exec", blockTook, "inMem", inMemExec, "blk", blockNum)
		}

		mxExecBlocks.Add(1)

		if offsetFromBlockBeginning > 0 {
			// after history execution no offset will be required
			offsetFromBlockBeginning = 0
		}

		// MA commitTx
		if !parallel {
			if !inMemExec && !isMining {
				metrics2.UpdateBlockConsumerPostExecutionDelay(b.Time(), blockNum, logger)
			}

			outputBlockNum.SetUint64(blockNum)

			select {
			case <-logEvery.C:
				if inMemExec || isMining {
					break
				}

				stepsInDB := rawdbhelpers.IdxStepsCountV3(executor.tx())
				progress.Log("", executor.readState(), in, nil, count, logGas, inputBlockNum.Load(), outputBlockNum.GetValueUint64(), outputTxNum.Load(), mxExecRepeats.GetValueUint64(), stepsInDB, shouldGenerateChangesets, inMemExec)

				//TODO: https://github.com/erigontech/erigon/issues/10724
				//if executor.tx().(state2.HasAggTx).AggTx().(*state2.AggregatorRoTx).CanPrune(executor.tx(), outputTxNum.Load()) {
				//	//small prune cause MDBX_TXN_FULL
				//	if _, err := executor.tx().(state2.HasAggTx).AggTx().(*state2.AggregatorRoTx).PruneSmallBatches(ctx, 10*time.Hour, executor.tx()); err != nil {
				//		return err
				//	}
				//}

				aggregatorRo := executor.tx().(state2.HasAggTx).AggTx().(*state2.AggregatorRoTx)

				needCalcRoot := executor.readState().SizeEstimate() >= commitThreshold ||
					skipPostEvaluation || // If we skip post evaluation, then we should compute root hash ASAP for fail-fast
					aggregatorRo.CanPrune(executor.tx(), outputTxNum.Load()) // if have something to prune - better prune ASAP to keep chaindata smaller
				if !needCalcRoot {
					break
				}

				var (
					commitStart = time.Now()
					tt          = time.Now()

					t1, t3 time.Duration
				)

				if ok, err := flushAndCheckCommitmentV3(ctx, b.HeaderNoCopy(), executor.tx(), executor.domains(), cfg, execStage, stageProgress, parallel, logger, u, inMemExec); err != nil {
					return err
				} else if !ok {
					break Loop
				}

				t1 = time.Since(tt) + ts

				tt = time.Now()
				if _, err := aggregatorRo.PruneSmallBatches(ctx, 10*time.Hour, executor.tx()); err != nil {
					return err
				}
				t3 = time.Since(tt)

				t2, err := executor.(*serialExecutor).commit(ctx, inputTxNum, outputBlockNum.GetValueUint64(), useExternalTx)
				if err != nil {
					return err
				}

				// on chain-tip: if batch is full then stop execution - to allow stages commit
				if !execStage.CurrentSyncCycle.IsInitialCycle {
					break Loop
				}
				logger.Info("Committed", "time", time.Since(commitStart),
					"block", executor.domains().BlockNum(), "txNum", executor.domains().TxNum(),
					"step", fmt.Sprintf("%.1f", float64(executor.domains().TxNum())/float64(agg.StepSize())),
					"flush+commitment", t1, "tx.commit", t2, "prune", t3)
			default:
			}
		}

		select {
		case <-ctx.Done():
			return ctx.Err()
		default:
		}
	}

	//log.Info("Executed", "blocks", inputBlockNum.Load(), "txs", outputTxNum.Load(), "repeats", mxExecRepeats.GetValueUint64())

	executor.wait()

	if u != nil && !u.HasUnwindPoint() {
		if b != nil {
			commitmentStart := time.Now()
			_, err := flushAndCheckCommitmentV3(ctx, b.HeaderNoCopy(), executor.tx(), executor.domains(), cfg, execStage, stageProgress, parallel, logger, u, inMemExec)
			if err != nil {
				return err
			}
			log.Warn("[dbg] chain tip2", "ComputeCommitment", time.Since(commitmentStart), "Exec", time.Since(start), "inMem", inMemExec, "blk", blockNum, "startBlockNum", startBlockNum)
		} else {
			fmt.Printf("[dbg] mmmm... do we need action here????\n")
		}
	}

	//dumpPlainStateDebug(executor.tx(), executor.domains())

	if !useExternalTx && executor.tx() != nil {
		if err = executor.tx().Commit(); err != nil {
			return err
		}
	}

	agg.BuildFilesInBackground(outputTxNum.Load())

	return nil
}

// nolint
func dumpPlainStateDebug(tx kv.RwTx, doms *state2.SharedDomains) {
	if doms != nil {
		doms.Flush(context.Background(), tx)
	}
	{
		it, err := tx.(state2.HasAggTx).AggTx().(*state2.AggregatorRoTx).DomainRangeLatest(tx, kv.AccountsDomain, nil, nil, -1)
		if err != nil {
			panic(err)
		}
		for it.HasNext() {
			k, v, err := it.Next()
			if err != nil {
				panic(err)
			}
			a := accounts.NewAccount()
			accounts.DeserialiseV3(&a, v)
			fmt.Printf("%x, %d, %d, %d, %x\n", k, &a.Balance, a.Nonce, a.Incarnation, a.CodeHash)
		}
	}
	{
		it, err := tx.(state2.HasAggTx).AggTx().(*state2.AggregatorRoTx).DomainRangeLatest(tx, kv.StorageDomain, nil, nil, -1)
		if err != nil {
			panic(1)
		}
		for it.HasNext() {
			k, v, err := it.Next()
			if err != nil {
				panic(err)
			}
			fmt.Printf("%x, %x\n", k, v)
		}
	}
	{
		it, err := tx.(state2.HasAggTx).AggTx().(*state2.AggregatorRoTx).DomainRangeLatest(tx, kv.CommitmentDomain, nil, nil, -1)
		if err != nil {
			panic(1)
		}
		for it.HasNext() {
			k, v, err := it.Next()
			if err != nil {
				panic(err)
			}
			fmt.Printf("%x, %x\n", k, v)
			if bytes.Equal(k, []byte("state")) {
				fmt.Printf("state: t=%d b=%d\n", binary.BigEndian.Uint64(v[:8]), binary.BigEndian.Uint64(v[8:]))
			}
		}
	}
}

// flushAndCheckCommitmentV3 - does write state to db and then check commitment
func flushAndCheckCommitmentV3(ctx context.Context, header *types.Header, applyTx kv.RwTx, doms *state2.SharedDomains, cfg ExecuteBlockCfg, e *StageState, maxBlockNum uint64, parallel bool, logger log.Logger, u Unwinder, inMemExec bool) (bool, error) {

	// E2 state root check was in another stage - means we did flush state even if state root will not match
	// And Unwind expecting it
	if !parallel {
		if err := e.Update(applyTx, maxBlockNum); err != nil {
			return false, err
		}
		if _, err := rawdb.IncrementStateVersion(applyTx); err != nil {
			return false, fmt.Errorf("writing plain state version: %w", err)
		}
	}

	if header == nil {
		return false, errors.New("header is nil")
	}

	if dbg.DiscardCommitment() {
		return true, nil
	}
	if doms.BlockNum() != header.Number.Uint64() {
		panic(fmt.Errorf("%d != %d", doms.BlockNum(), header.Number.Uint64()))
	}

	t1 := time.Now()
	rh, err := doms.ComputeCommitment(ctx, true, header.Number.Uint64(), e.LogPrefix())
	if err != nil {
		return false, fmt.Errorf("StateV3.Apply: %w", err)
	}
	if cfg.blockProduction {
		header.Root = common.BytesToHash(rh)
		return true, nil
	}
	if bytes.Equal(rh, header.Root.Bytes()) {
		if !inMemExec {
			d1 := time.Since(t1)
			t2 := time.Now()
			if err := doms.Flush(ctx, applyTx); err != nil {
				return false, err
			}
			d2 := time.Since(t2)
			log.Warn(fmt.Sprintf("[%s] Trie: calc=%s, flush=%s", e.LogPrefix(), d1, d2))
		}
		return true, nil
	}
	logger.Error(fmt.Sprintf("[%s] Wrong trie root of block %d: %x, expected (from header): %x. Block hash: %x", e.LogPrefix(), header.Number.Uint64(), rh, header.Root.Bytes(), header.Hash()))
	if cfg.badBlockHalt {
		return false, errors.New("wrong trie root")
	}
	if cfg.hd != nil && cfg.hd.POSSync() {
		cfg.hd.ReportBadHeaderPoS(header.Hash(), header.ParentHash)
	}
	minBlockNum := e.BlockNumber
	if maxBlockNum <= minBlockNum {
		return false, nil
	}

	aggTx := applyTx.(state2.HasAggTx).AggTx().(*state2.AggregatorRoTx)
	unwindToLimit, err := aggTx.CanUnwindToBlockNum(applyTx)
	if err != nil {
		return false, err
	}
	minBlockNum = max(minBlockNum, unwindToLimit)

	// Binary search, but not too deep
	jump := cmp.InRange(1, 1000, (maxBlockNum-minBlockNum)/2)
	unwindTo := maxBlockNum - jump

	// protect from too far unwind
	allowedUnwindTo, ok, err := aggTx.CanUnwindBeforeBlockNum(unwindTo, applyTx)
	if err != nil {
		return false, err
	}
	if !ok {
		return false, fmt.Errorf("%w: requested=%d, minAllowed=%d", ErrTooDeepUnwind, unwindTo, allowedUnwindTo)
	}
	logger.Warn("Unwinding due to incorrect root hash", "to", unwindTo)
	if u != nil {
		if err := u.UnwindTo(allowedUnwindTo, BadBlock(header.Hash(), ErrInvalidStateRootHash), applyTx); err != nil {
			return false, err
		}
	}
	return false, nil
}

func blockWithSenders(ctx context.Context, db kv.RoDB, tx kv.Tx, blockReader services.BlockReader, blockNum uint64) (b *types.Block, err error) {
	if tx == nil {
		tx, err = db.BeginRo(ctx)
		if err != nil {
			return nil, err
		}
		defer tx.Rollback()
	}
	b, err = blockReader.BlockByNumber(ctx, tx, blockNum)
	if err != nil {
		return nil, err
	}
	if b == nil {
		return nil, nil
	}
	for _, txn := range b.Transactions() {
		_ = txn.Hash()
	}
	return b, err
}<|MERGE_RESOLUTION|>--- conflicted
+++ resolved
@@ -300,13 +300,8 @@
 		return nil
 	}
 
-<<<<<<< HEAD
-	shouldGenerateChangesets := maxBlockNum-blockNum <= changesetSafeRange || cfg.keepAllChangesets
+	shouldGenerateChangesets := maxBlockNum-blockNum <= changesetSafeRange || cfg.syncCfg.AlwaysGenerateChangesets
 	if isMining || blockNum < cfg.blockReader.FrozenBlocks() {
-=======
-	shouldGenerateChangesets := maxBlockNum-blockNum <= changesetSafeRange || cfg.syncCfg.AlwaysGenerateChangesets
-	if blockNum < cfg.blockReader.FrozenBlocks() {
->>>>>>> 78f0acb2
 		shouldGenerateChangesets = false
 	}
 

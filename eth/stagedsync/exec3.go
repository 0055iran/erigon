// Copyright 2024 The Erigon Authors
// This file is part of Erigon.
//
// Erigon is free software: you can redistribute it and/or modify
// it under the terms of the GNU Lesser General Public License as published by
// the Free Software Foundation, either version 3 of the License, or
// (at your option) any later version.
//
// Erigon is distributed in the hope that it will be useful,
// but WITHOUT ANY WARRANTY; without even the implied warranty of
// MERCHANTABILITY or FITNESS FOR A PARTICULAR PURPOSE. See the
// GNU Lesser General Public License for more details.
//
// You should have received a copy of the GNU Lesser General Public License
// along with Erigon. If not, see <http://www.gnu.org/licenses/>.

package stagedsync

import (
	"bytes"
	"context"
	"encoding/binary"
	"errors"
	"fmt"
	"os"
	"path/filepath"
	"runtime"
	"sync"
	"sync/atomic"
	"time"

	"github.com/c2h5oh/datasize"
	"github.com/erigontech/erigon/core/rawdb/rawtemporaldb"
	"github.com/erigontech/mdbx-go/mdbx"
	"golang.org/x/sync/errgroup"

	"github.com/erigontech/erigon-lib/chain"
	"github.com/erigontech/erigon-lib/common"
	"github.com/erigontech/erigon-lib/common/cmp"
	"github.com/erigontech/erigon-lib/common/datadir"
	"github.com/erigontech/erigon-lib/common/dbg"
	"github.com/erigontech/erigon-lib/common/dir"
	metrics2 "github.com/erigontech/erigon-lib/common/metrics"
	"github.com/erigontech/erigon-lib/config3"
	"github.com/erigontech/erigon-lib/etl"
	"github.com/erigontech/erigon-lib/kv"
	kv2 "github.com/erigontech/erigon-lib/kv/mdbx"
	"github.com/erigontech/erigon-lib/kv/rawdbv3"
	"github.com/erigontech/erigon-lib/log/v3"
	"github.com/erigontech/erigon-lib/metrics"
	state2 "github.com/erigontech/erigon-lib/state"
	"github.com/erigontech/erigon-lib/wrap"
	"github.com/erigontech/erigon/cmd/state/exec3"
	"github.com/erigontech/erigon/common/math"
	"github.com/erigontech/erigon/consensus"
	"github.com/erigontech/erigon/core"
	"github.com/erigontech/erigon/core/rawdb"
	"github.com/erigontech/erigon/core/rawdb/rawdbhelpers"
	"github.com/erigontech/erigon/core/state"
	"github.com/erigontech/erigon/core/types"
	"github.com/erigontech/erigon/core/types/accounts"
	"github.com/erigontech/erigon/eth/ethconfig/estimate"
	"github.com/erigontech/erigon/eth/stagedsync/stages"
	"github.com/erigontech/erigon/turbo/services"
	"github.com/erigontech/erigon/turbo/shards"
	"github.com/erigontech/erigon/turbo/snapshotsync/freezeblocks"
)

var (
	mxExecStepsInDB    = metrics.NewGauge(`exec_steps_in_db`) //nolint
	mxExecRepeats      = metrics.NewCounter(`exec_repeats`)   //nolint
	mxExecTriggers     = metrics.NewCounter(`exec_triggers`)  //nolint
	mxExecTransactions = metrics.NewCounter(`exec_txns`)
	mxExecGas          = metrics.NewCounter(`exec_gas`)
	mxExecBlocks       = metrics.NewGauge("exec_blocks")
)

const (
	changesetSafeRange = 32 // Safety net for long-sync, keep last 32 changesets
)

func NewProgress(prevOutputBlockNum, commitThreshold uint64, workersCount int, updateMetrics bool, logPrefix string, logger log.Logger) *Progress {
	return &Progress{prevTime: time.Now(), prevOutputBlockNum: prevOutputBlockNum, commitThreshold: commitThreshold, workersCount: workersCount, logPrefix: logPrefix, logger: logger}
}

type Progress struct {
	prevTime           time.Time
	prevTxCount        uint64
	prevGasUsed        uint64
	prevOutputBlockNum uint64
	prevRepeatCount    uint64
	commitThreshold    uint64

	workersCount int
	logPrefix    string
	logger       log.Logger
}

func (p *Progress) Log(suffix string, rs *state.StateV3, in *state.QueueWithRetry, rws *state.ResultsQueue, txCount uint64, gas uint64, inputBlockNum uint64, outputBlockNum uint64, outTxNum uint64, repeatCount uint64, idxStepsAmountInDB float64, shouldGenerateChangesets bool) {
	mxExecStepsInDB.Set(idxStepsAmountInDB * 100)
	var m runtime.MemStats
	dbg.ReadMemStats(&m)
	sizeEstimate := rs.SizeEstimate()
	currentTime := time.Now()
	interval := currentTime.Sub(p.prevTime)
	//var repeatRatio float64
	//if doneCount > p.prevCount {
	//	repeatRatio = 100.0 * float64(repeatCount-p.prevRepeatCount) / float64(doneCount-p.prevCount)
	//}

	if len(suffix) > 0 {
		suffix = " " + suffix
	}

	if shouldGenerateChangesets {
		suffix += " Commit every block"
	}

	gasSec := uint64(float64(gas-p.prevGasUsed) / interval.Seconds())
	txSec := uint64(float64(txCount-p.prevTxCount) / interval.Seconds())

	p.logger.Info(fmt.Sprintf("[%s]"+suffix, p.logPrefix),
		"blk", outputBlockNum,
		"blks", outputBlockNum-p.prevOutputBlockNum+1,
		"blk/s", fmt.Sprintf("%.1f", float64(outputBlockNum-p.prevOutputBlockNum+1)/interval.Seconds()),
		"txs", txCount-p.prevTxCount,
		"tx/s", common.PrettyCounter(txSec),
		"gas/s", common.PrettyCounter(gasSec),
		//"pipe", fmt.Sprintf("(%d+%d)->%d/%d->%d/%d", in.NewTasksLen(), in.RetriesLen(), rws.ResultChLen(), rws.ResultChCap(), rws.Len(), rws.Limit()),
		//"repeatRatio", fmt.Sprintf("%.2f%%", repeatRatio),
		//"workers", p.workersCount,
		"buf", fmt.Sprintf("%s/%s", common.ByteCount(sizeEstimate), common.ByteCount(p.commitThreshold)),
		"stepsInDB", fmt.Sprintf("%.2f", idxStepsAmountInDB),
		"step", fmt.Sprintf("%.1f", float64(outTxNum)/float64(config3.HistoryV3AggregationStep)),
		"alloc", common.ByteCount(m.Alloc), "sys", common.ByteCount(m.Sys),
	)

	p.prevTime = currentTime
	p.prevTxCount = txCount
	p.prevGasUsed = gas
	p.prevOutputBlockNum = outputBlockNum
	p.prevRepeatCount = repeatCount
}

/*
ExecV3 - parallel execution. Has many layers of abstractions - each layer does accumulate
state changes (updates) and can "atomically commit all changes to underlying layer of abstraction"

Layers from top to bottom:
- IntraBlockState - used to exec txs. It does store inside all updates of given txn.
Can understand if txn failed or OutOfGas - then revert all changes.
Each parallel-worker hav own IntraBlockState.
IntraBlockState does commit changes to lower-abstraction-level by method `ibs.MakeWriteSet()`

- StateWriterBufferedV3 - txs which executed by parallel workers can conflict with each-other.
This writer does accumulate updates and then send them to conflict-resolution.
Until conflict-resolution succeed - none of execution updates must pass to lower-abstraction-level.
Object TxTask it's just set of small buffers (readset + writeset) for each transaction.
Write to TxTask happens by code like `txTask.ReadLists = rw.stateReader.ReadSet()`.

- TxTask - objects coming from parallel-workers to conflict-resolution goroutine (ApplyLoop and method ReadsValid).
Flush of data to lower-level-of-abstraction is done by method `agg.ApplyState` (method agg.ApplyHistory exists
only for performance - to reduce time of RwLock on state, but by meaning `ApplyState+ApplyHistory` it's 1 method to
flush changes from TxTask to lower-level-of-abstraction).

- StateV3 - it's all updates which are stored in RAM - all parallel workers can see this updates.
Execution of txs always done on Valid version of state (no partial-updates of state).
Flush of updates to lower-level-of-abstractions done by method `StateV3.Flush`.
On this level-of-abstraction also exists ReaderV3.
IntraBlockState does call ReaderV3, and ReaderV3 call StateV3(in-mem-cache) or DB (RoTx).
WAL - also on this level-of-abstraction - agg.ApplyHistory does write updates from TxTask to WAL.
WAL it's like StateV3 just without reading api (can only write there). WAL flush to disk periodically (doesn't need much RAM).

- RoTx - see everything what committed to DB. Commit is done by rwLoop goroutine.
rwloop does:
  - stop all Workers
  - call StateV3.Flush()
  - commit
  - open new RoTx
  - set new RoTx to all Workers
  - start Worker start workers

When rwLoop has nothing to do - it does Prune, or flush of WAL to RwTx (agg.rotate+agg.Flush)
*/
func ExecV3(ctx context.Context,
	execStage *StageState, u Unwinder, workerCount int, cfg ExecuteBlockCfg, txc wrap.TxContainer,
	parallel bool, //nolint
	maxBlockNum uint64,
	logger log.Logger,
	initialCycle bool,
	isMining bool,
) error {
	// TODO: e35 doesn't support parallel-exec yet
	parallel = false //nolint

	batchSize := cfg.batchSize
	chainDb := cfg.db
	blockReader := cfg.blockReader
	engine := cfg.engine
	chainConfig, genesis := cfg.chainConfig, cfg.genesis

	applyTx := txc.Tx
	useExternalTx := applyTx != nil
	if !useExternalTx {
		if !parallel {
			var err error
			applyTx, err = chainDb.BeginRw(ctx) //nolint
			if err != nil {
				return err
			}
			defer func() { // need callback - because tx may be committed
				applyTx.Rollback()
			}()
		}
	}
	agg := cfg.db.(state2.HasAgg).Agg().(*state2.Aggregator)
	if initialCycle {
		agg.SetCollateAndBuildWorkers(min(2, estimate.StateV3Collate.Workers()))
		agg.SetCompressWorkers(estimate.CompressSnapshot.Workers())
	} else {
		agg.SetCompressWorkers(1)
		agg.SetCollateAndBuildWorkers(1)
	}

	pruneNonEssentials := cfg.prune.History.Enabled() && cfg.prune.History.PruneTo(execStage.BlockNumber) == execStage.BlockNumber

	var err error
	inMemExec := txc.Doms != nil
	var doms *state2.SharedDomains
	if inMemExec {
		doms = txc.Doms
	} else {
		var err error
		doms, err = state2.NewSharedDomains(applyTx, log.New())
		// if we are behind the commitment, we can't execute anything
		// this can heppen if progress in domain is higher than progress in blocks
		if errors.Is(err, state2.ErrBehindCommitment) {
			return nil
		}
		if err != nil {
			return err
		}
		defer doms.Close()
	}
	txNumInDB := doms.TxNum()

	txNumsReader := rawdbv3.TxNums.WithCustomReadTxNumFunc(freezeblocks.ReadTxNumFuncFromBlockReader(ctx, cfg.blockReader))

	var (
		inputTxNum    = doms.TxNum()
		stageProgress = execStage.BlockNumber
		outputTxNum   = atomic.Uint64{}
		blockComplete = atomic.Bool{}

		offsetFromBlockBeginning uint64
		blockNum, maxTxNum       uint64
	)
	blockComplete.Store(true)

	nothingToExec := func(applyTx kv.Tx) (bool, error) {
		_, lastTxNum, err := txNumsReader.Last(applyTx)
		if err != nil {
			return false, err
		}
		return lastTxNum == inputTxNum, nil
	}
	// Cases:
	//  1. Snapshots > ExecutionStage: snapshots can have half-block data `10.4`. Get right txNum from SharedDomains (after SeekCommitment)
	//  2. ExecutionStage > Snapshots: no half-block data possible. Rely on DB.
	restoreTxNum := func(applyTx kv.Tx) error {
		var err error
		maxTxNum, err = txNumsReader.Max(applyTx, maxBlockNum)
		if err != nil {
			return err
		}
		ok, _blockNum, err := txNumsReader.FindBlockNum(applyTx, doms.TxNum())
		if err != nil {
			return err
		}
		if !ok {
			_lb, _lt, _ := txNumsReader.Last(applyTx)
			_fb, _ft, _ := txNumsReader.First(applyTx)
			return fmt.Errorf("seems broken TxNums index not filled. can't find blockNum of txNum=%d; in db: (%d-%d, %d-%d)", inputTxNum, _fb, _lb, _ft, _lt)
		}
		{
			_max, _ := txNumsReader.Max(applyTx, _blockNum)
			if doms.TxNum() == _max {
				_blockNum++
			}
		}

		_min, err := txNumsReader.Min(applyTx, _blockNum)
		if err != nil {
			return err
		}

		if doms.TxNum() > _min {
			// if stopped in the middle of the block: start from beginning of block.
			// first part will be executed in HistoryExecution mode
			offsetFromBlockBeginning = doms.TxNum() - _min
		}

		inputTxNum = _min
		outputTxNum.Store(inputTxNum)

		//_max, _ := txNumsReader.Max(applyTx, blockNum)
		//fmt.Printf("[commitment] found domain.txn %d, inputTxn %d, offset %d. DB found block %d {%d, %d}\n", doms.TxNum(), inputTxNum, offsetFromBlockBeginning, blockNum, _min, _max)
		doms.SetBlockNum(_blockNum)
		doms.SetTxNum(inputTxNum)
		return nil
	}
	if applyTx != nil {
		if _nothing, err := nothingToExec(applyTx); err != nil {
			return err
		} else if _nothing {
			return nil
		}

		if err := restoreTxNum(applyTx); err != nil {
			return err
		}
	} else {
		var _nothing bool
		if err := chainDb.View(ctx, func(tx kv.Tx) (err error) {
			if _nothing, err = nothingToExec(applyTx); err != nil {
				return err
			} else if _nothing {
				return nil
			}

			return restoreTxNum(applyTx)
		}); err != nil {
			return err
		}
		if _nothing {
			return nil
		}
	}

	ts := time.Duration(0)
	blockNum = doms.BlockNum()
	outputTxNum.Store(doms.TxNum())

	shouldGenerateChangesets := maxBlockNum-blockNum <= changesetSafeRange || cfg.keepAllChangesets
	if blockNum < cfg.blockReader.FrozenBlocks() {
		shouldGenerateChangesets = false
	}

	if maxBlockNum-blockNum > 16 {
		log.Info(fmt.Sprintf("[%s] starting", execStage.LogPrefix()),
			"from", blockNum, "to", maxBlockNum, "fromTxNum", doms.TxNum(), "offsetFromBlockBeginning", offsetFromBlockBeginning, "initialCycle", initialCycle, "useExternalTx", useExternalTx)
	}

	agg.BuildFilesInBackground(outputTxNum.Load())

	var outputBlockNum = stages.SyncMetrics[stages.Execution]
	inputBlockNum := &atomic.Uint64{}
	var count uint64
	var lock sync.RWMutex

	shouldReportToTxPool := maxBlockNum-blockNum <= 64
	var accumulator *shards.Accumulator
	if shouldReportToTxPool {
		accumulator = cfg.notifications.Accumulator
		if accumulator == nil {
			accumulator = shards.NewAccumulator()
		}
	}
	rs := state.NewStateV3(doms, logger)

	////TODO: owner of `resultCh` is main goroutine, but owner of `retryQueue` is applyLoop.
	// Now rwLoop closing both (because applyLoop we completely restart)
	// Maybe need split channels? Maybe don't exit from ApplyLoop? Maybe current way is also ok?

	// input queue
	in := state.NewQueueWithRetry(100_000)
	defer in.Close()

	rwsConsumed := make(chan struct{}, 1)
	defer close(rwsConsumed)

	execWorkers, _, rws, stopWorkers, waitWorkers := exec3.NewWorkersPool(lock.RLocker(), accumulator, logger, ctx, parallel, chainDb, rs, in, blockReader, chainConfig, genesis, engine, workerCount+1, cfg.dirs, isMining)
	defer stopWorkers()
	applyWorker := cfg.applyWorker
	if isMining {
		applyWorker = cfg.applyWorkerMining
	}
	applyWorker.ResetState(rs, accumulator)
	defer applyWorker.LogLRUStats()

	commitThreshold := batchSize.Bytes()
	progress := NewProgress(blockNum, commitThreshold, workerCount, false, execStage.LogPrefix(), logger)
	logEvery := time.NewTicker(20 * time.Second)
	defer logEvery.Stop()
	pruneEvery := time.NewTicker(2 * time.Second)
	defer pruneEvery.Stop()

	var logGas uint64
	var txCount uint64
	var stepsInDB float64

	processed := NewProgress(blockNum, commitThreshold, workerCount, true, execStage.LogPrefix(), logger)
	defer func() {
		processed.Log("Done", rs, in, rws, txCount, logGas, inputBlockNum.Load(), outputBlockNum.GetValueUint64(), outputTxNum.Load(), mxExecRepeats.GetValueUint64(), stepsInDB, shouldGenerateChangesets)
	}()

	applyLoopWg := sync.WaitGroup{} // to wait for finishing of applyLoop after applyCtx cancel
	defer applyLoopWg.Wait()

	applyLoopInner := func(ctx context.Context) error {
		tx, err := chainDb.BeginRo(ctx)
		if err != nil {
			return err
		}
		defer tx.Rollback()

		applyWorker.ResetTx(tx)

		var lastBlockNum uint64

		for outputTxNum.Load() <= maxTxNum {
			if err := rws.Drain(ctx); err != nil {
				return err
			}

			processedTxNum, conflicts, triggers, processedBlockNum, stoppedAtBlockEnd, err := processResultQueue(ctx, in, rws, outputTxNum.Load(), rs, agg, tx, rwsConsumed, applyWorker, true, false, isMining)
			if err != nil {
				return err
			}

			mxExecRepeats.AddInt(conflicts)
			mxExecTriggers.AddInt(triggers)
			if processedBlockNum > lastBlockNum {
				outputBlockNum.SetUint64(processedBlockNum)
				lastBlockNum = processedBlockNum
			}
			if processedTxNum > 0 {
				outputTxNum.Store(processedTxNum)
				blockComplete.Store(stoppedAtBlockEnd)
			}

		}
		return nil
	}
	applyLoop := func(ctx context.Context, errCh chan error) {
		defer applyLoopWg.Done()
		defer func() {
			if rec := recover(); rec != nil {
				log.Warn("[dbg] apply loop panic", "rec", rec)
			}
			log.Warn("[dbg] apply loop exit")
		}()
		if err := applyLoopInner(ctx); err != nil {
			if !errors.Is(err, context.Canceled) {
				errCh <- err
			}
		}
	}

	var rwLoopErrCh chan error

	var rwLoopG *errgroup.Group
	if parallel {
		// `rwLoop` lives longer than `applyLoop`
		rwLoop := func(ctx context.Context) error {
			tx, err := chainDb.BeginRw(ctx)
			if err != nil {
				return err
			}
			defer tx.Rollback()

			doms.SetTx(tx)

			defer applyLoopWg.Wait()
			applyCtx, cancelApplyCtx := context.WithCancel(ctx)
			defer cancelApplyCtx()
			applyLoopWg.Add(1)
			go applyLoop(applyCtx, rwLoopErrCh)
			for outputTxNum.Load() <= maxTxNum {
				select {
				case <-ctx.Done():
					return ctx.Err()

				case <-logEvery.C:
					stepsInDB = rawdbhelpers.IdxStepsCountV3(tx)
					progress.Log("", rs, in, rws, rs.DoneCount(), logGas, inputBlockNum.Load(), outputBlockNum.GetValueUint64(), outputTxNum.Load(), mxExecRepeats.GetValueUint64(), stepsInDB, shouldGenerateChangesets)
					if agg.HasBackgroundFilesBuild() {
						logger.Info(fmt.Sprintf("[%s] Background files build", execStage.LogPrefix()), "progress", agg.BackgroundProgress())
					}
				case <-pruneEvery.C:
					if rs.SizeEstimate() < commitThreshold {
						if doms.BlockNum() != outputBlockNum.GetValueUint64() {
							panic(fmt.Errorf("%d != %d", doms.BlockNum(), outputBlockNum.GetValueUint64()))
						}
						_, err := doms.ComputeCommitment(ctx, true, outputBlockNum.GetValueUint64(), execStage.LogPrefix())
						if err != nil {
							return err
						}
						ac := agg.BeginFilesRo()
						if _, err = ac.PruneSmallBatches(ctx, 10*time.Second, tx); err != nil { // prune part of retired data, before commit
							return err
						}
						ac.Close()
						if !inMemExec {
							if err = doms.Flush(ctx, tx); err != nil {
								return err
							}
						}
						break
					}
					if inMemExec {
						break
					}

					cancelApplyCtx()
					applyLoopWg.Wait()

					var t0, t1, t2, t3, t4 time.Duration
					commitStart := time.Now()
					logger.Info("Committing (parallel)...", "blockComplete.Load()", blockComplete.Load())
					if err := func() error {
						//Drain results (and process) channel because read sets do not carry over
						for !blockComplete.Load() {
							rws.DrainNonBlocking(ctx)
							applyWorker.ResetTx(tx)

							processedTxNum, conflicts, triggers, processedBlockNum, stoppedAtBlockEnd, err := processResultQueue(ctx, in, rws, outputTxNum.Load(), rs, agg, tx, nil, applyWorker, false, true, isMining)
							if err != nil {
								return err
							}

							mxExecRepeats.AddInt(conflicts)
							mxExecTriggers.AddInt(triggers)
							if processedBlockNum > 0 {
								outputBlockNum.SetUint64(processedBlockNum)
							}
							if processedTxNum > 0 {
								outputTxNum.Store(processedTxNum)
								blockComplete.Store(stoppedAtBlockEnd)
							}
						}
						t0 = time.Since(commitStart)
						lock.Lock() // This is to prevent workers from starting work on any new txTask
						defer lock.Unlock()

						select {
						case rwsConsumed <- struct{}{}:
						default:
						}

						// Drain results channel because read sets do not carry over
						rws.DropResults(ctx, func(txTask *state.TxTask) {
							rs.ReTry(txTask, in)
						})

						//lastTxNumInDb, _ := txNumsReader.Max(tx, outputBlockNum.Get())
						//if lastTxNumInDb != outputTxNum.Load()-1 {
						//	panic(fmt.Sprintf("assert: %d != %d", lastTxNumInDb, outputTxNum.Load()))
						//}

						t1 = time.Since(commitStart)
						tt := time.Now()
						t2 = time.Since(tt)
						tt = time.Now()

						if err := doms.Flush(ctx, tx); err != nil {
							return err
						}
						doms.ClearRam(true)
						t3 = time.Since(tt)

						if err = execStage.Update(tx, outputBlockNum.GetValueUint64()); err != nil {
							return err
						}
						if _, err = rawdb.IncrementStateVersion(applyTx); err != nil {
							return fmt.Errorf("writing plain state version: %w", err)
						}

						tx.CollectMetrics()
						tt = time.Now()
						if err = tx.Commit(); err != nil {
							return err
						}
						t4 = time.Since(tt)
						for i := 0; i < len(execWorkers); i++ {
							execWorkers[i].ResetTx(nil)
						}

						return nil
					}(); err != nil {
						return err
					}
					if tx, err = chainDb.BeginRw(ctx); err != nil {
						return err
					}
					defer tx.Rollback()
					doms.SetTx(tx)

					applyCtx, cancelApplyCtx = context.WithCancel(ctx)
					defer cancelApplyCtx()
					applyLoopWg.Add(1)
					go applyLoop(applyCtx, rwLoopErrCh)

					logger.Info("Committed", "time", time.Since(commitStart), "drain", t0, "drain_and_lock", t1, "rs.flush", t2, "agg.flush", t3, "tx.commit", t4)
				}
			}
			if err = doms.Flush(ctx, tx); err != nil {
				return err
			}
			if err = execStage.Update(tx, outputBlockNum.GetValueUint64()); err != nil {
				return err
			}
			if err = tx.Commit(); err != nil {
				return err
			}
			return nil
		}

		rwLoopCtx, rwLoopCtxCancel := context.WithCancel(ctx)
		defer rwLoopCtxCancel()
		rwLoopG, rwLoopCtx = errgroup.WithContext(rwLoopCtx)
		defer rwLoopG.Wait()
		rwLoopG.Go(func() error {
			defer rws.Close()
			defer in.Close()
			defer applyLoopWg.Wait()
			defer func() {
				log.Warn("[dbg] rwloop exit")
			}()
			return rwLoop(rwLoopCtx)
		})
	}

	getHeaderFunc := func(hash common.Hash, number uint64) (h *types.Header) {
		var err error
		if parallel {
			if err = chainDb.View(ctx, func(tx kv.Tx) error {
				h, err = blockReader.Header(ctx, tx, hash, number)
				if err != nil {
					return err
				}
				return nil
			}); err != nil {
				panic(err)
			}
			return h
		} else {
			h, err = blockReader.Header(ctx, applyTx, hash, number)
			if err != nil {
				panic(err)
			}
			return h
		}
	}
	if !parallel {
		applyWorker.ResetTx(applyTx)
		doms.SetTx(applyTx)
	}

	slowDownLimit := time.NewTicker(time.Second)
	defer slowDownLimit.Stop()

	var readAhead chan uint64
	if !parallel {
		// snapshots are often stored on chaper drives. don't expect low-read-latency and manually read-ahead.
		// can't use OS-level ReadAhead - because Data >> RAM
		// it also warmsup state a bit - by touching senders/coninbase accounts and code
		if !execStage.CurrentSyncCycle.IsInitialCycle {
			var clean func()

			readAhead, clean = blocksReadAhead(ctx, &cfg, 4, true)
			defer clean()
		}
	}

	var b *types.Block

	// Only needed by bor chains
	shouldGenerateChangesetsForLastBlocks := cfg.chainConfig.Bor != nil

Loop:
	for ; blockNum <= maxBlockNum; blockNum++ {
		// set shouldGenerateChangesets=true if we are at last n blocks from maxBlockNum. this is as a safety net in chains
		// where during initial sync we can expect bogus blocks to be imported.
		if !shouldGenerateChangesets && shouldGenerateChangesetsForLastBlocks && blockNum > cfg.blockReader.FrozenBlocks() && blockNum+changesetSafeRange >= maxBlockNum {
			aggTx := applyTx.(state2.HasAggTx).AggTx().(*state2.AggregatorRoTx)
			aggTx.RestrictSubsetFileDeletions(true)
			start := time.Now()
			doms.SetChangesetAccumulator(nil) // Make sure we don't have an active changeset accumulator
			// First compute and commit the progress done so far
			if _, err := doms.ComputeCommitment(ctx, true, blockNum, execStage.LogPrefix()); err != nil {
				return err
			}
			ts += time.Since(start)
			aggTx.RestrictSubsetFileDeletions(false)
			shouldGenerateChangesets = true // now we can generate changesets for the safety net
		}
		changeset := &state2.StateChangeSet{}
		if shouldGenerateChangesets && blockNum > 0 {
			doms.SetChangesetAccumulator(changeset)
		}
		if !parallel {
			select {
			case readAhead <- blockNum:
			default:
			}
		}
		inputBlockNum.Store(blockNum)
		doms.SetBlockNum(blockNum)

		b, err = blockWithSenders(ctx, chainDb, applyTx, blockReader, blockNum)
		if err != nil {
			return err
		}
		if b == nil {
			// TODO: panic here and see that overall process deadlock
			return fmt.Errorf("nil block %d", blockNum)
		}
		metrics2.UpdateBlockConsumerPreExecutionDelay(b.Time(), blockNum, logger)
		txs := b.Transactions()
		header := b.HeaderNoCopy()
		skipAnalysis := core.SkipAnalysis(chainConfig, blockNum)
		signer := *types.MakeSigner(chainConfig, blockNum, header.Time)

		f := core.GetHashFn(header, getHeaderFunc)
		getHashFnMute := &sync.Mutex{}
		getHashFn := func(n uint64) common.Hash {
			getHashFnMute.Lock()
			defer getHashFnMute.Unlock()
			return f(n)
		}
		blockContext := core.NewEVMBlockContext(header, getHashFn, engine, cfg.author /* author */, chainConfig)
		// print type of engine
		if parallel {
			select {
			case err := <-rwLoopErrCh:
				if err != nil {
					return err
				}
			case <-ctx.Done():
				return ctx.Err()
			default:
			}

			func() {
				for rws.Len() > rws.Limit() || rs.SizeEstimate() >= commitThreshold {
					select {
					case <-ctx.Done():
						return
					case _, ok := <-rwsConsumed:
						if !ok {
							return
						}
					case <-slowDownLimit.C:
						//logger.Warn("skip", "rws.Len()", rws.Len(), "rws.Limit()", rws.Limit(), "rws.ResultChLen()", rws.ResultChLen())
						//if tt := rws.Dbg(); tt != nil {
						//	log.Warn("fst", "n", tt.TxNum, "in.len()", in.Len(), "out", outputTxNum.Load(), "in.NewTasksLen", in.NewTasksLen())
						//}
						return
					}
				}
			}()
		} else if shouldReportToTxPool {
			txs, err := blockReader.RawTransactions(context.Background(), applyTx, b.NumberU64(), b.NumberU64())
			if err != nil {
				return err
			}
			accumulator.StartChange(b.NumberU64(), b.Hash(), txs, false)
		}

		rules := chainConfig.Rules(blockNum, b.Time())
		blockReceipts := make(types.Receipts, len(txs))
		// During the first block execution, we may have half-block data in the snapshots.
		// Thus, we need to skip the first txs in the block, however, this causes the GasUsed to be incorrect.
		// So we skip that check for the first block, if we find half-executed data.
		skipPostEvaluation := false
		var usedGas, blobGasUsed uint64

		for txIndex := -1; txIndex <= len(txs); txIndex++ {
			// Do not oversend, wait for the result heap to go under certain size
			txTask := &state.TxTask{
				BlockNum:           blockNum,
				Header:             header,
				Coinbase:           b.Coinbase(),
				Uncles:             b.Uncles(),
				Rules:              rules,
				Txs:                txs,
				TxNum:              inputTxNum,
				TxIndex:            txIndex,
				BlockHash:          b.Hash(),
				SkipAnalysis:       skipAnalysis,
				Final:              txIndex == len(txs),
				GetHashFn:          getHashFn,
				EvmBlockContext:    blockContext,
				Withdrawals:        b.Withdrawals(),
				Requests:           b.Requests(),
				PruneNonEssentials: pruneNonEssentials,

				// use history reader instead of state reader to catch up to the tx where we left off
				HistoryExecution: offsetFromBlockBeginning > 0 && txIndex < int(offsetFromBlockBeginning),

				BlockReceipts: blockReceipts,

				Config: chainConfig,
			}
			if cfg.genesis != nil {
				txTask.Config = cfg.genesis.Config
			}

			if txTask.TxNum <= txNumInDB && txTask.TxNum > 0 {
				inputTxNum++
				skipPostEvaluation = true
				continue
			}
			doms.SetTxNum(txTask.TxNum)
			doms.SetBlockNum(txTask.BlockNum)

			//if txTask.HistoryExecution { // nolint
			//	fmt.Printf("[dbg] txNum: %d, hist=%t\n", txTask.TxNum, txTask.HistoryExecution)
			//}
			if txIndex >= 0 && txIndex < len(txs) {
				txTask.Tx = txs[txIndex]
				txTask.TxAsMessage, err = txTask.Tx.AsMessage(signer, header.BaseFee, txTask.Rules)
				if err != nil {
					return err
				}

				if sender, ok := txs[txIndex].GetSender(); ok {
					txTask.Sender = &sender
				} else {
					sender, err := signer.Sender(txTask.Tx)
					if err != nil {
						return err
					}
					txTask.Sender = &sender
					logger.Warn("[Execution] expensive lazy sender recovery", "blockNum", txTask.BlockNum, "txIdx", txTask.TxIndex)
				}
			}

			if parallel {
				if txTask.TxIndex >= 0 && txTask.TxIndex < len(txs) {
					if ok := rs.RegisterSender(txTask); ok {
						rs.AddWork(ctx, txTask, in)
					}
				} else {
					rs.AddWork(ctx, txTask, in)
				}
				stageProgress = blockNum
				inputTxNum++
				continue
			}

			count++
			if txTask.Error != nil {
				break Loop
			}
			applyWorker.RunTxTaskNoLock(txTask, isMining)
			if err := func() error {
				if errors.Is(txTask.Error, context.Canceled) {
					return err
				}
				if txTask.Error != nil {
					return fmt.Errorf("%w, txnIdx=%d, %v", consensus.ErrInvalidBlock, txTask.TxIndex, txTask.Error) //same as in stage_exec.go
				}

				txCount++
				usedGas += txTask.UsedGas
				logGas += txTask.UsedGas
				mxExecGas.Add(float64(txTask.UsedGas))
				mxExecTransactions.Add(1)

				if txTask.Tx != nil {
					blobGasUsed += txTask.Tx.GetBlobGas()
				}

				txTask.CreateReceipt()

				if txTask.Final {
<<<<<<< HEAD
					if execStage.CurrentSyncCycle.Mode == stages.ApplyingBlocks && !execStage.CurrentSyncCycle.IsInitialCycle {
						cfg.notifications.RecentLogs.Add(blockReceipts)
=======
					if !isMining && !inMemExec && !execStage.CurrentSyncCycle.IsInitialCycle {
						cfg.notifications.RecentLogs.Add(receipts)
>>>>>>> b266c656
					}
					checkReceipts := !cfg.vmConfig.StatelessExec && chainConfig.IsByzantium(txTask.BlockNum) && !cfg.vmConfig.NoReceipts && !isMining
					if txTask.BlockNum > 0 && !skipPostEvaluation { //Disable check for genesis. Maybe need somehow improve it in future - to satisfy TestExecutionSpec
<<<<<<< HEAD
						if err := core.BlockPostValidation(usedGas, blobGasUsed, checkReceipts, txTask.BlockReceipts, txTask.Header, execStage.CurrentSyncCycle.Mode); err != nil {
=======
						if err := core.BlockPostValidation(usedGas, blobGasUsed, checkReceipts, receipts, txTask.Header, isMining); err != nil {
>>>>>>> b266c656
							return fmt.Errorf("%w, txnIdx=%d, %v", consensus.ErrInvalidBlock, txTask.TxIndex, err) //same as in stage_exec.go
						}
					}
					usedGas, blobGasUsed = 0, 0
				}
				return nil
			}(); err != nil {
				if errors.Is(err, context.Canceled) {
					return err
				}
				logger.Warn(fmt.Sprintf("[%s] Execution failed", execStage.LogPrefix()), "block", blockNum, "txNum", txTask.TxNum, "hash", header.Hash().String(), "err", err)
				if cfg.hd != nil && errors.Is(err, consensus.ErrInvalidBlock) {
					cfg.hd.ReportBadHeaderPoS(header.Hash(), header.ParentHash)
				}
				if cfg.badBlockHalt {
					return err
				}
				if errors.Is(err, consensus.ErrInvalidBlock) {
					if u != nil {
						if err := u.UnwindTo(blockNum-1, BadBlock(header.Hash(), err), applyTx); err != nil {
							return err
						}
					}
				} else {
					if u != nil {
						if err := u.UnwindTo(blockNum-1, ExecUnwind, applyTx); err != nil {
							return err
						}
					}
				}
				break Loop
			}

			if !txTask.Final {
				var receipt *types.Receipt
				if txTask.TxIndex >= 0 && !txTask.Final {
					receipt = txTask.BlockReceipts[txTask.TxIndex]
				}
				if err := rawtemporaldb.AppendReceipt(doms, receipt, blobGasUsed); err != nil {
					return err
				}
			}

			// MA applystate
			if err := rs.ApplyState4(ctx, txTask); err != nil {
				return err
			}

			stageProgress = blockNum
			outputTxNum.Add(1)
			inputTxNum++
		}
		mxExecBlocks.Add(1)

		if shouldGenerateChangesets {
			aggTx := applyTx.(state2.HasAggTx).AggTx().(*state2.AggregatorRoTx)
			aggTx.RestrictSubsetFileDeletions(true)
			start := time.Now()
			if _, err := doms.ComputeCommitment(ctx, true, blockNum, execStage.LogPrefix()); err != nil {
				return err
			}
			ts += time.Since(start)
			aggTx.RestrictSubsetFileDeletions(false)
			doms.SavePastChangesetAccumulator(b.Hash(), blockNum, changeset)
			if !inMemExec {
				if err := state2.WriteDiffSet(applyTx, blockNum, b.Hash(), changeset); err != nil {
					return err
				}
			}
			doms.SetChangesetAccumulator(nil)
		}

		if offsetFromBlockBeginning > 0 {
			// after history execution no offset will be required
			offsetFromBlockBeginning = 0
		}

		// MA commitTx
		if !parallel {
			if !inMemExec && !isMining {
				metrics2.UpdateBlockConsumerPostExecutionDelay(b.Time(), blockNum, logger)
			}

			outputBlockNum.SetUint64(blockNum)

			select {
			case <-logEvery.C:
				if inMemExec || isMining {
					break
				}

				stepsInDB := rawdbhelpers.IdxStepsCountV3(applyTx)
				progress.Log("", rs, in, rws, count, logGas, inputBlockNum.Load(), outputBlockNum.GetValueUint64(), outputTxNum.Load(), mxExecRepeats.GetValueUint64(), stepsInDB, shouldGenerateChangesets)

				//TODO: https://github.com/erigontech/erigon/issues/10724
				//if applyTx.(state2.HasAggTx).AggTx().(*state2.AggregatorRoTx).CanPrune(applyTx, outputTxNum.Load()) {
				//	//small prune cause MDBX_TXN_FULL
				//	if _, err := applyTx.(state2.HasAggTx).AggTx().(*state2.AggregatorRoTx).PruneSmallBatches(ctx, 10*time.Hour, applyTx); err != nil {
				//		return err
				//	}
				//}

				aggregatorRo := applyTx.(state2.HasAggTx).AggTx().(*state2.AggregatorRoTx)

				needCalcRoot := rs.SizeEstimate() >= commitThreshold ||
					skipPostEvaluation || // If we skip post evaluation, then we should compute root hash ASAP for fail-fast
					aggregatorRo.CanPrune(applyTx, outputTxNum.Load()) // if have something to prune - better prune ASAP to keep chaindata smaller
				if !needCalcRoot {
					break
				}

				var (
					commitStart = time.Now()
					tt          = time.Now()

					t1, t2, t3 time.Duration
				)

				if ok, err := flushAndCheckCommitmentV3(ctx, b.HeaderNoCopy(), applyTx, doms, cfg, execStage, stageProgress, parallel, logger, u, inMemExec); err != nil {
					return err
				} else if !ok {
					break Loop
				}

				t1 = time.Since(tt) + ts

				tt = time.Now()
				if _, err := aggregatorRo.PruneSmallBatches(ctx, 10*time.Hour, applyTx); err != nil {
					return err
				}
				t3 = time.Since(tt)

				if err := func() error {
					doms.Close()
					if err = execStage.Update(applyTx, outputBlockNum.GetValueUint64()); err != nil {
						return err
					}

					tt = time.Now()
					applyTx.CollectMetrics()

					if !useExternalTx {
						tt = time.Now()
						if err = applyTx.Commit(); err != nil {
							return err
						}

						t2 = time.Since(tt)
						agg.BuildFilesInBackground(outputTxNum.Load())

						applyTx, err = cfg.db.BeginRw(context.Background()) //nolint
						if err != nil {
							return err
						}
					}
					doms, err = state2.NewSharedDomains(applyTx, logger)
					if err != nil {
						return err
					}
					doms.SetTxNum(inputTxNum)
					rs = state.NewStateV3(doms, logger)

					applyWorker.ResetTx(applyTx)
					applyWorker.ResetState(rs, accumulator)

					return nil
				}(); err != nil {
					return err
				}

				// on chain-tip: if batch is full then stop execution - to allow stages commit
				if !execStage.CurrentSyncCycle.IsInitialCycle {
					break Loop
				}
				logger.Info("Committed", "time", time.Since(commitStart),
					"block", doms.BlockNum(), "txNum", doms.TxNum(),
					"step", fmt.Sprintf("%.1f", float64(doms.TxNum())/float64(agg.StepSize())),
					"flush+commitment", t1, "tx.commit", t2, "prune", t3)
			default:
			}
		}

		if parallel { // sequential exec - does aggregate right after commit
			agg.BuildFilesInBackground(outputTxNum.Load())
		}
		select {
		case <-ctx.Done():
			return ctx.Err()
		default:
		}
	}

	//log.Info("Executed", "blocks", inputBlockNum.Load(), "txs", outputTxNum.Load(), "repeats", mxExecRepeats.GetValueUint64())

	if parallel {
		logger.Warn("[dbg] all txs sent")
		if err := rwLoopG.Wait(); err != nil {
			return err
		}
		waitWorkers()
	}

	if u != nil && !u.HasUnwindPoint() {
		if b != nil {
			_, err := flushAndCheckCommitmentV3(ctx, b.HeaderNoCopy(), applyTx, doms, cfg, execStage, stageProgress, parallel, logger, u, inMemExec)
			if err != nil {
				return err
			}
		} else {
			fmt.Printf("[dbg] mmmm... do we need action here????\n")
		}
	}

	//dumpPlainStateDebug(applyTx, doms)

	if !useExternalTx && applyTx != nil {
		if err = applyTx.Commit(); err != nil {
			return err
		}
	}

	agg.BuildFilesInBackground(outputTxNum.Load())

	return nil
}

// nolint
func dumpPlainStateDebug(tx kv.RwTx, doms *state2.SharedDomains) {
	if doms != nil {
		doms.Flush(context.Background(), tx)
	}
	{
		it, err := tx.(state2.HasAggTx).AggTx().(*state2.AggregatorRoTx).DomainRangeLatest(tx, kv.AccountsDomain, nil, nil, -1)
		if err != nil {
			panic(err)
		}
		for it.HasNext() {
			k, v, err := it.Next()
			if err != nil {
				panic(err)
			}
			a := accounts.NewAccount()
			accounts.DeserialiseV3(&a, v)
			fmt.Printf("%x, %d, %d, %d, %x\n", k, &a.Balance, a.Nonce, a.Incarnation, a.CodeHash)
		}
	}
	{
		it, err := tx.(state2.HasAggTx).AggTx().(*state2.AggregatorRoTx).DomainRangeLatest(tx, kv.StorageDomain, nil, nil, -1)
		if err != nil {
			panic(1)
		}
		for it.HasNext() {
			k, v, err := it.Next()
			if err != nil {
				panic(err)
			}
			fmt.Printf("%x, %x\n", k, v)
		}
	}
	{
		it, err := tx.(state2.HasAggTx).AggTx().(*state2.AggregatorRoTx).DomainRangeLatest(tx, kv.CommitmentDomain, nil, nil, -1)
		if err != nil {
			panic(1)
		}
		for it.HasNext() {
			k, v, err := it.Next()
			if err != nil {
				panic(err)
			}
			fmt.Printf("%x, %x\n", k, v)
			if bytes.Equal(k, []byte("state")) {
				fmt.Printf("state: t=%d b=%d\n", binary.BigEndian.Uint64(v[:8]), binary.BigEndian.Uint64(v[8:]))
			}
		}
	}
}

// flushAndCheckCommitmentV3 - does write state to db and then check commitment
func flushAndCheckCommitmentV3(ctx context.Context, header *types.Header, applyTx kv.RwTx, doms *state2.SharedDomains, cfg ExecuteBlockCfg, e *StageState, maxBlockNum uint64, parallel bool, logger log.Logger, u Unwinder, inMemExec bool) (bool, error) {

	// E2 state root check was in another stage - means we did flush state even if state root will not match
	// And Unwind expecting it
	if !parallel {
		if err := e.Update(applyTx, maxBlockNum); err != nil {
			return false, err
		}
		if _, err := rawdb.IncrementStateVersion(applyTx); err != nil {
			return false, fmt.Errorf("writing plain state version: %w", err)
		}
	}

	if header == nil {
		return false, errors.New("header is nil")
	}

	if dbg.DiscardCommitment() {
		return true, nil
	}
	if doms.BlockNum() != header.Number.Uint64() {
		panic(fmt.Errorf("%d != %d", doms.BlockNum(), header.Number.Uint64()))
	}

	rh, err := doms.ComputeCommitment(ctx, true, header.Number.Uint64(), e.LogPrefix())
	if err != nil {
		return false, fmt.Errorf("StateV3.Apply: %w", err)
	}
	if cfg.blockProduction {
		header.Root = common.BytesToHash(rh)
		return true, nil
	}
	if bytes.Equal(rh, header.Root.Bytes()) {
		if !inMemExec {
			if err := doms.Flush(ctx, applyTx); err != nil {
				return false, err
			}
			if err = applyTx.(state2.HasAggTx).AggTx().(*state2.AggregatorRoTx).PruneCommitHistory(ctx, applyTx, nil); err != nil {
				return false, err
			}
		}
		return true, nil
	}
	logger.Error(fmt.Sprintf("[%s] Wrong trie root of block %d: %x, expected (from header): %x. Block hash: %x", e.LogPrefix(), header.Number.Uint64(), rh, header.Root.Bytes(), header.Hash()))
	if cfg.badBlockHalt {
		return false, errors.New("wrong trie root")
	}
	if cfg.hd != nil {
		cfg.hd.ReportBadHeaderPoS(header.Hash(), header.ParentHash)
	}
	minBlockNum := e.BlockNumber
	if maxBlockNum <= minBlockNum {
		return false, nil
	}

	aggTx := applyTx.(state2.HasAggTx).AggTx().(*state2.AggregatorRoTx)
	unwindToLimit, err := aggTx.CanUnwindToBlockNum(applyTx)
	if err != nil {
		return false, err
	}
	minBlockNum = max(minBlockNum, unwindToLimit)

	// Binary search, but not too deep
	jump := cmp.InRange(1, 1000, (maxBlockNum-minBlockNum)/2)
	unwindTo := maxBlockNum - jump

	// protect from too far unwind
	allowedUnwindTo, ok, err := aggTx.CanUnwindBeforeBlockNum(unwindTo, applyTx)
	if err != nil {
		return false, err
	}
	if !ok {
		return false, fmt.Errorf("%w: requested=%d, minAllowed=%d", ErrTooDeepUnwind, unwindTo, allowedUnwindTo)
	}
	logger.Warn("Unwinding due to incorrect root hash", "to", unwindTo)
	if u != nil {
		if err := u.UnwindTo(allowedUnwindTo, BadBlock(header.Hash(), ErrInvalidStateRootHash), applyTx); err != nil {
			return false, err
		}
	}
	return false, nil
}

func blockWithSenders(ctx context.Context, db kv.RoDB, tx kv.Tx, blockReader services.BlockReader, blockNum uint64) (b *types.Block, err error) {
	if tx == nil {
		tx, err = db.BeginRo(ctx)
		if err != nil {
			return nil, err
		}
		defer tx.Rollback()
	}
	b, err = blockReader.BlockByNumber(ctx, tx, blockNum)
	if err != nil {
		return nil, err
	}
	if b == nil {
		return nil, nil
	}
	for _, txn := range b.Transactions() {
		_ = txn.Hash()
	}
	return b, err
}

func processResultQueue(ctx context.Context, in *state.QueueWithRetry, rws *state.ResultsQueue, outputTxNumIn uint64, rs *state.StateV3, agg *state2.Aggregator, applyTx kv.Tx, backPressure chan struct{}, applyWorker *exec3.Worker, canRetry, forceStopAtBlockEnd bool, isMining bool) (outputTxNum uint64, conflicts, triggers int, processedBlockNum uint64, stopedAtBlockEnd bool, err error) {
	rwsIt := rws.Iter()
	defer rwsIt.Close()

	var i int
	outputTxNum = outputTxNumIn
	for rwsIt.HasNext(outputTxNum) {
		txTask := rwsIt.PopNext()
		if txTask.Error != nil || !rs.ReadsValid(txTask.ReadLists) {
			conflicts++

			if i > 0 && canRetry {
				//send to re-exex
				rs.ReTry(txTask, in)
				continue
			}

			// resolve first conflict right here: it's faster and conflict-free
			applyWorker.RunTxTask(txTask, isMining)
			if txTask.Error != nil {
				return outputTxNum, conflicts, triggers, processedBlockNum, false, fmt.Errorf("%w: %v", consensus.ErrInvalidBlock, txTask.Error)
			}
			// TODO: post-validation of gasUsed and blobGasUsed
			i++
		}

		if txTask.Final {
			rs.SetTxNum(txTask.TxNum, txTask.BlockNum)
			err := rs.ApplyState4(ctx, txTask)
			if err != nil {
				return outputTxNum, conflicts, triggers, processedBlockNum, false, fmt.Errorf("StateV3.Apply: %w", err)
			}
			//if !bytes.Equal(rh, txTask.BlockRoot[:]) {
			//	log.Error("block hash mismatch", "rh", hex.EncodeToString(rh), "blockRoot", hex.EncodeToString(txTask.BlockRoot[:]), "bn", txTask.BlockNum, "txn", txTask.TxNum)
			//	return outputTxNum, conflicts, triggers, processedBlockNum, false, fmt.Errorf("block hashk mismatch: %x != %x bn =%d, txn= %d", rh, txTask.BlockRoot[:], txTask.BlockNum, txTask.TxNum)
			//}
		}
		triggers += rs.CommitTxNum(txTask.Sender, txTask.TxNum, in)
		outputTxNum++
		if backPressure != nil {
			select {
			case backPressure <- struct{}{}:
			default:
			}
		}
		if err := rs.ApplyLogsAndTraces4(txTask, rs.Domains()); err != nil {
			return outputTxNum, conflicts, triggers, processedBlockNum, false, fmt.Errorf("StateV3.Apply: %w", err)
		}
		processedBlockNum = txTask.BlockNum
		stopedAtBlockEnd = txTask.Final
		if forceStopAtBlockEnd && txTask.Final {
			break
		}
	}
	return
}

func reconstituteStep(last bool,
	workerCount int, ctx context.Context, db kv.RwDB, txNum uint64, dirs datadir.Dirs,
	as *state2.AggregatorStep, chainDb kv.RwDB, blockReader services.FullBlockReader,
	chainConfig *chain.Config, logger log.Logger, genesis *types.Genesis, engine consensus.Engine,
	batchSize datasize.ByteSize, s *StageState, blockNum uint64, total uint64,
) error {
	var startOk, endOk bool
	startTxNum, endTxNum := as.TxNumRange()

	txNumsReader := rawdbv3.TxNums.WithCustomReadTxNumFunc(freezeblocks.ReadTxNumFuncFromBlockReader(ctx, blockReader))
	var startBlockNum, endBlockNum uint64 // First block which is not covered by the history snapshot files
	if err := chainDb.View(ctx, func(tx kv.Tx) (err error) {
		startOk, startBlockNum, err = txNumsReader.FindBlockNum(tx, startTxNum)
		if err != nil {
			return err
		}
		if startBlockNum > 0 {
			startBlockNum--
			startTxNum, err = txNumsReader.Min(tx, startBlockNum)
			if err != nil {
				return err
			}
		}
		endOk, endBlockNum, err = txNumsReader.FindBlockNum(tx, endTxNum)
		if err != nil {
			return err
		}
		return nil
	}); err != nil {
		return err
	}
	if !startOk {
		return fmt.Errorf("step startTxNum not found in snapshot blocks: %d", startTxNum)
	}
	if !endOk {
		return fmt.Errorf("step endTxNum not found in snapshot blocks: %d", endTxNum)
	}
	if last {
		endBlockNum = blockNum
	}

	logger.Info(fmt.Sprintf("[%s] Reconstitution", s.LogPrefix()), "startTxNum", startTxNum, "endTxNum", endTxNum, "startBlockNum", startBlockNum, "endBlockNum", endBlockNum)

	var maxTxNum = startTxNum

	scanWorker := exec3.NewScanWorker(txNum, as)

	t := time.Now()
	if err := scanWorker.BitmapAccounts(); err != nil {
		return err
	}
	if time.Since(t) > 5*time.Second {
		logger.Info(fmt.Sprintf("[%s] Scan accounts history", s.LogPrefix()), "took", time.Since(t))
	}

	t = time.Now()
	if err := scanWorker.BitmapStorage(); err != nil {
		return err
	}
	if time.Since(t) > 5*time.Second {
		logger.Info(fmt.Sprintf("[%s] Scan storage history", s.LogPrefix()), "took", time.Since(t))
	}

	t = time.Now()
	if err := scanWorker.BitmapCode(); err != nil {
		return err
	}
	if time.Since(t) > 5*time.Second {
		logger.Info(fmt.Sprintf("[%s] Scan code history", s.LogPrefix()), "took", time.Since(t))
	}
	bitmap := scanWorker.Bitmap()

	logEvery := time.NewTicker(logInterval)
	defer logEvery.Stop()

	logger.Info(fmt.Sprintf("[%s] Ready to replay", s.LogPrefix()), "transactions", bitmap.GetCardinality(), "out of", txNum)
	var lock sync.RWMutex
	reconWorkers := make([]*exec3.ReconWorker, workerCount)
	roTxs := make([]kv.Tx, workerCount)
	chainTxs := make([]kv.Tx, workerCount)
	defer func() {
		for i := 0; i < workerCount; i++ {
			if roTxs[i] != nil {
				roTxs[i].Rollback()
			}
			if chainTxs[i] != nil {
				chainTxs[i].Rollback()
			}
		}
	}()
	for i := 0; i < workerCount; i++ {
		var err error
		if roTxs[i], err = db.BeginRo(ctx); err != nil {
			return err
		}
		if chainTxs[i], err = chainDb.BeginRo(ctx); err != nil {
			return err
		}
	}
	g, reconstWorkersCtx := errgroup.WithContext(ctx)
	defer g.Wait()
	workCh := make(chan *state.TxTask, workerCount*4)
	defer func() {
		fmt.Printf("close1\n")
		safeCloseTxTaskCh(workCh)
	}()

	rs := state.NewReconState(workCh)
	prevCount := rs.DoneCount()
	for i := 0; i < workerCount; i++ {
		var localAs *state2.AggregatorStep
		if i == 0 {
			localAs = as
		} else {
			localAs = as.Clone()
		}
		reconWorkers[i] = exec3.NewReconWorker(lock.RLocker(), reconstWorkersCtx, rs, localAs, blockReader, chainConfig, logger, genesis, engine, chainTxs[i])
		reconWorkers[i].SetTx(roTxs[i])
		reconWorkers[i].SetChainTx(chainTxs[i])
		reconWorkers[i].SetDirs(dirs)
	}

	rollbackCount := uint64(0)

	for i := 0; i < workerCount; i++ {
		i := i
		g.Go(func() error { return reconWorkers[i].Run() })
	}
	commitThreshold := batchSize.Bytes()
	prevRollbackCount := uint64(0)
	prevTime := time.Now()
	reconDone := make(chan struct{}, 1)

	defer close(reconDone)

	commit := func(ctx context.Context) error {
		t := time.Now()
		lock.Lock()
		defer lock.Unlock()
		for i := 0; i < workerCount; i++ {
			roTxs[i].Rollback()
		}
		if err := db.Update(ctx, func(tx kv.RwTx) error {
			if err := rs.Flush(tx); err != nil {
				return err
			}
			return nil
		}); err != nil {
			return err
		}
		for i := 0; i < workerCount; i++ {
			var err error
			if roTxs[i], err = db.BeginRo(ctx); err != nil {
				return err
			}
			reconWorkers[i].SetTx(roTxs[i])
		}
		logger.Info(fmt.Sprintf("[%s] State reconstitution, commit", s.LogPrefix()), "took", time.Since(t))
		return nil
	}
	g.Go(func() error {
		for {
			select {
			case <-reconDone: // success finish path
				return nil
			case <-reconstWorkersCtx.Done(): // force-stop path
				return reconstWorkersCtx.Err()
			case <-logEvery.C:
				var m runtime.MemStats
				dbg.ReadMemStats(&m)
				sizeEstimate := rs.SizeEstimate()
				maxTxNum = rs.MaxTxNum()
				count := rs.DoneCount()
				rollbackCount = rs.RollbackCount()
				currentTime := time.Now()
				interval := currentTime.Sub(prevTime)
				speedTx := float64(count-prevCount) / (float64(interval) / float64(time.Second))
				progress := 100.0 * float64(maxTxNum) / float64(total)
				stepProgress := 100.0 * float64(maxTxNum-startTxNum) / float64(endTxNum-startTxNum)
				var repeatRatio float64
				if count > prevCount {
					repeatRatio = 100.0 * float64(rollbackCount-prevRollbackCount) / float64(count-prevCount)
				}
				prevTime = currentTime
				prevCount = count
				prevRollbackCount = rollbackCount
				logger.Info(fmt.Sprintf("[%s] State reconstitution", s.LogPrefix()), "overall progress", fmt.Sprintf("%.2f%%", progress),
					"step progress", fmt.Sprintf("%.2f%%", stepProgress),
					"tx/s", fmt.Sprintf("%.1f", speedTx), "workCh", fmt.Sprintf("%d/%d", len(workCh), cap(workCh)),
					"repeat ratio", fmt.Sprintf("%.2f%%", repeatRatio), "queue.len", rs.QueueLen(), "blk", stages.SyncMetrics[stages.Execution].GetValueUint64(),
					"buffer", fmt.Sprintf("%s/%s", common.ByteCount(sizeEstimate), common.ByteCount(commitThreshold)),
					"alloc", common.ByteCount(m.Alloc), "sys", common.ByteCount(m.Sys))
				if sizeEstimate >= commitThreshold {
					if err := commit(reconstWorkersCtx); err != nil {
						return err
					}
				}
			}
		}
	})

	var inputTxNum = startTxNum
	var b *types.Block
	var txKey [8]byte
	getHeaderFunc := func(hash common.Hash, number uint64) (h *types.Header) {
		var err error
		if err = chainDb.View(ctx, func(tx kv.Tx) error {
			h, err = blockReader.Header(ctx, tx, hash, number)
			if err != nil {
				return err
			}
			return nil

		}); err != nil {
			panic(err)
		}
		return h
	}

	if err := func() (err error) {
		defer func() {
			close(workCh)
			reconDone <- struct{}{} // Complete logging and committing go-routine
			if waitErr := g.Wait(); waitErr != nil {
				if err == nil {
					err = waitErr
				}
				return
			}
		}()

		for bn := startBlockNum; bn <= endBlockNum; bn++ {
			t = time.Now()
			b, err = blockWithSenders(ctx, chainDb, nil, blockReader, bn)
			if err != nil {
				return err
			}
			if b == nil {
				return fmt.Errorf("could not find block %d", bn)
			}
			txs := b.Transactions()
			header := b.HeaderNoCopy()
			skipAnalysis := core.SkipAnalysis(chainConfig, bn)
			signer := *types.MakeSigner(chainConfig, bn, header.Time)

			f := core.GetHashFn(header, getHeaderFunc)
			getHashFnMute := &sync.Mutex{}
			getHashFn := func(n uint64) common.Hash {
				getHashFnMute.Lock()
				defer getHashFnMute.Unlock()
				return f(n)
			}
			blockContext := core.NewEVMBlockContext(header, getHashFn, engine, nil /* author */, chainConfig)
			rules := chainConfig.Rules(bn, b.Time())

			for txIndex := -1; txIndex <= len(txs); txIndex++ {
				if bitmap.Contains(inputTxNum) {
					binary.BigEndian.PutUint64(txKey[:], inputTxNum)
					txTask := &state.TxTask{
						BlockNum:        bn,
						Header:          header,
						Coinbase:        b.Coinbase(),
						Uncles:          b.Uncles(),
						Rules:           rules,
						TxNum:           inputTxNum,
						Txs:             txs,
						TxIndex:         txIndex,
						BlockHash:       b.Hash(),
						SkipAnalysis:    skipAnalysis,
						Final:           txIndex == len(txs),
						GetHashFn:       getHashFn,
						EvmBlockContext: blockContext,
						Withdrawals:     b.Withdrawals(),
						Requests:        b.Requests(),
					}
					if txIndex >= 0 && txIndex < len(txs) {
						txTask.Tx = txs[txIndex]
						txTask.TxAsMessage, err = txTask.Tx.AsMessage(signer, header.BaseFee, txTask.Rules)
						if err != nil {
							return err
						}
						if sender, ok := txs[txIndex].GetSender(); ok {
							txTask.Sender = &sender
						}
					} else {
						txTask.Txs = txs
					}

					select {
					case workCh <- txTask:
					case <-reconstWorkersCtx.Done():
						// if ctx canceled, then maybe it's because of error in errgroup
						//
						// errgroup doesn't play with pattern where some 1 goroutine-producer is outside of errgroup
						// but RwTx doesn't allow move between goroutines
						return g.Wait()
					}
				}
				inputTxNum++
			}

			stages.SyncMetrics[stages.Execution].SetUint64(bn)
		}
		return err
	}(); err != nil {
		return err
	}

	for i := 0; i < workerCount; i++ {
		roTxs[i].Rollback()
	}
	if err := db.Update(ctx, func(tx kv.RwTx) error {
		if err := rs.Flush(tx); err != nil {
			return err
		}
		return nil
	}); err != nil {
		return err
	}

	plainStateCollector := etl.NewCollector(s.LogPrefix()+" recon plainState", dirs.Tmp, etl.NewSortableBuffer(etl.BufferOptimalSize), logger)
	defer plainStateCollector.Close()
	codeCollector := etl.NewCollector(s.LogPrefix()+" recon code", dirs.Tmp, etl.NewOldestEntryBuffer(etl.BufferOptimalSize), logger)
	defer codeCollector.Close()
	plainContractCollector := etl.NewCollector(s.LogPrefix()+" recon plainContract", dirs.Tmp, etl.NewSortableBuffer(etl.BufferOptimalSize), logger)
	defer plainContractCollector.Close()
	var transposedKey []byte

	if err := db.View(ctx, func(roTx kv.Tx) error {
		clear := kv.ReadAhead(ctx, db, &atomic.Bool{}, kv.PlainStateR, nil, math.MaxUint32)
		defer clear()
		if err := roTx.ForEach(kv.PlainStateR, nil, func(k, v []byte) error {
			transposedKey = append(transposedKey[:0], k[8:]...)
			transposedKey = append(transposedKey, k[:8]...)
			return plainStateCollector.Collect(transposedKey, v)
		}); err != nil {
			return err
		}
		clear2 := kv.ReadAhead(ctx, db, &atomic.Bool{}, kv.PlainStateD, nil, math.MaxUint32)
		defer clear2()
		if err := roTx.ForEach(kv.PlainStateD, nil, func(k, v []byte) error {
			transposedKey = append(transposedKey[:0], v...)
			transposedKey = append(transposedKey, k...)
			return plainStateCollector.Collect(transposedKey, nil)
		}); err != nil {
			return err
		}
		clear3 := kv.ReadAhead(ctx, db, &atomic.Bool{}, kv.CodeR, nil, math.MaxUint32)
		defer clear3()
		if err := roTx.ForEach(kv.CodeR, nil, func(k, v []byte) error {
			transposedKey = append(transposedKey[:0], k[8:]...)
			transposedKey = append(transposedKey, k[:8]...)
			return codeCollector.Collect(transposedKey, v)
		}); err != nil {
			return err
		}
		clear4 := kv.ReadAhead(ctx, db, &atomic.Bool{}, kv.CodeD, nil, math.MaxUint32)
		defer clear4()
		if err := roTx.ForEach(kv.CodeD, nil, func(k, v []byte) error {
			transposedKey = append(transposedKey[:0], v...)
			transposedKey = append(transposedKey, k...)
			return codeCollector.Collect(transposedKey, nil)
		}); err != nil {
			return err
		}
		clear5 := kv.ReadAhead(ctx, db, &atomic.Bool{}, kv.PlainContractR, nil, math.MaxUint32)
		defer clear5()
		if err := roTx.ForEach(kv.PlainContractR, nil, func(k, v []byte) error {
			transposedKey = append(transposedKey[:0], k[8:]...)
			transposedKey = append(transposedKey, k[:8]...)
			return plainContractCollector.Collect(transposedKey, v)
		}); err != nil {
			return err
		}
		clear6 := kv.ReadAhead(ctx, db, &atomic.Bool{}, kv.PlainContractD, nil, math.MaxUint32)
		defer clear6()
		if err := roTx.ForEach(kv.PlainContractD, nil, func(k, v []byte) error {
			transposedKey = append(transposedKey[:0], v...)
			transposedKey = append(transposedKey, k...)
			return plainContractCollector.Collect(transposedKey, nil)
		}); err != nil {
			return err
		}
		return nil
	}); err != nil {
		return err
	}
	if err := db.Update(ctx, func(tx kv.RwTx) error {
		if err := tx.ClearBucket(kv.PlainStateR); err != nil {
			return err
		}
		if err := tx.ClearBucket(kv.PlainStateD); err != nil {
			return err
		}
		if err := tx.ClearBucket(kv.CodeR); err != nil {
			return err
		}
		if err := tx.ClearBucket(kv.CodeD); err != nil {
			return err
		}
		if err := tx.ClearBucket(kv.PlainContractR); err != nil {
			return err
		}
		if err := tx.ClearBucket(kv.PlainContractD); err != nil {
			return err
		}
		return nil
	}); err != nil {
		return err
	}
	if err := chainDb.Update(ctx, func(tx kv.RwTx) error {
		var lastKey []byte
		var lastVal []byte
		if err := plainStateCollector.Load(tx, kv.PlainState, func(k, v []byte, table etl.CurrentTableReader, next etl.LoadNextFunc) error {
			if !bytes.Equal(k[:len(k)-8], lastKey) {
				if lastKey != nil {
					if e := next(lastKey, lastKey, lastVal); e != nil {
						return e
					}
				}
				lastKey = append(lastKey[:0], k[:len(k)-8]...)
			}
			if v == nil { // `nil` value means delete, `empty value []byte{}` means empty value
				lastVal = nil
			} else {
				lastVal = append(lastVal[:0], v...)
			}
			return nil
		}, etl.TransformArgs{}); err != nil {
			return err
		}
		plainStateCollector.Close()
		if lastKey != nil {
			if len(lastVal) > 0 {
				if e := tx.Put(kv.PlainState, lastKey, lastVal); e != nil {
					return e
				}
			} else {
				if e := tx.Delete(kv.PlainState, lastKey); e != nil {
					return e
				}
			}
		}
		lastKey = nil
		lastVal = nil
		if err := codeCollector.Load(tx, kv.Code, func(k, v []byte, table etl.CurrentTableReader, next etl.LoadNextFunc) error {
			if !bytes.Equal(k[:len(k)-8], lastKey) {
				if lastKey != nil {
					if e := next(lastKey, lastKey, lastVal); e != nil {
						return e
					}
				}
				lastKey = append(lastKey[:0], k[:len(k)-8]...)
			}
			if v == nil {
				lastVal = nil
			} else {
				lastVal = append(lastVal[:0], v...)
			}
			return nil
		}, etl.TransformArgs{}); err != nil {
			return err
		}
		codeCollector.Close()
		if lastKey != nil {
			if len(lastVal) > 0 {
				if e := tx.Put(kv.Code, lastKey, lastVal); e != nil {
					return e
				}
			} else {
				if e := tx.Delete(kv.Code, lastKey); e != nil {
					return e
				}
			}
		}
		lastKey = nil
		lastVal = nil
		if err := plainContractCollector.Load(tx, kv.PlainContractCode, func(k, v []byte, table etl.CurrentTableReader, next etl.LoadNextFunc) error {
			if !bytes.Equal(k[:len(k)-8], lastKey) {
				if lastKey != nil {
					if e := next(lastKey, lastKey, lastVal); e != nil {
						return e
					}
				}
				lastKey = append(lastKey[:0], k[:len(k)-8]...)
			}
			if v == nil {
				lastVal = nil
			} else {
				lastVal = append(lastVal[:0], v...)
			}
			return nil
		}, etl.TransformArgs{}); err != nil {
			return err
		}
		plainContractCollector.Close()
		if lastKey != nil {
			if len(lastVal) > 0 {
				if e := tx.Put(kv.PlainContractCode, lastKey, lastVal); e != nil {
					return e
				}
			} else {
				if e := tx.Delete(kv.PlainContractCode, lastKey); e != nil {
					return e
				}
			}
		}

		return nil
	}); err != nil {
		return err
	}
	return nil
}

func safeCloseTxTaskCh(ch chan *state.TxTask) {
	if ch == nil {
		return
	}
	select {
	case <-ch:
		// Channel was already closed
	default:
		close(ch)
	}
}

func ReconstituteState(ctx context.Context, s *StageState, dirs datadir.Dirs, workerCount int, batchSize datasize.ByteSize, chainDb kv.RwDB,
	blockReader services.FullBlockReader,
	logger log.Logger, agg *state2.Aggregator, engine consensus.Engine,
	chainConfig *chain.Config, genesis *types.Genesis) (err error) {
	startTime := time.Now()

	// force merge snapshots before reconstitution, to allign domains progress
	// un-finished merge can happen at "kill -9" during merge
	if err := agg.MergeLoop(ctx); err != nil {
		return err
	}

	// Incremental reconstitution, step by step (snapshot range by snapshot range)
	aggSteps, err := agg.MakeSteps()
	if err != nil {
		return err
	}
	if len(aggSteps) == 0 {
		return nil
	}
	lastStep := aggSteps[len(aggSteps)-1]
	txNumsReader := rawdbv3.TxNums.WithCustomReadTxNumFunc(freezeblocks.ReadTxNumFuncFromBlockReader(ctx, blockReader))
	var ok bool
	var blockNum uint64 // First block which is not covered by the history snapshot files
	var txNum uint64
	if err := chainDb.View(ctx, func(tx kv.Tx) error {
		_, toTxNum := lastStep.TxNumRange()
		ok, blockNum, err = txNumsReader.FindBlockNum(tx, toTxNum)
		if err != nil {
			return err
		}
		if !ok {
			lastBn, lastTn, _ := txNumsReader.Last(tx)
			return fmt.Errorf("blockNum for mininmaxTxNum=%d not found. See lastBlockNum=%d,lastTxNum=%d", toTxNum, lastBn, lastTn)
		}
		if blockNum == 0 {
			return errors.New("not enough transactions in the history data")
		}
		blockNum--
		txNum, err = txNumsReader.Max(tx, blockNum)
		if err != nil {
			return err
		}
		txNum++
		return nil
	}); err != nil {
		return err
	}

	logger.Info(fmt.Sprintf("[%s] Blocks execution, reconstitution", s.LogPrefix()), "fromBlock", s.BlockNumber, "toBlock", blockNum, "toTxNum", txNum)

	reconDbPath := filepath.Join(dirs.DataDir, "recondb")
	dir.Recreate(reconDbPath)
	db, err := kv2.NewMDBX(log.New()).Path(reconDbPath).
		Flags(func(u uint) uint {
			return mdbx.UtterlyNoSync | mdbx.NoMetaSync | mdbx.NoMemInit | mdbx.LifoReclaim | mdbx.WriteMap
		}).
		PageSize(uint64(8 * datasize.KB)).
		WithTableCfg(func(defaultBuckets kv.TableCfg) kv.TableCfg { return kv.ReconTablesCfg }).
		Open(ctx)
	if err != nil {
		return err
	}
	defer db.Close()
	defer os.RemoveAll(reconDbPath)

	for step, as := range aggSteps {
		logger.Info("Step of incremental reconstitution", "step", step+1, "out of", len(aggSteps), "workers", workerCount)
		if err := reconstituteStep(step+1 == len(aggSteps), workerCount, ctx, db,
			txNum, dirs, as, chainDb, blockReader, chainConfig, logger, genesis,
			engine, batchSize, s, blockNum, txNum,
		); err != nil {
			return err
		}
	}
	db.Close()
	plainStateCollector := etl.NewCollector(s.LogPrefix()+" recon plainState", dirs.Tmp, etl.NewSortableBuffer(etl.BufferOptimalSize), logger)
	defer plainStateCollector.Close()
	codeCollector := etl.NewCollector(s.LogPrefix()+" recon code", dirs.Tmp, etl.NewOldestEntryBuffer(etl.BufferOptimalSize), logger)
	defer codeCollector.Close()
	plainContractCollector := etl.NewCollector(s.LogPrefix()+" recon plainContract", dirs.Tmp, etl.NewSortableBuffer(etl.BufferOptimalSize), logger)
	defer plainContractCollector.Close()

	fillWorker := exec3.NewFillWorker(txNum, aggSteps[len(aggSteps)-1])
	t := time.Now()
	if err := fillWorker.FillAccounts(plainStateCollector); err != nil {
		return err
	}
	if time.Since(t) > 5*time.Second {
		logger.Info(fmt.Sprintf("[%s] Filled accounts", s.LogPrefix()), "took", time.Since(t))
	}
	t = time.Now()
	if err := fillWorker.FillStorage(plainStateCollector); err != nil {
		return err
	}
	if time.Since(t) > 5*time.Second {
		logger.Info(fmt.Sprintf("[%s] Filled storage", s.LogPrefix()), "took", time.Since(t))
	}
	t = time.Now()
	if err := fillWorker.FillCode(codeCollector, plainContractCollector); err != nil {
		return err
	}
	if time.Since(t) > 5*time.Second {
		logger.Info(fmt.Sprintf("[%s] Filled code", s.LogPrefix()), "took", time.Since(t))
	}

	// Load all collections into the main collector
	if err = chainDb.Update(ctx, func(tx kv.RwTx) error {
		if err = plainStateCollector.Load(tx, kv.PlainState, etl.IdentityLoadFunc, etl.TransformArgs{}); err != nil {
			return err
		}
		plainStateCollector.Close()
		if err = codeCollector.Load(tx, kv.Code, etl.IdentityLoadFunc, etl.TransformArgs{}); err != nil {
			return err
		}
		codeCollector.Close()
		if err = plainContractCollector.Load(tx, kv.PlainContractCode, etl.IdentityLoadFunc, etl.TransformArgs{}); err != nil {
			return err
		}
		plainContractCollector.Close()
		if err := s.Update(tx, blockNum); err != nil {
			return err
		}
		s.BlockNumber = blockNum
		return nil
	}); err != nil {
		return err
	}
	logger.Info(fmt.Sprintf("[%s] Reconstitution done", s.LogPrefix()), "in", time.Since(startTime))
	return nil
}<|MERGE_RESOLUTION|>--- conflicted
+++ resolved
@@ -876,21 +876,12 @@
 				txTask.CreateReceipt()
 
 				if txTask.Final {
-<<<<<<< HEAD
-					if execStage.CurrentSyncCycle.Mode == stages.ApplyingBlocks && !execStage.CurrentSyncCycle.IsInitialCycle {
+					if !isMining && !inMemExec && !execStage.CurrentSyncCycle.IsInitialCycle {
 						cfg.notifications.RecentLogs.Add(blockReceipts)
-=======
-					if !isMining && !inMemExec && !execStage.CurrentSyncCycle.IsInitialCycle {
-						cfg.notifications.RecentLogs.Add(receipts)
->>>>>>> b266c656
 					}
 					checkReceipts := !cfg.vmConfig.StatelessExec && chainConfig.IsByzantium(txTask.BlockNum) && !cfg.vmConfig.NoReceipts && !isMining
 					if txTask.BlockNum > 0 && !skipPostEvaluation { //Disable check for genesis. Maybe need somehow improve it in future - to satisfy TestExecutionSpec
-<<<<<<< HEAD
-						if err := core.BlockPostValidation(usedGas, blobGasUsed, checkReceipts, txTask.BlockReceipts, txTask.Header, execStage.CurrentSyncCycle.Mode); err != nil {
-=======
-						if err := core.BlockPostValidation(usedGas, blobGasUsed, checkReceipts, receipts, txTask.Header, isMining); err != nil {
->>>>>>> b266c656
+						if err := core.BlockPostValidation(usedGas, blobGasUsed, checkReceipts, txTask.BlockReceipts, txTask.Header, isMining); err != nil {
 							return fmt.Errorf("%w, txnIdx=%d, %v", consensus.ErrInvalidBlock, txTask.TxIndex, err) //same as in stage_exec.go
 						}
 					}

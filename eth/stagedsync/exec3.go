--- conflicted
+++ resolved
@@ -889,21 +889,12 @@
 				}
 
 				if txTask.Final {
-<<<<<<< HEAD
-					if !isMining && !inMemExec && !execStage.CurrentSyncCycle.IsInitialCycle {
+					if execStage.CurrentSyncCycle.Mode == stages.ApplyingBlocks && !execStage.CurrentSyncCycle.IsInitialCycle {
 						cfg.notifications.RecentLogs.Add(receiptsForConsensus)
-=======
-					if execStage.CurrentSyncCycle.Mode == stages.ApplyingBlocks && !execStage.CurrentSyncCycle.IsInitialCycle {
-						cfg.notifications.RecentLogs.Add(receipts)
->>>>>>> 3dde8be9
 					}
 					checkReceipts := !cfg.vmConfig.StatelessExec && chainConfig.IsByzantium(txTask.BlockNum) && !cfg.vmConfig.NoReceipts && execStage.CurrentSyncCycle.Mode != stages.BlockProduction
 					if txTask.BlockNum > 0 && !skipPostEvaluation { //Disable check for genesis. Maybe need somehow improve it in future - to satisfy TestExecutionSpec
-<<<<<<< HEAD
-						if err := core.BlockPostValidation(usedGas, blobGasUsed, checkReceipts, receiptsForConsensus, txTask.Header, isMining); err != nil {
-=======
-						if err := core.BlockPostValidation(usedGas, blobGasUsed, checkReceipts, receipts, txTask.Header, execStage.CurrentSyncCycle.Mode); err != nil {
->>>>>>> 3dde8be9
+						if err := core.BlockPostValidation(usedGas, blobGasUsed, checkReceipts, receiptsForConsensus, txTask.Header, execStage.CurrentSyncCycle.Mode); err != nil {
 							return fmt.Errorf("%w, txnIdx=%d, %v", consensus.ErrInvalidBlock, txTask.TxIndex, err) //same as in stage_exec.go
 						}
 					}

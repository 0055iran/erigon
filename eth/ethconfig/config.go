// Copyright 2017 The go-ethereum Authors
// (original work)
// Copyright 2024 The Erigon Authors
// (modifications)
// This file is part of Erigon.
//
// Erigon is free software: you can redistribute it and/or modify
// it under the terms of the GNU Lesser General Public License as published by
// the Free Software Foundation, either version 3 of the License, or
// (at your option) any later version.
//
// Erigon is distributed in the hope that it will be useful,
// but WITHOUT ANY WARRANTY; without even the implied warranty of
// MERCHANTABILITY or FITNESS FOR A PARTICULAR PURPOSE. See the
// GNU Lesser General Public License for more details.
//
// You should have received a copy of the GNU Lesser General Public License
// along with Erigon. If not, see <http://www.gnu.org/licenses/>.

// Package ethconfig contains the configuration of the ETH and LES protocols.
package ethconfig

import (
	"math/big"
	"os"
	"os/user"
	"path/filepath"
	"runtime"
	"strings"
	"time"

	"github.com/c2h5oh/datasize"

	"github.com/erigontech/erigon-lib/chain"
	"github.com/erigontech/erigon-lib/common"
	"github.com/erigontech/erigon-lib/common/datadir"
	"github.com/erigontech/erigon-lib/downloader/downloadercfg"
	"github.com/erigontech/erigon/cl/clparams"
	"github.com/erigontech/erigon/consensus/ethash/ethashcfg"
	"github.com/erigontech/erigon/core/types"
	"github.com/erigontech/erigon/eth/ethconfig/estimate"
	"github.com/erigontech/erigon/eth/gasprice/gaspricecfg"
	"github.com/erigontech/erigon/ethdb/prune"
	"github.com/erigontech/erigon/params"
	"github.com/erigontech/erigon/rpc"
	"github.com/erigontech/erigon/txnprovider/shutter"
	"github.com/erigontech/erigon/txnprovider/txpool/txpoolcfg"
)

// BorDefaultMinerGasPrice defines the minimum gas price for bor validators to mine a transaction.
var BorDefaultMinerGasPrice = big.NewInt(25 * params.GWei)

// FullNodeGPO contains default gasprice oracle settings for full node.
var FullNodeGPO = gaspricecfg.Config{
	Blocks:           20,
	Default:          big.NewInt(0),
	Percentile:       60,
	MaxHeaderHistory: 0,
	MaxBlockHistory:  0,
	MaxPrice:         gaspricecfg.DefaultMaxPrice,
	IgnorePrice:      gaspricecfg.DefaultIgnorePrice,
}

// LightClientGPO contains default gasprice oracle settings for light client.
var LightClientGPO = gaspricecfg.Config{
	Blocks:           2,
	Percentile:       60,
	MaxHeaderHistory: 300,
	MaxBlockHistory:  5,
	MaxPrice:         gaspricecfg.DefaultMaxPrice,
	IgnorePrice:      gaspricecfg.DefaultIgnorePrice,
}

// Defaults contains default settings for use on the Ethereum main net.
var Defaults = Config{
	Sync: Sync{
		ExecWorkerCount:            estimate.BlocksExecution.WorkersHalf(), //only half of CPU, other half will spend for snapshots build/merge/prune
		BodyCacheLimit:             256 * 1024 * 1024,
		BodyDownloadTimeoutSeconds: 2,
		//LoopBlockLimit:             100_000,
		ParallelStateFlushing: true,
		ChaosMonkey:           false,
	},
	Ethash: ethashcfg.Config{
		CachesInMem:      2,
		CachesLockMmap:   false,
		DatasetsInMem:    1,
		DatasetsOnDisk:   2,
		DatasetsLockMmap: false,
	},
	NetworkID: 1,
	Prune:     prune.DefaultMode,
	Miner: params.MiningConfig{
		GasLimit: 36_000_000,
		GasPrice: big.NewInt(params.GWei),
		Recommit: 3 * time.Second,
	},
	TxPool:      txpoolcfg.DefaultConfig,
	RPCGasCap:   50000000,
	GPO:         FullNodeGPO,
	RPCTxFeeCap: 1, // 1 ether

	ImportMode: false,
	Snapshot: BlocksFreezing{
		KeepBlocks: false,
		ProduceE2:  true,
		ProduceE3:  true,
	},
}

func init() {
	home := os.Getenv("HOME")
	if home == "" {
		if user, err := user.Current(); err == nil {
			home = user.HomeDir
		}
	}
	if runtime.GOOS == "darwin" {
		Defaults.Ethash.DatasetDir = filepath.Join(home, "Library", "erigon-ethash")
	} else if runtime.GOOS == "windows" {
		localappdata := os.Getenv("LOCALAPPDATA")
		if localappdata != "" {
			Defaults.Ethash.DatasetDir = filepath.Join(localappdata, "erigon-thash")
		} else {
			Defaults.Ethash.DatasetDir = filepath.Join(home, "AppData", "Local", "erigon-ethash")
		}
	} else {
		if xdgDataDir := os.Getenv("XDG_DATA_HOME"); xdgDataDir != "" {
			Defaults.Ethash.DatasetDir = filepath.Join(xdgDataDir, "erigon-ethash")
		}
		Defaults.Ethash.DatasetDir = filepath.Join(home, ".local/share/erigon-ethash") //nolint:gocritic
	}
}

//go:generate gencodec -dir . -type Config -formats toml -out gen_config.go

type BlocksFreezing struct {
	KeepBlocks        bool // produce new snapshots of blocks but don't remove blocks from DB
	ProduceE2         bool // produce new block files
	ProduceE3         bool // produce new state files
	NoDownloader      bool // possible to use snapshots without calling Downloader
	Verify            bool // verify snapshots on startup
	DisableDownloadE3 bool // disable download state snapshots
	DownloaderAddr    string
	ChainName         string
}

func (s BlocksFreezing) String() string {
	var out []string
	if s.KeepBlocks {
		out = append(out, "--"+FlagSnapKeepBlocks+"=true")
	}
	if !s.ProduceE2 {
		out = append(out, "--"+FlagSnapStop+"=true")
	}
	return strings.Join(out, " ")
}

var (
	FlagSnapKeepBlocks = "snap.keepblocks"
	FlagSnapStop       = "snap.stop"
	FlagSnapStateStop  = "snap.state.stop"
)

func NewSnapCfg(keepBlocks, produceE2, produceE3 bool, chainName string) BlocksFreezing {
	return BlocksFreezing{KeepBlocks: keepBlocks, ProduceE2: produceE2, ProduceE3: produceE3, ChainName: chainName}
}

// Config contains configuration options for ETH protocol.
type Config struct {
	Sync

	// The genesis block, which is inserted if the database is empty.
	// If nil, the Ethereum main net block is used.
	Genesis *types.Genesis `toml:",omitempty"`

	// Protocol options
	NetworkID uint64 // Network ID to use for selecting peers to connect to

	// This can be set to list of enrtree:// URLs which will be queried for
	// for nodes to connect to.
	EthDiscoveryURLs []string

	Prune     prune.Mode
	BatchSize datasize.ByteSize // Batch size for execution stage

	ImportMode bool

	BadBlockHash common.Hash // hash of the block marked as bad

	Snapshot     BlocksFreezing
	Downloader   *downloadercfg.Cfg
	CaplinConfig clparams.CaplinConfig

	Dirs datadir.Dirs

	// Address to connect to external snapshot downloader
	// empty if you want to use internal bittorrent snapshot downloader
	ExternalSnapshotDownloaderAddr string

	// Whitelist of required block number -> hash values to accept
	Whitelist map[uint64]common.Hash `toml:"-"`

	// Mining options
	Miner params.MiningConfig

	// Ethash options
	Ethash ethashcfg.Config

	Clique params.ConsensusSnapshotConfig
	Aura   chain.AuRaConfig

	// Transaction pool options
	TxPool  txpoolcfg.Config
	Shutter shutter.Config

	// Gas Price Oracle options
	GPO gaspricecfg.Config

	// RPCGasCap is the global gas cap for eth-call variants.
	RPCGasCap uint64 `toml:",omitempty"`

	// RPCTxFeeCap is the global transaction fee(price * gaslimit) cap for
	// send-transction variants. The unit is ether.
	RPCTxFeeCap float64 `toml:",omitempty"`

	StateStream bool

	// URL to connect to Heimdall node
	HeimdallURL string
	// No heimdall service
	WithoutHeimdall bool
	// Heimdall services active
	WithHeimdallMilestones bool
	// Heimdall waypoint recording active
	WithHeimdallWaypointRecording bool
	// Use polygon checkpoint sync in preference to POW downloader
	PolygonSync      bool
	PolygonSyncStage bool

	// Ethstats service
	Ethstats string
	// Consensus layer
	InternalCL bool

	OverridePragueTime *big.Int `toml:",omitempty"`

	// Embedded Silkworm support
	SilkwormExecution            bool
	SilkwormRpcDaemon            bool
	SilkwormSentry               bool
	SilkwormVerbosity            string
	SilkwormNumContexts          uint32
	SilkwormRpcLogEnabled        bool
	SilkwormRpcLogDirPath        string
	SilkwormRpcLogMaxFileSize    uint16
	SilkwormRpcLogMaxFiles       uint16
	SilkwormRpcLogDumpResponse   bool
	SilkwormRpcNumWorkers        uint32
	SilkwormRpcJsonCompatibility bool
<<<<<<< HEAD

	DisableTxPoolGossip bool

	ExperimentalEFOptimization bool
=======
>>>>>>> 1cee6584
}

type Sync struct {
	// LoopThrottle sets a minimum time between staged loop iterations
	LoopThrottle     time.Duration
	ExecWorkerCount  int
	ReconWorkerCount int

	BodyCacheLimit             datasize.ByteSize
	BodyDownloadTimeoutSeconds int // TODO: change to duration
	BreakAfterStage            string
	LoopBlockLimit             uint
	ParallelStateFlushing      bool

	UploadLocation   string
	UploadFrom       rpc.BlockNumber
	FrozenBlockLimit uint64

	ChaosMonkey              bool
	AlwaysGenerateChangesets bool
}<|MERGE_RESOLUTION|>--- conflicted
+++ resolved
@@ -258,13 +258,8 @@
 	SilkwormRpcLogDumpResponse   bool
 	SilkwormRpcNumWorkers        uint32
 	SilkwormRpcJsonCompatibility bool
-<<<<<<< HEAD
-
-	DisableTxPoolGossip bool
 
 	ExperimentalEFOptimization bool
-=======
->>>>>>> 1cee6584
 }
 
 type Sync struct {

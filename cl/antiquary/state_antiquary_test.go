--- conflicted
+++ resolved
@@ -24,12 +24,7 @@
 
 	ctx := context.Background()
 	vt := state_accessors.NewStaticValidatorTable()
-<<<<<<< HEAD
-	f := afero.NewMemMapFs()
-	a := NewAntiquary(ctx, preState, vt, &clparams.MainnetBeaconConfig, datadir.New("/tmp"), nil, db, nil, reader, log.New(), true, true, f, nil)
-=======
-	a := NewAntiquary(ctx, nil, preState, vt, &clparams.MainnetBeaconConfig, datadir.New("/tmp"), nil, db, nil, reader, log.New(), true, true, true)
->>>>>>> 56cf84bf
+	a := NewAntiquary(ctx, nil, preState, vt, &clparams.MainnetBeaconConfig, datadir.New("/tmp"), nil, db, nil, reader, log.New(), true, true, true, nil)
 	require.NoError(t, a.IncrementBeaconState(ctx, blocks[len(blocks)-1].Block.Slot+33))
 }
 

--- conflicted
+++ resolved
@@ -170,11 +170,7 @@
 			continue
 		}
 		ext := filepath.Ext(f.Name())
-<<<<<<< HEAD
-		if ext != ".kv" && ext != ".v" && ext != ".ef" && ext != ".kv" { // filter out only compressed files
-=======
-		if ext != ".v" && ext != ".ef" { // filter out only compressed files
->>>>>>> 47c5089a
+		if ext != ".kv" && ext != ".v" && ext != ".ef" { // filter out only compressed files
 			continue
 		}
 

--- conflicted
+++ resolved
@@ -305,12 +305,7 @@
 
 		select {
 		case <-ctx.Done():
-<<<<<<< HEAD
-			logger.Debug("Shutdown detected, terminating request", "err", ctx.Err())
-
-=======
 			logger.Debug("[bor.heimdall] request canceled", "reason", ctx.Err(), "path", url.Path, "attempt", attempt)
->>>>>>> f33ec62f
 			return nil, ctx.Err()
 		case <-closeCh:
 			logger.Debug("[bor.heimdall] shutdown detected, terminating request", "path", url.Path)

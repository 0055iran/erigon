--- conflicted
+++ resolved
@@ -1073,97 +1073,15 @@
 	defer historyKeysCursor.Close()
 	var txKey [8]byte
 	binary.BigEndian.PutUint64(txKey[:], txFrom)
-<<<<<<< HEAD
-
-	k, v, err := historyKeysCursor.Seek(txKey[:])
-	if err != nil {
-		return err
-	}
-	if k == nil {
-		return nil
-	}
-	txFrom = binary.BigEndian.Uint64(k)
-	if limit != math.MaxUint64 && limit != 0 {
-		txTo = cmp.Min(txTo, txFrom+limit)
-	}
-	if txFrom >= txTo {
-		return nil
-	}
-
-	collector := etl.NewCollector("snapshots", h.tmpdir, etl.NewOldestEntryBuffer(etl.BufferOptimalSize), h.logger)
-	defer collector.Close()
-
-	// Invariant: if some `txNum=N` pruned - it's pruned Fully
-	// Means: can use DeleteCurrentDuplicates all values of given `txNum`
-	for ; err == nil && k != nil; k, v, err = historyKeysCursor.NextNoDup() {
-		txNum := binary.BigEndian.Uint64(k)
-		if txNum >= txTo {
-			break
-		}
-		if txNum < txFrom {
-			continue
-		}
-		for ; err == nil && k != nil; k, v, err = historyKeysCursor.NextDup() {
-			if err := collector.Collect(v, nil); err != nil {
-				return err
-			}
-			fmt.Printf("prune %s history: tx=%d %x %x\n", h.filenameBase, txNum, k, v)
-		}
-
-		// This DeleteCurrent needs to the last in the loop iteration, because it invalidates k and v
-		if err = historyKeysCursor.DeleteCurrentDuplicates(); err != nil {
-			return err
-		}
-	}
-
-=======
 	var k, v []byte
 	var valsC kv.RwCursor
 	var valsCDup kv.RwCursorDupSort
->>>>>>> 9090990e
 	if h.largeValues {
 		valsC, err = h.tx.RwCursor(h.historyValsTable)
 		if err != nil {
 			return err
 		}
 		defer valsC.Close()
-<<<<<<< HEAD
-
-		if err := collector.Load(h.tx, "", func(key, _ []byte, table etl.CurrentTableReader, next etl.LoadNextFunc) error {
-			for k, _, err := valsC.Seek(key); k != nil; k, _, err = valsC.Next() {
-				if err != nil {
-					return err
-				}
-				if !bytes.HasPrefix(k, key) {
-					break
-				}
-				txNum := binary.BigEndian.Uint64(k[len(k)-8:])
-				if txNum >= txTo {
-					break
-				}
-				if txNum < txFrom {
-					continue
-				}
-				fmt.Printf("prune7 %s history: tx=%d %x %x\n", h.filenameBase, txNum, k, v)
-				if err = valsC.DeleteCurrent(); err != nil {
-					return err
-				}
-
-				select {
-				case <-logEvery.C:
-					log.Info("[snapshots] prune history", "name", h.filenameBase, "to_step", fmt.Sprintf("%.2f", float64(txTo)/float64(h.aggregationStep)), "prefix", fmt.Sprintf("%x", key[:8]))
-				default:
-				}
-			}
-			return nil
-		}, etl.TransformArgs{Quit: ctx.Done()}); err != nil {
-			return err
-		}
-		if err != nil {
-			return fmt.Errorf("iterate over %s history keys: %w", h.filenameBase, err)
-		}
-=======
->>>>>>> 9090990e
 	} else {
 		valsCDup, err = h.tx.RwCursorDupSort(h.historyValsTable)
 		if err != nil {
@@ -1181,21 +1099,6 @@
 		}
 		limit--
 
-<<<<<<< HEAD
-		if err := collector.Load(h.tx, "", func(key, _ []byte, table etl.CurrentTableReader, next etl.LoadNextFunc) error {
-			for k, v, err := valsC.SeekExact(key); k != nil; k, v, err = valsC.NextDup() {
-				if err != nil {
-					return err
-				}
-				txNum := binary.BigEndian.Uint64(v)
-				if txNum < txFrom {
-					continue
-				}
-				if txNum >= txTo {
-					break
-				}
-				fmt.Printf("prune1 %s history: tx=%d %x %x\n", h.filenameBase, txNum, k, v)
-=======
 		if h.largeValues {
 			seek := append(common.Copy(v), k...)
 			kk, _, err := valsC.SeekExact(seek)
@@ -1203,7 +1106,6 @@
 				return err
 			}
 			if kk != nil {
->>>>>>> 9090990e
 				if err = valsC.DeleteCurrent(); err != nil {
 					return err
 				}
@@ -1231,121 +1133,133 @@
 	}
 
 	/*
-	   historyKeysCursor, err := h.tx.RwCursorDupSort(h.indexKeysTable)
-	   	if err != nil {
-	   		return fmt.Errorf("create %s history cursor: %w", h.filenameBase, err)
-	   	}
-	   	defer historyKeysCursor.Close()
-	   	var txKey [8]byte
-	   	binary.BigEndian.PutUint64(txKey[:], txFrom)
-
-	   	k, v, err := historyKeysCursor.Seek(txKey[:])
-	   	if err != nil {
-	   		return err
-	   	}
-	   	if k == nil {
-	   		return nil
-	   	}
-	   	txFrom = binary.BigEndian.Uint64(k)
-	   	if limit != math.MaxUint64 && limit != 0 {
-	   		txTo = cmp.Min(txTo, txFrom+limit)
-	   	}
-	   	if txFrom >= txTo {
-	   		return nil
-	   	}
-
-	   	collector := etl.NewCollector("snapshots", h.tmpdir, etl.NewOldestEntryBuffer(etl.BufferOptimalSize), h.logger)
-	   	defer collector.Close()
-
-	   	// Invariant: if some `txNum=N` pruned - it's pruned Fully
-	   	// Means: can use DeleteCurrentDuplicates all values of given `txNum`
-	   	for ; err == nil && k != nil; k, v, err = historyKeysCursor.NextNoDup() {
-	   		txNum := binary.BigEndian.Uint64(k)
-	   		if txNum >= txTo {
-	   			break
-	   		}
-	   		for ; err == nil && k != nil; k, v, err = historyKeysCursor.NextDup() {
-	   			if err := collector.Collect(v, nil); err != nil {
-	   				return err
-	   			}
-	   		}
-
-	   		// This DeleteCurrent needs to the last in the loop iteration, because it invalidates k and v
-	   		if err = historyKeysCursor.DeleteCurrentDuplicates(); err != nil {
-	   			return err
-	   		}
-	   	}
-
-	   	if h.largeValues {
-	   		valsC, err := h.tx.RwCursor(h.historyValsTable)
-	   		if err != nil {
-	   			return err
-	   		}
-	   		defer valsC.Close()
-
-	   		if err := collector.Load(h.tx, "", func(key, _ []byte, table etl.CurrentTableReader, next etl.LoadNextFunc) error {
-	   			for k, _, err := valsC.Seek(key); k != nil; k, _, err = valsC.Next() {
-	   				if err != nil {
-	   					return err
-	   				}
-	   				if !bytes.HasPrefix(k, key) {
-	   					break
-	   				}
-	   				txNum := binary.BigEndian.Uint64(k[len(k)-8:])
-	   				if txNum >= txTo {
-	   					break
-	   				}
-	   				if err = valsC.DeleteCurrent(); err != nil {
-	   					return err
-	   				}
-
-	   				select {
-	   				case <-logEvery.C:
-	   					log.Info("[snapshots] prune history", "name", h.filenameBase, "to_step", fmt.Sprintf("%.2f", float64(txTo)/float64(h.aggregationStep)), "prefix", fmt.Sprintf("%x", key[:8]))
-	   				default:
-	   				}
-	   			}
-	   			return nil
-	   		}, etl.TransformArgs{Quit: ctx.Done()}); err != nil {
-	   			return err
-	   		}
-	   		if err != nil {
-	   			return fmt.Errorf("iterate over %s history keys: %w", h.filenameBase, err)
-	   		}
-	   	} else {
-	   		valsC, err := h.tx.RwCursorDupSort(h.historyValsTable)
-	   		if err != nil {
-	   			return err
-	   		}
-	   		defer valsC.Close()
-
-	   		if err := collector.Load(h.tx, "", func(key, _ []byte, table etl.CurrentTableReader, next etl.LoadNextFunc) error {
-	   			for k, v, err := valsC.SeekExact(key); k != nil; k, v, err = valsC.NextDup() {
-	   				if err != nil {
-	   					return err
-	   				}
-	   				txNum := binary.BigEndian.Uint64(v)
-	   				if txNum >= txTo {
-	   					break
-	   				}
-	   				if err = valsC.DeleteCurrent(); err != nil {
-	   					return err
-	   				}
-
-	   				select {
-	   				case <-logEvery.C:
-	   					log.Info("[snapshots] prune history", "name", h.filenameBase, "to_step", fmt.Sprintf("%.2f", float64(txTo)/float64(h.aggregationStep)), "prefix", fmt.Sprintf("%x", key[:8]))
-	   				default:
-	   				}
-	   			}
-	   			return nil
-	   		}, etl.TransformArgs{Quit: ctx.Done()}); err != nil {
-	   			return err
-	   		}
-	   		if err != nil {
-	   			return fmt.Errorf("iterate over %s history keys: %w", h.filenameBase, err)
-	   		}
-	   	}
+		   historyKeysCursor, err := h.tx.RwCursorDupSort(h.indexKeysTable)
+		   	if err != nil {
+		   		return fmt.Errorf("create %s history cursor: %w", h.filenameBase, err)
+		   	}
+		   	defer historyKeysCursor.Close()
+		   	var txKey [8]byte
+		   	binary.BigEndian.PutUint64(txKey[:], txFrom)
+
+		   	k, v, err := historyKeysCursor.Seek(txKey[:])
+		   	if err != nil {
+		   		return err
+		   	}
+		   	if k == nil {
+		   		return nil
+		   	}
+		   	txFrom = binary.BigEndian.Uint64(k)
+		   	if limit != math.MaxUint64 && limit != 0 {
+		   		txTo = cmp.Min(txTo, txFrom+limit)
+		   	}
+		   	if txFrom >= txTo {
+		   		return nil
+		   	}
+
+		   	collector := etl.NewCollector("snapshots", h.tmpdir, etl.NewOldestEntryBuffer(etl.BufferOptimalSize), h.logger)
+		   	defer collector.Close()
+
+		// Invariant: if some `txNum=N` pruned - it's pruned Fully
+		// Means: can use DeleteCurrentDuplicates all values of given `txNum`
+		for ; err == nil && k != nil; k, v, err = historyKeysCursor.NextNoDup() {
+			txNum := binary.BigEndian.Uint64(k)
+			if txNum >= txTo {
+				break
+			}
+			if txNum < txFrom {
+				continue
+			}
+			for ; err == nil && k != nil; k, v, err = historyKeysCursor.NextDup() {
+				if err := collector.Collect(v, nil); err != nil {
+					return err
+				}
+				fmt.Printf("prune %s history: tx=%d %x %x\n", h.filenameBase, txNum, k, v)
+			}
+
+		   		// This DeleteCurrent needs to the last in the loop iteration, because it invalidates k and v
+		   		if err = historyKeysCursor.DeleteCurrentDuplicates(); err != nil {
+		   			return err
+		   		}
+		   	}
+
+		   	if h.largeValues {
+		   		valsC, err := h.tx.RwCursor(h.historyValsTable)
+		   		if err != nil {
+		   			return err
+		   		}
+		   		defer valsC.Close()
+
+		   		if err := collector.Load(h.tx, "", func(key, _ []byte, table etl.CurrentTableReader, next etl.LoadNextFunc) error {
+		   			for k, _, err := valsC.Seek(key); k != nil; k, _, err = valsC.Next() {
+		   				if err != nil {
+		   					return err
+		   				}
+		   				if !bytes.HasPrefix(k, key) {
+		   					break
+		   				}
+		   				txNum := binary.BigEndian.Uint64(k[len(k)-8:])
+		   				if txNum >= txTo {
+		   					break
+		   				}
+		   				if txNum < txFrom {
+						continue
+					}
+					fmt.Printf("prune7 %s history: tx=%d %x %x\n", h.filenameBase, txNum, k, v)
+					if err = valsC.DeleteCurrent(); err != nil {
+		   					return err
+		   				}
+
+		   				select {
+		   				case <-logEvery.C:
+		   					log.Info("[snapshots] prune history", "name", h.filenameBase, "to_step", fmt.Sprintf("%.2f", float64(txTo)/float64(h.aggregationStep)), "prefix", fmt.Sprintf("%x", key[:8]))
+		   				default:
+		   				}
+		   			}
+		   			return nil
+		   		}, etl.TransformArgs{Quit: ctx.Done()}); err != nil {
+		   			return err
+		   		}
+		   		if err != nil {
+		   			return fmt.Errorf("iterate over %s history keys: %w", h.filenameBase, err)
+		   		}
+		   	} else {
+		   		valsC, err := h.tx.RwCursorDupSort(h.historyValsTable)
+		   		if err != nil {
+		   			return err
+		   		}
+		   		defer valsC.Close()
+
+		   		if err := collector.Load(h.tx, "", func(key, _ []byte, table etl.CurrentTableReader, next etl.LoadNextFunc) error {
+		   			for k, v, err := valsC.SeekExact(key); k != nil; k, v, err = valsC.NextDup() {
+		   				if err != nil {
+		   					return err
+		   				}
+		   				txNum := binary.BigEndian.Uint64(v)
+		   				if txNum < txFrom {
+						continue
+					}
+					if txNum >= txTo {
+		   					break
+		   				}
+					fmt.Printf("prune1 %s history: tx=%d %x %x\n", h.filenameBase, txNum, k, v)
+		   				if err = valsC.DeleteCurrent(); err != nil {
+		   					return err
+		   				}
+
+		   				select {
+		   				case <-logEvery.C:
+		   					log.Info("[snapshots] prune history", "name", h.filenameBase, "to_step", fmt.Sprintf("%.2f", float64(txTo)/float64(h.aggregationStep)), "prefix", fmt.Sprintf("%x", key[:8]))
+		   				default:
+		   				}
+		   			}
+		   			return nil
+		   		}, etl.TransformArgs{Quit: ctx.Done()}); err != nil {
+		   			return err
+		   		}
+		   		if err != nil {
+		   			return fmt.Errorf("iterate over %s history keys: %w", h.filenameBase, err)
+		   		}
+		   	}
 	*/
 	return nil
 }

--- conflicted
+++ resolved
@@ -136,55 +136,6 @@
 				}); err != nil {
 					return 0, err
 				}
-<<<<<<< HEAD
-
-				if startEventId > 0 {
-					// if we have reached the last entry in kv.BorEventNums we will have a start event
-					// but no end - so we assume that the last event is going to be the last recorded
-					// event in the db
-					if startEventId == lastEventId {
-						if err := db.View(ctx, func(tx kv.Tx) error {
-							cursor, err := tx.Cursor(kv.BorEvents)
-							if err != nil {
-								return err
-							}
-
-							defer cursor.Close()
-							k, _, err := cursor.Last()
-							if err != nil {
-								return err
-							}
-
-							if k != nil {
-								lastEventId = binary.BigEndian.Uint64(k)
-							}
-
-							return nil
-						}); err != nil {
-							return 0, err
-						}
-					}
-
-					fmt.Println("LKID", startEventId, lastEventId)
-
-					if lastEventId == 16 {
-						fmt.Println("LKID 16")
-					}
-
-					if lastEventId >= startEventId {
-						if err := db.View(ctx, func(tx kv.Tx) error {
-							blockHash, e := rawdb.ReadCanonicalHash(tx, prevBlockNum)
-							if e != nil {
-								return e
-							}
-							return extractEventRange(startEventId, lastEventId+1, tx, prevBlockNum, blockHash, collect)
-						}); err != nil {
-							return 0, err
-						}
-					}
-				}
-=======
->>>>>>> ba161345
 
 				return lastEventId, nil
 			}),

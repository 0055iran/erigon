--- conflicted
+++ resolved
@@ -254,7 +254,6 @@
 	GetSignerSuccessionNumber(signer libcommon.Address, number uint64) (int, error)
 }
 
-<<<<<<< HEAD
 func CalculateEventWIndow(ctx context.Context, config *borcfg.BorConfig, header *types.Header, tx kv.Getter, headerReader services.HeaderReader) (from time.Time, to time.Time, err error) {
 
 	blockNum := header.Number.Uint64()
@@ -282,7 +281,8 @@
 	}
 
 	return from, to, nil
-=======
+}
+
 type spanReader interface {
 	Span(ctx context.Context, id uint64) (*heimdall.Span, bool, error)
 }
@@ -290,7 +290,6 @@
 type bridgeReader interface {
 	Events(ctx context.Context, blockNum uint64) ([]*types.Message, error)
 	EventTxnLookup(ctx context.Context, borTxHash libcommon.Hash) (uint64, bool, error)
->>>>>>> df04b782
 }
 
 func ValidateHeaderTime(

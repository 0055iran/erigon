// Copyright 2024 The Erigon Authors
// This file is part of Erigon.
//
// Erigon is free software: you can redistribute it and/or modify
// it under the terms of the GNU Lesser General Public License as published by
// the Free Software Foundation, either version 3 of the License, or
// (at your option) any later version.
//
// Erigon is distributed in the hope that it will be useful,
// but WITHOUT ANY WARRANTY; without even the implied warranty of
// MERCHANTABILITY or FITNESS FOR A PARTICULAR PURPOSE. See the
// GNU Lesser General Public License for more details.
//
// You should have received a copy of the GNU Lesser General Public License
// along with Erigon. If not, see <http://www.gnu.org/licenses/>.

package bridge

import (
	"context"
	"errors"
	"fmt"
	"strconv"
	"sync"
	"sync/atomic"
	"time"

<<<<<<< HEAD
=======
	liberrors "github.com/erigontech/erigon-lib/common/errors"
	"github.com/erigontech/erigon-lib/kv"
>>>>>>> f86c8928
	"github.com/erigontech/erigon-lib/log/v3"
	bortypes "github.com/erigontech/erigon/polygon/bor/types"

	libcommon "github.com/erigontech/erigon-lib/common"
	"github.com/erigontech/erigon/core/types"
	"github.com/erigontech/erigon/polygon/bor/borcfg"
	"github.com/erigontech/erigon/polygon/heimdall"
)

type eventFetcher interface {
	FetchStateSyncEvents(ctx context.Context, fromId uint64, to time.Time, limit int) ([]*heimdall.EventRecordWithTime, error)
}

type Config struct {
	Store        Store
	Logger       log.Logger
	BorConfig    *borcfg.BorConfig
	EventFetcher eventFetcher
}

<<<<<<< HEAD
func NewBridge(config Config) *Bridge {
	return &Bridge{
		store:                        config.Store,
		logger:                       config.Logger,
		borConfig:                    config.BorConfig,
		eventFetcher:                 config.EventFetcher,
		stateReceiverContractAddress: libcommon.HexToAddress(config.BorConfig.StateReceiverContract),
		reader:                       NewReader(config.Store, config.Logger, config.BorConfig.StateReceiverContract),
		transientErrors:              []error{context.DeadlineExceeded, heimdall.ErrBadGateway},
=======
func Assemble(config Config) *Bridge {
	bridgeDB := polygoncommon.NewDatabase(config.DataDir, kv.PolygonBridgeDB, databaseTablesCfg, config.Logger, false /* accede */, config.RoTxLimit)
	bridgeStore := NewStore(bridgeDB)
	reader := NewReader(bridgeStore, config.Logger, config.BorConfig.StateReceiverContract)
	return NewBridge(bridgeStore, config.Logger, config.BorConfig, config.EventFetcher, reader)
}

func NewBridge(store Store, logger log.Logger, borConfig *borcfg.BorConfig, eventFetcher eventFetcher, reader *Reader) *Bridge {
	transientErrors := []error{
		heimdall.ErrBadGateway,
		heimdall.ErrServiceUnavailable,
		context.DeadlineExceeded,
	}

	return &Bridge{
		store:                        store,
		logger:                       logger,
		borConfig:                    borConfig,
		eventFetcher:                 eventFetcher,
		stateReceiverContractAddress: libcommon.HexToAddress(borConfig.StateReceiverContract),
		reader:                       reader,
		transientErrors:              transientErrors,
>>>>>>> f86c8928
		fetchedEventsSignal:          make(chan struct{}),
		processedBlocksSignal:        make(chan struct{}),
	}
}

type Bridge struct {
	store                        Store
	logger                       log.Logger
	borConfig                    *borcfg.BorConfig
	eventFetcher                 eventFetcher
	stateReceiverContractAddress libcommon.Address
	reader                       *Reader
	transientErrors              []error
	// internal state
	reachedTip             atomic.Bool
	fetchedEventsSignal    chan struct{}
	lastFetchedEventTime   atomic.Uint64
	processedBlocksSignal  chan struct{}
	lastProcessedBlockInfo atomic.Pointer[ProcessedBlockInfo]
	synchronizeMu          sync.Mutex
	unwindMu               sync.Mutex
}

func (b *Bridge) Run(ctx context.Context) error {
	defer close(b.fetchedEventsSignal)
	defer close(b.processedBlocksSignal)

	err := b.store.Prepare(ctx)
	if err != nil {
		return err
	}
	defer b.Close()

	// get last known sync Id
	lastFetchedEventId, err := b.store.LastEventId(ctx)
	if err != nil {
		return err
	}

	lastProcessedEventId, err := b.store.LastProcessedEventId(ctx)
	if err != nil {
		return err
	}

	lastProcessedBlockInfo, ok, err := b.store.LastProcessedBlockInfo(ctx)
	if err != nil {
		return err
	}
	if ok {
		b.lastProcessedBlockInfo.Store(&lastProcessedBlockInfo)
	}

	// start syncing
	b.logger.Debug(
		bridgeLogPrefix("running bridge component"),
		"lastFetchedEventId", lastFetchedEventId,
		"lastProcessedEventId", lastProcessedEventId,
		"lastProcessedBlockNum", lastProcessedBlockInfo.BlockNum,
		"lastProcessedBlockTime", lastProcessedBlockInfo.BlockTime,
	)

	logTicker := time.NewTicker(30 * time.Second)
	defer logTicker.Stop()

	for {
		select {
		case <-ctx.Done():
			return ctx.Err()
		default:
		}

		// start scraping events
		from := lastFetchedEventId + 1
		to := time.Now()
		events, err := b.eventFetcher.FetchStateSyncEvents(ctx, from, to, heimdall.StateEventsFetchLimit)
		if err != nil {
			if liberrors.IsOneOf(err, b.transientErrors) {
				b.logger.Warn(
					bridgeLogPrefix("scraper transient err occurred"),
					"from", from,
					"to", to.Format(time.RFC3339),
					"err", err,
				)

				continue
			}

			return err
		}

		if len(events) == 0 {
			// we've reached the tip
			b.reachedTip.Store(true)
			b.signalFetchedEvents()
			if err := libcommon.Sleep(ctx, time.Second); err != nil {
				return err
			}

			continue
		}

		// we've received new events
		b.reachedTip.Store(false)
		if err := b.store.PutEvents(ctx, events); err != nil {
			return err
		}

		lastFetchedEvent := events[len(events)-1]
		lastFetchedEventId = lastFetchedEvent.ID

		lastFetchedEventTime := lastFetchedEvent.Time.Unix()
		if lastFetchedEventTime < 0 {
			// be defensive when casting from int64 to uint64
			return errors.New("lastFetchedEventTime cannot be negative")
		}

		b.lastFetchedEventTime.Store(uint64(lastFetchedEventTime))
		b.signalFetchedEvents()

		select {
		case <-logTicker.C:
			b.logger.Debug(
				bridgeLogPrefix("fetched new events periodic progress"),
				"count", len(events),
				"lastFetchedEventId", lastFetchedEventId,
				"lastFetchedEventTime", lastFetchedEvent.Time.Format(time.RFC3339),
			)
		default: // continue
		}
	}
}

func (b *Bridge) Close() {
	b.store.Close()
}

func (b *Bridge) InitialBlockReplayNeeded(ctx context.Context) (uint64, bool, error) {
	if b.lastProcessedBlockInfo.Load() != nil {
		return 0, false, nil
	}

	_, ok, err := b.store.LastProcessedBlockInfo(ctx)
	if err != nil {
		return 0, false, err
	}
	if ok {
		// we have all info, no need to replay
		return 0, false, nil
	}

	// replay the last block we have in event snapshots
	return b.store.LastFrozenEventBlockNum(), true, nil
}

func (b *Bridge) ReplayInitialBlock(ctx context.Context, block *types.Block) error {
	lastProcessedBlockInfo := ProcessedBlockInfo{
		BlockNum:  block.NumberU64(),
		BlockTime: block.Time(),
	}

	b.lastProcessedBlockInfo.Store(&lastProcessedBlockInfo)
	return b.store.PutProcessedBlockInfo(ctx, lastProcessedBlockInfo)
}

// ProcessNewBlocks iterates through all blocks and constructs a map from block number to sync events
func (b *Bridge) ProcessNewBlocks(ctx context.Context, blocks []*types.Block) error {
	if len(blocks) == 0 {
		return nil
	}

<<<<<<< HEAD
	lastProcessedEventId, err := b.store.LastProcessedEventId(ctx)
=======
	b.unwindMu.Lock()
	defer b.unwindMu.Unlock()

	lastProcessedEventID, err := b.store.LastProcessedEventID(ctx)
>>>>>>> f86c8928
	if err != nil {
		return err
	}

	var lastProcessedBlockInfo ProcessedBlockInfo
	if ptr := b.lastProcessedBlockInfo.Load(); ptr != nil {
		lastProcessedBlockInfo = *ptr
	} else {
		return errors.New("lastProcessedBlockInfo must be set before bridge processing")
	}

	b.logger.Debug(
		bridgeLogPrefix("processing new blocks"),
		"from", blocks[0].NumberU64(),
		"to", blocks[len(blocks)-1].NumberU64(),
		"lastProcessedBlockNum", lastProcessedBlockInfo.BlockNum,
		"lastProcessedBlockTime", lastProcessedBlockInfo.BlockTime,
		"lastProcessedEventId", lastProcessedEventId,
	)

	var processedBlock bool
	blockNumToEventId := make(map[uint64]uint64)
	eventTxnToBlockNum := make(map[libcommon.Hash]uint64)
	for _, block := range blocks {
		// check if block is start of span and > 0
		blockNum := block.NumberU64()
		if blockNum == 0 || !b.borConfig.IsSprintStart(blockNum) {
			continue
		}
		if blockNum <= lastProcessedBlockInfo.BlockNum {
			continue
		}

		expectedNextBlockNum := lastProcessedBlockInfo.BlockNum + b.borConfig.CalculateSprintLength(blockNum)
		if blockNum != expectedNextBlockNum {
			return fmt.Errorf("nonsequential block in bridge processing: %d != %d", blockNum, expectedNextBlockNum)
		}

		blockTime := block.Time()
		toTime, err := b.blockEventsTimeWindowEnd(lastProcessedBlockInfo, blockNum, blockTime)
		if err != nil {
			return err
		}

		if err = b.waitForScraper(ctx, toTime); err != nil {
			return err
		}

		startId := lastProcessedEventId + 1
		endId, err := b.store.LastEventIdWithinWindow(ctx, startId, time.Unix(int64(toTime), 0))
		if err != nil {
			return err
		}

		if b.borConfig.OverrideStateSyncRecords != nil {
			if eventLimit, ok := b.borConfig.OverrideStateSyncRecords[strconv.FormatUint(blockNum, 10)]; ok {
				if eventLimit == 0 {
					endId = 0
				} else {
					endId = startId + uint64(eventLimit) - 1
				}
			}
		}

		if endId > 0 {
			b.logger.Debug(
				bridgeLogPrefix("mapping events to block"),
				"blockNum", blockNum,
				"start", startId,
				"end", endId,
			)

			lastProcessedEventId = endId
			eventTxnHash := bortypes.ComputeBorTxHash(blockNum, block.Hash())
			eventTxnToBlockNum[eventTxnHash] = blockNum
			blockNumToEventId[blockNum] = endId
		}

		processedBlock = true
		lastProcessedBlockInfo = ProcessedBlockInfo{
			BlockNum:  blockNum,
			BlockTime: blockTime,
		}
	}

	if !processedBlock {
		return nil
	}

	if err := b.store.PutBlockNumToEventId(ctx, blockNumToEventId); err != nil {
		return err
	}

	if err := b.store.PutEventTxnToBlockNum(ctx, eventTxnToBlockNum); err != nil {
		return err
	}

	if err := b.store.PutProcessedBlockInfo(ctx, lastProcessedBlockInfo); err != nil {
		return err
	}

	b.lastProcessedBlockInfo.Store(&lastProcessedBlockInfo)
	b.signalProcessedBlocks()
	return nil
}

// Synchronize blocks until events up to a given block are processed.
func (b *Bridge) Synchronize(ctx context.Context, blockNum uint64) error {
	// make Synchronize safe if unintentionally called by more than 1 goroutine at a time by using a lock
	// waitForProcessedBlock relies on signal channel which is safe if 1 goroutine waits on it at a time
	b.synchronizeMu.Lock()
	defer b.synchronizeMu.Unlock()

	b.logger.Debug(
		bridgeLogPrefix("synchronizing events..."),
		"blockNum", blockNum,
		"lastProcessedBlockNum", b.lastProcessedBlockInfo.Load().BlockNum,
	)

	return b.waitForProcessedBlock(ctx, blockNum)
}

// Unwind delete unwindable bridge data.
// The blockNum parameter is exclusive, i.e. only data in the range (blockNum, last] is deleted.
func (b *Bridge) Unwind(ctx context.Context, blockNum uint64) error {
<<<<<<< HEAD
	// TODO need to handle unwinds via astrid - will do in separate PR
	return b.store.PruneEventIds(ctx, blockNum)
=======
	b.logger.Debug(bridgeLogPrefix("unwinding"), "blockNum", blockNum)

	b.unwindMu.Lock()
	defer b.unwindMu.Unlock()

	if err := b.store.Unwind(ctx, blockNum); err != nil {
		return err
	}

	lastProcessedBlockInfo, ok, err := b.store.LastProcessedBlockInfo(ctx)
	if err != nil {
		return err
	}
	if !ok {
		return errors.New("no last processed block info after unwind")
	}

	b.lastProcessedBlockInfo.Store(&lastProcessedBlockInfo)
	return nil
>>>>>>> f86c8928
}

// Events returns all sync events at blockNum
func (b *Bridge) Events(ctx context.Context, blockNum uint64) ([]*types.Message, error) {
	return b.reader.Events(ctx, blockNum)
}

func (b *Bridge) EventTxnLookup(ctx context.Context, borTxHash libcommon.Hash) (uint64, bool, error) {
	return b.reader.EventTxnLookup(ctx, borTxHash)
}

func (b *Bridge) blockEventsTimeWindowEnd(last ProcessedBlockInfo, blockNum uint64, blockTime uint64) (uint64, error) {
	if b.borConfig.IsIndore(blockNum) {
		stateSyncDelay := b.borConfig.CalculateStateSyncDelay(blockNum)
		return blockTime - stateSyncDelay, nil
	}

	return last.BlockTime, nil
}

func (b *Bridge) waitForScraper(ctx context.Context, toTime uint64) error {
	logTicker := time.NewTicker(5 * time.Second)
	defer logTicker.Stop()

	shouldLog := true
	reachedTip := b.reachedTip.Load()
	lastFetchedEventTime := b.lastFetchedEventTime.Load()
	for !reachedTip && toTime > lastFetchedEventTime {
		if shouldLog {
			b.logger.Debug(
				bridgeLogPrefix("waiting for event scrapping to catch up"),
				"reachedTip", reachedTip,
				"lastFetchedEventTime", lastFetchedEventTime,
				"toTime", toTime,
			)
		}

		if err := b.waitFetchedEventsSignal(ctx); err != nil {
			return err
		}

		reachedTip = b.reachedTip.Load()
		lastFetchedEventTime = b.lastFetchedEventTime.Load()

		select {
		case <-logTicker.C:
			shouldLog = true
		default:
			shouldLog = false
		}
	}

	return nil
}

func (b *Bridge) waitForProcessedBlock(ctx context.Context, blockNum uint64) error {
	logTicker := time.NewTicker(5 * time.Second)
	defer logTicker.Stop()

	sprintLen := b.borConfig.CalculateSprintLength(blockNum)
	blockNum -= blockNum % sprintLen // we only process events at sprint start
	shouldLog := true
	lastProcessedBlockNum := b.lastProcessedBlockInfo.Load().BlockNum
	for blockNum > lastProcessedBlockNum {
		if shouldLog {
			b.logger.Debug(
				bridgeLogPrefix("waiting for block processing to catch up"),
				"blockNum", blockNum,
				"lastProcessedBlockNum", lastProcessedBlockNum,
			)
		}

		if err := b.waitProcessedBlocksSignal(ctx); err != nil {
			return err
		}

		lastProcessedBlockNum = b.lastProcessedBlockInfo.Load().BlockNum

		select {
		case <-logTicker.C:
			shouldLog = true
		default:
			shouldLog = false
		}
	}

	return nil
}

func (b *Bridge) signalFetchedEvents() {
	select {
	case b.fetchedEventsSignal <- struct{}{}:
	default: // no-op, signal already queued
	}
}

func (b *Bridge) waitFetchedEventsSignal(ctx context.Context) error {
	select {
	case <-ctx.Done():
		return ctx.Err()
	case _, ok := <-b.fetchedEventsSignal:
		if !ok {
			return errors.New("fetchedEventsSignal channel closed")
		}
		return nil
	}
}

func (b *Bridge) signalProcessedBlocks() {
	select {
	case b.processedBlocksSignal <- struct{}{}:
	default: // no-op, signal already queued
	}
}

func (b *Bridge) waitProcessedBlocksSignal(ctx context.Context) error {
	select {
	case <-ctx.Done():
		return ctx.Err()
	case _, ok := <-b.processedBlocksSignal:
		if !ok {
			return errors.New("processedBlocksSignal channel closed")
		}
		return nil
	}
}<|MERGE_RESOLUTION|>--- conflicted
+++ resolved
@@ -25,11 +25,7 @@
 	"sync/atomic"
 	"time"
 
-<<<<<<< HEAD
-=======
 	liberrors "github.com/erigontech/erigon-lib/common/errors"
-	"github.com/erigontech/erigon-lib/kv"
->>>>>>> f86c8928
 	"github.com/erigontech/erigon-lib/log/v3"
 	bortypes "github.com/erigontech/erigon/polygon/bor/types"
 
@@ -50,7 +46,6 @@
 	EventFetcher eventFetcher
 }
 
-<<<<<<< HEAD
 func NewBridge(config Config) *Bridge {
 	return &Bridge{
 		store:                        config.Store,
@@ -59,33 +54,11 @@
 		eventFetcher:                 config.EventFetcher,
 		stateReceiverContractAddress: libcommon.HexToAddress(config.BorConfig.StateReceiverContract),
 		reader:                       NewReader(config.Store, config.Logger, config.BorConfig.StateReceiverContract),
-		transientErrors:              []error{context.DeadlineExceeded, heimdall.ErrBadGateway},
-=======
-func Assemble(config Config) *Bridge {
-	bridgeDB := polygoncommon.NewDatabase(config.DataDir, kv.PolygonBridgeDB, databaseTablesCfg, config.Logger, false /* accede */, config.RoTxLimit)
-	bridgeStore := NewStore(bridgeDB)
-	reader := NewReader(bridgeStore, config.Logger, config.BorConfig.StateReceiverContract)
-	return NewBridge(bridgeStore, config.Logger, config.BorConfig, config.EventFetcher, reader)
-}
-
-func NewBridge(store Store, logger log.Logger, borConfig *borcfg.BorConfig, eventFetcher eventFetcher, reader *Reader) *Bridge {
-	transientErrors := []error{
-		heimdall.ErrBadGateway,
-		heimdall.ErrServiceUnavailable,
-		context.DeadlineExceeded,
-	}
-
-	return &Bridge{
-		store:                        store,
-		logger:                       logger,
-		borConfig:                    borConfig,
-		eventFetcher:                 eventFetcher,
-		stateReceiverContractAddress: libcommon.HexToAddress(borConfig.StateReceiverContract),
-		reader:                       reader,
-		transientErrors:              transientErrors,
->>>>>>> f86c8928
-		fetchedEventsSignal:          make(chan struct{}),
-		processedBlocksSignal:        make(chan struct{}),
+		transientErrors: []error{
+			heimdall.ErrBadGateway,
+			heimdall.ErrServiceUnavailable,
+			context.DeadlineExceeded,
+		},
 	}
 }
 
@@ -254,14 +227,10 @@
 		return nil
 	}
 
-<<<<<<< HEAD
-	lastProcessedEventId, err := b.store.LastProcessedEventId(ctx)
-=======
 	b.unwindMu.Lock()
 	defer b.unwindMu.Unlock()
 
-	lastProcessedEventID, err := b.store.LastProcessedEventID(ctx)
->>>>>>> f86c8928
+	lastProcessedEventId, err := b.store.LastProcessedEventId(ctx)
 	if err != nil {
 		return err
 	}
@@ -387,10 +356,6 @@
 // Unwind delete unwindable bridge data.
 // The blockNum parameter is exclusive, i.e. only data in the range (blockNum, last] is deleted.
 func (b *Bridge) Unwind(ctx context.Context, blockNum uint64) error {
-<<<<<<< HEAD
-	// TODO need to handle unwinds via astrid - will do in separate PR
-	return b.store.PruneEventIds(ctx, blockNum)
-=======
 	b.logger.Debug(bridgeLogPrefix("unwinding"), "blockNum", blockNum)
 
 	b.unwindMu.Lock()
@@ -410,7 +375,6 @@
 
 	b.lastProcessedBlockInfo.Store(&lastProcessedBlockInfo)
 	return nil
->>>>>>> f86c8928
 }
 
 // Events returns all sync events at blockNum

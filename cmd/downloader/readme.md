--- conflicted
+++ resolved
@@ -117,7 +117,6 @@
 # Use it if you see weird behavior, bugs, bans, hardware issues, etc...
 downloader --verify --datadir=<your_datadir>
 downloader --verify --verify.files=v1-1-2-transaction.seg --datadir=<your_datadir>
-<<<<<<< HEAD
 ```
 
 ## Create cheap seedbox
@@ -154,39 +153,49 @@
 downloader torrent_cat /path/to.torrent
 
 downloader torrent_magnet /path/to.torrent
-=======
->>>>>>> 8cfafa44
-```
-
-## Create cheap seedbox
+```
+
+## Faster rsync
+
+```
+rsync -aP --delete -e "ssh -T -o Compression=no -x" <src> <dst>
+```
+
+## Release details
+
+Start automatic commit of new hashes to branch `master`
+
+```
+crontab -e
+@hourly        cd <erigon_source_dir> && ./cmd/downloader/torrent_hashes_update.sh <your_datadir> <network_name> 1>&2 2>> ~/erigon_cron.log
+```
+
+It does push to branch `auto`, before release - merge `auto` to `main` manually
+
+## Create seedbox to support network
+
+```
+# Can run on empty datadir
+downloader --datadir=<your> --chain=mainnet
+```
+
+## Launch new network or new type of snapshots
 
 Usually Erigon's network is self-sufficient - peers automatically producing and
-seeding snapshots. But new network or new type of snapshots need Bootstraping
+seedingsnapshots. But new network or new type of snapshots need Bootstraping
 step - no peers yet have this files.
 
-**Seedbox** - machie which ony seeding archive files:
-
-- Doesn't need synced erigon
-- Can work on very cheap disks, cpu, ram
-- It works exactly like Erigon node - downloading archive files and seed them
-
-```
-downloader --seedbox --datadir=<your> --chain=mainnet
-```
-
-Seedbox can fallback to **Webseed** - HTTP url to centralized infrastructure. For example: private S3 bucket with
-signed_urls, or any HTTP server with files. Main idea: erigon decentralized infrastructure has higher prioriity than
-centralized (which used as **support/fallback**).
-
-```
-# Erigon has default webseed url's - and you can create own
+**WebSeed** - is centralized file-storage - used to Bootstrap network. For
+example S3 with signed_url.
+
+Erigon dev team can share existing **webseed_url**. Or you can create own.
+
+```
 downloader --datadir=<your> --chain=mainnet --webseed=<webseed_url>
-# See also: `downloader --help` of `--webseed` flag. There is an option to pass it by `datadir/webseed.toml` file
-```
-
---------- 
-
-<<<<<<< HEAD
+
+# See also: `downloader --help` of `--webseed` flag. There is an option to pass it by `datadir/webseed.toml` file.   
+```
+
 
 ---------------
 
@@ -260,30 +269,4 @@
     - It may behave different on warious stress-tests
 - to gather datadadir-usability feedback
 - discover bad data
-    - re-gen of snapshts takes much time, better fix data-bugs in-advance
-=======
-## Utilities
-
-```
-downloader torrent_cat /path/to.torrent
-
-downloader torrent_magnet /path/to.torrent
-```
-
-## Faster rsync
-
-```
-rsync -aP --delete -e "ssh -T -o Compression=no -x" <src> <dst>
-```
-
-## Release details
-
-Start automatic commit of new hashes to branch `master`
-
-```
-crontab -e
-@hourly        cd <erigon_source_dir> && ./cmd/downloader/torrent_hashes_update.sh <your_datadir> <network_name> 1>&2 2>> ~/erigon_cron.log
-```
-
-It does push to branch `auto`, before release - merge `auto` to `main` manually
->>>>>>> 8cfafa44
+    - re-gen of snapshts takes much time, better fix data-bugs in-advance
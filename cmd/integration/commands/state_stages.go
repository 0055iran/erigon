// Copyright 2024 The Erigon Authors
// This file is part of Erigon.
//
// Erigon is free software: you can redistribute it and/or modify
// it under the terms of the GNU Lesser General Public License as published by
// the Free Software Foundation, either version 3 of the License, or
// (at your option) any later version.
//
// Erigon is distributed in the hope that it will be useful,
// but WITHOUT ANY WARRANTY; without even the implied warranty of
// MERCHANTABILITY or FITNESS FOR A PARTICULAR PURPOSE. See the
// GNU Lesser General Public License for more details.
//
// You should have received a copy of the GNU Lesser General Public License
// along with Erigon. If not, see <http://www.gnu.org/licenses/>.

package commands

import (
	"bytes"
	"context"
	"encoding/json"
	"errors"
	"fmt"
	"os"
	"time"

	stateLib "github.com/erigontech/erigon-lib/state"

	"github.com/erigontech/erigon-lib/wrap"

	"github.com/c2h5oh/datasize"
	"github.com/spf13/cobra"

	"github.com/erigontech/erigon-lib/log/v3"

	chain2 "github.com/erigontech/erigon-lib/chain"
	common2 "github.com/erigontech/erigon-lib/common"
	"github.com/erigontech/erigon-lib/common/datadir"
	"github.com/erigontech/erigon-lib/kv"
	"github.com/erigontech/erigon/cmd/hack/tool/fromdb"
	"github.com/erigontech/erigon/cmd/utils"
	"github.com/erigontech/erigon/common/debugprint"
	"github.com/erigontech/erigon/core"
	"github.com/erigontech/erigon/core/types"
	"github.com/erigontech/erigon/eth/ethconfig"
	"github.com/erigontech/erigon/eth/stagedsync"
	"github.com/erigontech/erigon/eth/stagedsync/stages"
	"github.com/erigontech/erigon/eth/tracers/logger"
	"github.com/erigontech/erigon/node/nodecfg"
	"github.com/erigontech/erigon/params"
	erigoncli "github.com/erigontech/erigon/turbo/cli"
	"github.com/erigontech/erigon/turbo/debug"
	"github.com/erigontech/erigon/turbo/shards"
)

var stateStages = &cobra.Command{
	Use: "state_stages",
	Short: `Run all StateStages (which happen after senders) in loop.
Examples: 
--unwind=1 --unwind.every=10  # 10 blocks forward, 1 block back, 10 blocks forward, ...
--unwind=10 --unwind.every=1  # 1 block forward, 10 blocks back, 1 blocks forward, ...
--unwind=10  # 10 blocks back, then stop
--integrity.fast=false --integrity.slow=false # Performs DB integrity checks each step. You can disable slow or fast checks.
--block # Stop at exact blocks
--chaindata.reference # When finish all cycles, does comparison to this db file.
		`,
	Example: "go run ./cmd/integration state_stages --datadir=... --verbosity=3 --unwind=100 --unwind.every=100000 --block=2000000",
	Run: func(cmd *cobra.Command, args []string) {
		logger := debug.SetupCobra(cmd, "integration")
		ctx, _ := common2.RootContext()
		cfg := &nodecfg.DefaultConfig
		utils.SetNodeConfigCobra(cmd, cfg)
		ethConfig := &ethconfig.Defaults
		ethConfig.Genesis = core.GenesisBlockByChainName(chain)
		erigoncli.ApplyFlagsForEthConfigCobra(cmd.Flags(), ethConfig)
		miningConfig := params.MiningConfig{}
		utils.SetupMinerCobra(cmd, &miningConfig)
		db, err := openDB(dbCfg(kv.ChainDB, chaindata), true, logger)
		if err != nil {
			logger.Error("Opening DB", "error", err)
			return
		}
		defer db.Close()

		if err := syncBySmallSteps(db, miningConfig, ctx, logger); err != nil {
			if !errors.Is(err, context.Canceled) {
				logger.Error(err.Error())
			}
			return
		}

		if referenceChaindata != "" {
			if err := compareStates(ctx, chaindata, referenceChaindata); err != nil {
				if !errors.Is(err, context.Canceled) {
					logger.Error(err.Error())
				}
				return
			}
		}
	},
}

var loopExecCmd = &cobra.Command{
	Use: "loop_exec",
	Run: func(cmd *cobra.Command, args []string) {
		logger := debug.SetupCobra(cmd, "integration")
		ctx, _ := common2.RootContext()
		db, err := openDB(dbCfg(kv.ChainDB, chaindata), true, logger)
		if err != nil {
			logger.Error("Opening DB", "error", err)
			return
		}
		defer db.Close()
		if unwind == 0 {
			unwind = 1
		}
		if err := loopExec(db, ctx, unwind, logger); err != nil {
			if !errors.Is(err, context.Canceled) {
				logger.Error(err.Error())
			}
			return
		}
	},
}

func init() {
	withConfig(stateStages)
	withDataDir2(stateStages)
	withReferenceChaindata(stateStages)
	withUnwind(stateStages)
	withUnwindEvery(stateStages)
	withBlock(stateStages)
	withIntegrityChecks(stateStages)
	withMining(stateStages)
	withChain(stateStages)
	withHeimdall(stateStages)
	withWorkers(stateStages)
	withChaosMonkey(stateStages)
	rootCmd.AddCommand(stateStages)

	withConfig(loopExecCmd)
	withDataDir(loopExecCmd)
	withBatchSize(loopExecCmd)
	withUnwind(loopExecCmd)
	withChain(loopExecCmd)
	withHeimdall(loopExecCmd)
	withWorkers(loopExecCmd)
	withChaosMonkey(loopExecCmd)
	rootCmd.AddCommand(loopExecCmd)
}

func syncBySmallSteps(db kv.RwDB, miningConfig params.MiningConfig, ctx context.Context, logger1 log.Logger) error {
	dirs := datadir.New(datadirCli)
	if err := datadir.ApplyMigrations(dirs); err != nil {
		return err
	}

	sn, borSn, agg, _, _, _ := allSnapshots(ctx, db, logger1)
	defer sn.Close()
	defer borSn.Close()
	defer agg.Close()
	engine, vmConfig, stateStages, miningStages, miner := newSync(ctx, db, &miningConfig, logger1)
	chainConfig, pm := fromdb.ChainConfig(db), fromdb.PruneMode(db)

	tx, err := db.BeginRw(ctx)
	if err != nil {
		return err
	}
	defer tx.Rollback()

	sd, err := stateLib.NewSharedDomains(tx, logger1)
	if err != nil {
		return err
	}
	defer sd.Close()

	quit := ctx.Done()

	var batchSize datasize.ByteSize
	must(batchSize.UnmarshalText([]byte(batchSizeStr)))

	stateStages.DisableStages(stages.Snapshots, stages.Headers, stages.BlockHashes, stages.Bodies, stages.Senders)
	notifications := shards.NewNotifications(nil)

	genesis := core.GenesisBlockByChainName(chain)
	syncCfg := ethconfig.Defaults.Sync
	syncCfg.ExecWorkerCount = int(workers)
	syncCfg.ReconWorkerCount = int(reconWorkers)

	br, _ := blocksIO(db, logger1)
	execCfg := stagedsync.StageExecuteBlocksCfg(db, pm, batchSize, chainConfig, engine, vmConfig, notifications, false, true, false, chaosMonkey, dirs, br, nil, genesis, syncCfg, nil, nil, nil)

	execUntilFunc := func(execToBlock uint64) stagedsync.ExecFunc {
		return func(badBlockUnwind bool, s *stagedsync.StageState, unwinder stagedsync.Unwinder, txc wrap.TxContainer, logger log.Logger) error {
			if err := stagedsync.SpawnExecuteBlocksStage(s, unwinder, txc, execToBlock, ctx, execCfg, logger); err != nil {
				return fmt.Errorf("spawnExecuteBlocksStage: %w", err)
			}
			return nil
		}
	}
	senderAtBlock := progress(tx, stages.Senders)
	execAtBlock := progress(tx, stages.Execution)

	var stopAt = senderAtBlock
	onlyOneUnwind := block == 0 && unwindEvery == 0 && unwind > 0
	backward := unwindEvery < unwind
	if onlyOneUnwind {
		stopAt = progress(tx, stages.Execution) - unwind
	} else if block > 0 && block < senderAtBlock {
		stopAt = block
	} else if backward {
		stopAt = 1
	}

	traceStart := func() {
		vmConfig.Tracer = logger.NewStructLogger(&logger.LogConfig{})
		vmConfig.Debug = true
	}
	traceStop := func(id int) {
		if !vmConfig.Debug {
			return
		}
		w, err3 := os.Create(fmt.Sprintf("trace_%d.txt", id))
		if err3 != nil {
			panic(err3)
		}
		encoder := json.NewEncoder(w)
		encoder.SetIndent(" ", " ")
		for _, l := range logger.FormatLogs(vmConfig.Tracer.(*logger.StructLogger).StructLogs()) {
			if err2 := encoder.Encode(l); err2 != nil {
				panic(err2)
			}
		}
		if err2 := w.Close(); err2 != nil {
			panic(err2)
		}

		vmConfig.Tracer = nil
		vmConfig.Debug = false
	}
	_, _ = traceStart, traceStop

	for (!backward && execAtBlock < stopAt) || (backward && execAtBlock > stopAt) {
		select {
		case <-ctx.Done():
			return nil
		default:
		}

		if err := tx.Commit(); err != nil {
			return err
		}
		tx, err = db.BeginRw(context.Background())
		if err != nil {
			return err
		}
		defer tx.Rollback()

		// All stages forward to `execStage + unwindEvery` block
		execAtBlock = progress(tx, stages.Execution)
		execToBlock := block
		if unwindEvery > 0 || unwind > 0 {
			if execAtBlock+unwindEvery > unwind {
				execToBlock = execAtBlock + unwindEvery - unwind
			} else {
				break
			}
		}
		if backward {
			if execToBlock < stopAt {
				execToBlock = stopAt
			}
		} else {
			if execToBlock > stopAt {
				execToBlock = stopAt + 1
				unwind = 0
			}
		}

		stateStages.MockExecFunc(stages.Execution, execUntilFunc(execToBlock))
		_ = stateStages.SetCurrentStage(stages.Execution)
		if _, err := stateStages.Run(db, wrap.TxContainer{Tx: tx, Doms: sd}, false /* firstCycle */, false); err != nil {
			return err
		}

		//receiptsInDB := rawdb.ReadReceiptsByNumber(tx, progress(tx, stages.Execution)+1)

		if err := tx.Commit(); err != nil {
			return err
		}
		tx, err = db.BeginRw(ctx)
		if err != nil {
			return err
		}
		defer tx.Rollback()

		execAtBlock = progress(tx, stages.Execution)

		if execAtBlock == stopAt {
			break
		}

		nextBlock, err := br.BlockByNumber(context.Background(), tx, execAtBlock+1)
		if err != nil {
			panic(err)
		}

		if miner.MiningConfig.Enabled && nextBlock != nil && nextBlock.Coinbase() != (common2.Address{}) {
			miner.MiningConfig.Etherbase = nextBlock.Coinbase()
			miner.MiningConfig.ExtraData = nextBlock.Extra()
			miningStages.MockExecFunc(stages.MiningCreateBlock, func(badBlockUnwind bool, s *stagedsync.StageState, u stagedsync.Unwinder, txc wrap.TxContainer, logger log.Logger) error {
				err = stagedsync.SpawnMiningCreateBlockStage(s, txc,
					stagedsync.StageMiningCreateBlockCfg(db, miner, *chainConfig, engine, nil, nil, dirs.Tmp, br),
					quit, logger)
				if err != nil {
					return err
				}
				miner.MiningBlock.Uncles = nextBlock.Uncles()
				miner.MiningBlock.Header.Time = nextBlock.Time()
				miner.MiningBlock.Header.GasLimit = nextBlock.GasLimit()
				miner.MiningBlock.Header.Difficulty = nextBlock.Difficulty()
				miner.MiningBlock.Header.Nonce = nextBlock.Nonce()
				miner.MiningBlock.PreparedTxs = types.NewTransactionsFixedOrder(nextBlock.Transactions())
				//debugprint.Headers(miningWorld.Block.Header, nextBlock.Header())
				return err
			})
			//miningStages.MockExecFunc(stages.MiningFinish, func(s *stagedsync.StageState, u stagedsync.Unwinder) error {
			//debugprint.Transactions(nextBlock.Transactions(), miningWorld.Block.Txns)
			//debugprint.Receipts(miningWorld.Block.Receipts, receiptsInDB)
			//return stagedsync.SpawnMiningFinishStage(s, tx, miningWorld.Block, cc.Engine(), chainConfig, quit)
			//})

			_ = miningStages.SetCurrentStage(stages.MiningCreateBlock)
			if _, err := miningStages.Run(db, wrap.TxContainer{Tx: tx, Doms: sd}, false /* firstCycle */, false); err != nil {
				return err
			}
			tx.Rollback()
			tx, err = db.BeginRw(context.Background())
			if err != nil {
				return err
			}
			defer tx.Rollback()
			minedBlock := <-miner.MiningResultCh
			checkMinedBlock(nextBlock, minedBlock.Block, chainConfig)
		}

		// Unwind all stages to `execStage - unwind` block
		if unwind == 0 {
			continue
		}

		to := execAtBlock - unwind
		if err := stateStages.UnwindTo(to, stagedsync.StagedUnwind, tx); err != nil {
			return err
		}

		if err := tx.Commit(); err != nil {
			return err
		}
		tx, err = db.BeginRw(context.Background())
		if err != nil {
			return err
		}
		defer tx.Rollback()

		// allow backward loop
		if unwind > 0 && unwindEvery > 0 {
			stopAt -= unwind
		}
	}

	return nil
}

func checkMinedBlock(b1, b2 *types.Block, chainConfig *chain2.Config) {
	if b1.Root() != b2.Root() ||
		(chainConfig.IsByzantium(b1.NumberU64()) && b1.ReceiptHash() != b2.ReceiptHash()) ||
		b1.TxHash() != b2.TxHash() ||
		b1.ParentHash() != b2.ParentHash() ||
		b1.UncleHash() != b2.UncleHash() ||
		b1.GasUsed() != b2.GasUsed() ||
		!bytes.Equal(b1.Extra(), b2.Extra()) { // TODO: Extra() doesn't need to be a copy for a read-only compare
		// Header()'s deep-copy doesn't matter here since it will panic anyway
		debugprint.Headers(b1.Header(), b2.Header())
		panic("blocks are not same")
	}
}

func loopExec(db kv.RwDB, ctx context.Context, unwind uint64, logger log.Logger) error {
	chainConfig := fromdb.ChainConfig(db)
	dirs, pm := datadir.New(datadirCli), fromdb.PruneMode(db)
	sn, borSn, agg, _, _, _ := allSnapshots(ctx, db, logger)
	defer sn.Close()
	defer borSn.Close()
	defer agg.Close()
	engine, vmConfig, sync, _, _ := newSync(ctx, db, nil, logger)

	tx, err := db.BeginRw(ctx)
	if err != nil {
		return err
	}
	defer tx.Rollback()

	must(tx.Commit())
	tx, err = db.BeginRw(ctx)
	must(err)
	defer tx.Rollback()
	sync.DisableAllStages()
	sync.EnableStages(stages.Execution)
	var batchSize datasize.ByteSize
	must(batchSize.UnmarshalText([]byte(batchSizeStr)))
	from := progress(tx, stages.Execution)
	to := from + unwind

	genesis := core.GenesisBlockByChainName(chain)
	syncCfg := ethconfig.Defaults.Sync
	syncCfg.ExecWorkerCount = int(workers)
	syncCfg.ReconWorkerCount = int(reconWorkers)
	syncCfg.ChaosMonkey = chaosMonkey

	initialCycle := false
	br, _ := blocksIO(db, logger)
<<<<<<< HEAD
	cfg := stagedsync.StageExecuteBlocksCfg(db, pm, batchSize, chainConfig, engine, vmConfig, nil, false, true, false, chaosMonkey, dirs, br, nil, genesis, syncCfg, nil, nil, nil)
=======
	cfg := stagedsync.StageExecuteBlocksCfg(db, pm, batchSize, chainConfig, engine, vmConfig, nil, false, true, dirs, br, nil, genesis, syncCfg, nil)
>>>>>>> 78f0acb2

	// set block limit of execute stage
	sync.MockExecFunc(stages.Execution, func(badBlockUnwind bool, stageState *stagedsync.StageState, unwinder stagedsync.Unwinder, txc wrap.TxContainer, logger log.Logger) error {
		if err = stagedsync.SpawnExecuteBlocksStage(stageState, sync, txc, to, ctx, cfg, logger); err != nil {
			return fmt.Errorf("spawnExecuteBlocksStage: %w", err)
		}
		return nil
	})

	for {
		select {
		case <-ctx.Done():
			return nil
		default:
		}

		_ = sync.SetCurrentStage(stages.Execution)
		t := time.Now()
		if _, err = sync.Run(db, wrap.TxContainer{Tx: tx}, initialCycle, false); err != nil {
			return err
		}
		logger.Info("[Integration] ", "loop time", time.Since(t))
		tx.Rollback()
		tx, err = db.BeginRw(ctx)
		if err != nil {
			return err
		}
		defer tx.Rollback()
	}
}<|MERGE_RESOLUTION|>--- conflicted
+++ resolved
@@ -421,11 +421,7 @@
 
 	initialCycle := false
 	br, _ := blocksIO(db, logger)
-<<<<<<< HEAD
-	cfg := stagedsync.StageExecuteBlocksCfg(db, pm, batchSize, chainConfig, engine, vmConfig, nil, false, true, false, chaosMonkey, dirs, br, nil, genesis, syncCfg, nil, nil, nil)
-=======
-	cfg := stagedsync.StageExecuteBlocksCfg(db, pm, batchSize, chainConfig, engine, vmConfig, nil, false, true, dirs, br, nil, genesis, syncCfg, nil)
->>>>>>> 78f0acb2
+	cfg := stagedsync.StageExecuteBlocksCfg(db, pm, batchSize, chainConfig, engine, vmConfig, nil, false, true, dirs, br, nil, genesis, syncCfg, nil, nil, nil)
 
 	// set block limit of execute stage
 	sync.MockExecFunc(stages.Execution, func(badBlockUnwind bool, stageState *stagedsync.StageState, unwinder stagedsync.Unwinder, txc wrap.TxContainer, logger log.Logger) error {

--- conflicted
+++ resolved
@@ -818,10 +818,6 @@
 	if err := state_accessors.ReadValidatorsTable(tx, vt); err != nil {
 		return err
 	}
-<<<<<<< HEAD
-	fmt.Println(allSnapshots.IndicesMax(), allSnapshots.Dir())
-=======
->>>>>>> e08003f1
 
 	var bor *freezeblocks.BorRoSnapshots
 	blockReader := freezeblocks.NewBlockReader(allSnapshots, bor)

--- conflicted
+++ resolved
@@ -250,11 +250,7 @@
 	}
 
 	downloader := network.NewBackwardBeaconDownloader(ctx, beacon, nil, db)
-<<<<<<< HEAD
-	cfg := stages.StageHistoryReconstruction(downloader, antiquary.NewAntiquary(ctx, nil, nil, nil, dirs, nil, nil, nil, nil, nil, false, false, nil), csn, db, nil, genesisConfig, beaconConfig, true, true, bRoot, bs.Slot(), "/tmp", 300*time.Millisecond, nil, log.Root())
-=======
-	cfg := stages.StageHistoryReconstruction(downloader, antiquary.NewAntiquary(ctx, nil, nil, nil, dirs, nil, nil, nil, nil, nil, false, false), csn, db, nil, genesisConfig, beaconConfig, true, false, true, bRoot, bs.Slot(), "/tmp", 300*time.Millisecond, nil, nil, blobStorage, log.Root())
->>>>>>> cf535110
+	cfg := stages.StageHistoryReconstruction(downloader, antiquary.NewAntiquary(ctx, nil, nil, nil, dirs, nil, nil, nil, nil, nil, false, false, nil), csn, db, nil, genesisConfig, beaconConfig, true, false, true, bRoot, bs.Slot(), "/tmp", 300*time.Millisecond, nil, nil, blobStorage, log.Root())
 	return stages.SpawnStageHistoryDownload(cfg, ctx, log.Root())
 }
 

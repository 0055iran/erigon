--- conflicted
+++ resolved
@@ -43,11 +43,8 @@
 	flagConcurrency     = flag.Int("j", 4, "amount of concurrently proceeded files")
 	flagTrieVariant     = flag.String("trie", "hex", "commitment trie variant (values are hex and bin)")
 	flagCompression     = flag.String("compression", "none", "compression type (none, k, v, kv)")
-<<<<<<< HEAD
 	flagPrintState      = flag.Bool("state", false, "print state of file")
-=======
 	flagDepth           = flag.Int("depth", 0, "depth of the prefixes to analyze")
->>>>>>> cc43cd9c
 )
 
 func main() {
@@ -199,16 +196,12 @@
 		if !getter.HasNext() {
 			return errors.New("invalid key/value pair during decompression")
 		}
-<<<<<<< HEAD
 		if *flagPrintState && !bytes.Equal(key, []byte("state")) {
 			getter.Skip()
 			continue
 		}
 
-		val, afterValPos := getter.Next(nil)
-=======
-		val, _ = getter.Next(val[:0])
->>>>>>> cc43cd9c
+		val, afterValPos = getter.Next(val[:0])
 		cpair++
 		if bytes.Equal(key, []byte("state")) {
 			str, err := commitment.HexTrieStateToString(val)
@@ -216,10 +209,7 @@
 				fmt.Printf("[ERR] failed to decode state: %v", err)
 			}
 			fmt.Printf("%s: %s\n", key, str)
-<<<<<<< HEAD
 			continue
-=======
->>>>>>> cc43cd9c
 		}
 
 		if cpair%100000 == 0 {

// Copyright 2024 The Erigon Authors
// This file is part of Erigon.
//
// Erigon is free software: you can redistribute it and/or modify
// it under the terms of the GNU Lesser General Public License as published by
// the Free Software Foundation, either version 3 of the License, or
// (at your option) any later version.
//
// Erigon is distributed in the hope that it will be useful,
// but WITHOUT ANY WARRANTY; without even the implied warranty of
// MERCHANTABILITY or FITNESS FOR A PARTICULAR PURPOSE. See the
// GNU Lesser General Public License for more details.
//
// You should have received a copy of the GNU Lesser General Public License
// along with Erigon. If not, see <http://www.gnu.org/licenses/>.

package main

import (
	"bytes"
	"errors"
	"flag"
	"fmt"
	"io"
	"os"
	"path"
	"path/filepath"
	"strconv"
	"sync"

	"github.com/c2h5oh/datasize"
	"github.com/go-echarts/go-echarts/v2/charts"
	"github.com/go-echarts/go-echarts/v2/components"
	"github.com/go-echarts/go-echarts/v2/opts"
	"github.com/go-echarts/go-echarts/v2/types"

	"github.com/erigontech/erigon-lib/commitment"
	"github.com/erigontech/erigon-lib/seg"
)

var (
	flagOutputDirectory = flag.String("output", "", "existing directory to store output images. By default, same as commitment files")
	flagConcurrency     = flag.Int("j", 4, "amount of concurrently proceeded files")
	flagTrieVariant     = flag.String("trie", "hex", "commitment trie variant (values are hex and bin)")
	flagCompression     = flag.String("compression", "none", "compression type (none, k, v, kv)")
<<<<<<< HEAD
=======
	flagPrintState      = flag.Bool("state", false, "print state of file")
>>>>>>> d1ea6590
	flagDepth           = flag.Int("depth", 0, "depth of the prefixes to analyze")
)

func main() {
	flag.Parse()
	if len(os.Args) == 1 {
		fmt.Printf("no .kv file path provided")
		return
	}

	proceedFiles(flag.Args())
}

func proceedFiles(files []string) {
	sema := make(chan struct{}, *flagConcurrency)
	for i := 0; i < cap(sema); i++ {
		sema <- struct{}{}
	}

	var wg sync.WaitGroup
	var mu sync.Mutex

	page := components.NewPage()
	page.SetLayout(components.PageFlexLayout)
	page.PageTitle = "Commitment Analysis"

	for i, fp := range files {
		fpath, pos := fp, i
		_ = pos
		<-sema

		fmt.Printf("[%d/%d] - %s..", pos+1, len(files), path.Base(fpath))

		wg.Add(1)
		go func(wg *sync.WaitGroup, mu *sync.Mutex) {
			defer wg.Done()
			defer func() { sema <- struct{}{} }()

			stat, err := processCommitmentFile(fpath)
			if err != nil {
				fmt.Printf("processing failed: %v", err)
				return
			}

			mu.Lock()
			page.AddCharts(
				prefixLenCountChart(fpath, stat),
				countersChart(fpath, stat),
				mediansChart(fpath, stat),
				fileContentsMapChart(fpath, stat),
			)
			mu.Unlock()
		}(&wg, &mu)
	}
	wg.Wait()
	fmt.Println()
	if *flagPrintState {
		return
	}

	dir := filepath.Dir(files[0])
	if *flagOutputDirectory != "" {
		dir = *flagOutputDirectory
	}
	if _, err := os.Stat(dir); os.IsNotExist(err) {
		err := os.MkdirAll(dir, os.ModePerm)
		if err != nil {
			panic(err)
		}
	}
	outPath := path.Join(dir, "analysis.html")
	fmt.Printf("rendering total graph to %s\n", outPath)

	f, err := os.Create(outPath)
	if err != nil {
		panic(err)
	}
	defer f.Close()
	defer f.Sync()

	if err := page.Render(io.MultiWriter(f)); err != nil {
		panic(err)
	}
}

type overallStat struct {
	branches   *commitment.BranchStat
	roots      *commitment.BranchStat
	prefixes   map[uint64]*commitment.BranchStat
	prefCount  map[uint64]uint64
	rootsCount uint64
}

func newOverallStat() *overallStat {
	return &overallStat{
		branches:  new(commitment.BranchStat),
		roots:     new(commitment.BranchStat),
		prefixes:  make(map[uint64]*commitment.BranchStat),
		prefCount: make(map[uint64]uint64),
	}
}

func (s *overallStat) Collect(other *overallStat) {
	if other == nil {
		return
	}
	s.branches.Collect(other.branches)
	if other.roots != nil {
		s.roots.Collect(other.roots)
	}
	if other.prefCount != nil {
		for k, v := range other.prefCount {
			s.prefCount[k] += v
		}
	}
	if other.prefixes != nil {
		for k, v := range other.prefixes {
			ps, ok := s.prefixes[k]
			if !ok {
				s.prefixes[k] = v
				continue
			}
			ps.Collect(v)
		}
	}
}

func extractKVPairFromCompressed(filename string, keysSink chan commitment.BranchStat) error {
	defer close(keysSink)
	dec, err := seg.NewDecompressor(filename)
	if err != nil {
		return fmt.Errorf("failed to create decompressor: %w", err)
	}
	defer dec.Close()
	tv := commitment.ParseTrieVariant(*flagTrieVariant)

	fc, err := seg.ParseFileCompression(*flagCompression)
	if err != nil {
		return err
	}
	size := dec.Size()
	paris := dec.Count() / 2
	cpair := 0
	depth := *flagDepth
	var afterValPos uint64
	var key, val []byte
	getter := seg.NewReader(dec.MakeGetter(), fc)
	for getter.HasNext() {
		key, _ = getter.Next(key[:0])
		if !getter.HasNext() {
			return errors.New("invalid key/value pair during decompression")
		}
<<<<<<< HEAD
		val, _ = getter.Next(val[:0])
=======
		if *flagPrintState && !bytes.Equal(key, []byte("state")) {
			getter.Skip()
			continue
		}

		val, afterValPos = getter.Next(val[:0])
>>>>>>> d1ea6590
		cpair++
		if bytes.Equal(key, []byte("state")) {
			str, err := commitment.HexTrieStateToString(val)
			if err != nil {
				fmt.Printf("[ERR] failed to decode state: %v", err)
			}
<<<<<<< HEAD
			fmt.Printf("%s: %s\n", key, str)
=======
			fmt.Printf("\n%s: %s\n", dec.FileName(), str)
			continue
>>>>>>> d1ea6590
		}

		if cpair%100000 == 0 {
			fmt.Printf("\r%s pair %d/%d %s/%s", filename, cpair, paris,
				datasize.ByteSize(afterValPos).HumanReadable(), datasize.ByteSize(size).HumanReadable())
		}

		if depth > len(key) {
			continue
		}
		stat := commitment.DecodeBranchAndCollectStat(key, val, tv)
		if stat == nil {
			fmt.Printf("failed to decode branch: %x %x\n", key, val)
		}
		keysSink <- *stat
	}
	return nil
}

func processCommitmentFile(fpath string) (*overallStat, error) {
	stats := make(chan commitment.BranchStat, 8)
	errch := make(chan error)
	go func() {
		err := extractKVPairFromCompressed(fpath, stats)
		if err != nil {
			errch <- err
		}
		close(errch)
	}()

	totals := newOverallStat()
	for s := range stats {
		if s.IsRoot {
			totals.rootsCount++
			totals.roots.Collect(&s)
		} else {
			totals.branches.Collect(&s)
		}
		totals.prefCount[s.KeySize]++

		ps, ok := totals.prefixes[s.KeySize]
		if !ok {
			ps = new(commitment.BranchStat)
		}
		ps.Collect(&s)
		totals.prefixes[s.KeySize] = ps
	}

	select {
	case err := <-errch:
		if err != nil {
			return nil, err
		}
	default:
	}
	return totals, nil
}

func prefixLenCountChart(fname string, data *overallStat) *charts.Pie {
	items := make([]opts.PieData, 0)
	for prefSize, count := range data.prefCount {
		items = append(items, opts.PieData{Name: strconv.FormatUint(prefSize, 10), Value: count})
	}

	pie := charts.NewPie()
	pie.SetGlobalOptions(
		charts.WithTooltipOpts(opts.Tooltip{Show: true}),
		charts.WithTitleOpts(opts.Title{Subtitle: filepath.Base(fname), Title: "key prefix length distribution (bytes)", Top: "25"}),
	)

	pie.AddSeries("prefixLen/count", items)
	return pie
}

func fileContentsMapChart(fileName string, data *overallStat) *charts.TreeMap {
	var TreeMap = []opts.TreeMapNode{
		{Name: "prefixes"},
		{Name: "values"},
	}

	keysIndex := 0
	TreeMap[keysIndex].Children = make([]opts.TreeMapNode, 0)
	for prefSize, stat := range data.prefixes {
		TreeMap[keysIndex].Children = append(TreeMap[keysIndex].Children, opts.TreeMapNode{
			Name:  strconv.FormatUint(prefSize, 10),
			Value: int(stat.KeySize),
		})
	}

	valsIndex := 1
	TreeMap[valsIndex].Children = []opts.TreeMapNode{
		{
			Name:  "hashes",
			Value: int(data.branches.HashSize),
		},
		{
			Name:  "extensions",
			Value: int(data.branches.ExtSize),
		},
		{
			Name:  "accountKey",
			Value: int(data.branches.APKSize),
		},
		{
			Name:  "storageKey",
			Value: int(data.branches.SPKSize),
		},
		{
			Name:  "leafHashes",
			Value: int(data.branches.LeafHashSize),
		},
	}

	graph := charts.NewTreeMap()
	graph.SetGlobalOptions(
		charts.WithInitializationOpts(opts.Initialization{Theme: types.ThemeMacarons}),
		charts.WithLegendOpts(opts.Legend{Show: false}),
		charts.WithTooltipOpts(opts.Tooltip{
			Show:      true,
			Formatter: opts.FuncOpts(ToolTipFormatter),
		}),
	)

	// Add initialized data to graph.
	graph.AddSeries(filepath.Base(fileName), TreeMap).
		SetSeriesOptions(
			charts.WithTreeMapOpts(
				opts.TreeMapChart{
					UpperLabel: &opts.UpperLabel{Show: true, Color: "#fff"},
					Levels: &[]opts.TreeMapLevel{
						{ // Series
							ItemStyle: &opts.ItemStyle{
								BorderColor: "#777",
								BorderWidth: 1,
								GapWidth:    1},
							UpperLabel: &opts.UpperLabel{Show: true},
						},
						{ // Level
							ItemStyle: &opts.ItemStyle{
								BorderColor: "#666",
								BorderWidth: 1,
								GapWidth:    1},
							Emphasis: &opts.Emphasis{
								ItemStyle: &opts.ItemStyle{BorderColor: "#555"},
							},
						},
						{ // Node
							ColorSaturation: []float32{0.35, 0.5},
							ItemStyle: &opts.ItemStyle{
								GapWidth:              1,
								BorderWidth:           0,
								BorderColorSaturation: 0.6,
							},
						},
					},
				},
			),
			charts.WithItemStyleOpts(opts.ItemStyle{BorderColor: "#fff"}),
			charts.WithLabelOpts(opts.Label{Show: true, Position: "inside", Color: "White"}),
		)
	return graph
}

var ToolTipFormatter = `
function (info) {
    var bytes = Number(info.value);
    const KB = 1024;
    const MB = 1024 * KB;
    const GB = 1024 * MB;

    let result;
    if (bytes >= GB) {
        result = (bytes / GB).toFixed(2) + ' GB';
    } else if (bytes >= MB) {
        result = (bytes / MB).toFixed(2) + ' MB';
    } else if (bytes >= KB) {
        result = (bytes / KB).toFixed(2) + ' KB';
    } else {
        result = bytes + ' bytes';
    }

    var formatUtil = echarts.format;
    var treePathInfo = info.treePathInfo;
    var treePath = [];
    for (var i = 1; i < treePathInfo.length; i++) {
        treePath.push(treePathInfo[i].name);
    }
    
    return [
        '<div class="tooltip-title" style="color: white;">' + formatUtil.encodeHTML(treePath.join('/')) + '</div>',
				'<span style="color: white;">Disk Usage: ' + result + '</span>',
    ].join('');
}
`

func countersChart(fname string, data *overallStat) *charts.Sankey {
	sankey := charts.NewSankey()
	sankey.SetGlobalOptions(
		charts.WithLegendOpts(opts.Legend{Show: true}),
		charts.WithTooltipOpts(opts.Tooltip{Show: true}),
	)

	nodes := []opts.SankeyNode{
		{Name: "Cells"},
		{Name: "APK"},
		{Name: "SPK"},
		{Name: "Hashes"},
		{Name: "Extensions"},
		{Name: "LeafHashes"},
	}
	sankeyLink := []opts.SankeyLink{
		{Source: nodes[0].Name, Target: nodes[1].Name, Value: float32(data.branches.APKCount)},
		{Source: nodes[0].Name, Target: nodes[2].Name, Value: float32(data.branches.SPKCount)},
		{Source: nodes[0].Name, Target: nodes[3].Name, Value: float32(data.branches.HashCount)},
		{Source: nodes[0].Name, Target: nodes[4].Name, Value: float32(data.branches.ExtCount)},
		{Source: nodes[0].Name, Target: nodes[5].Name, Value: float32(data.branches.LeafHashCount)},
	}

	sankey.AddSeries("Counts "+filepath.Base(fname), nodes, sankeyLink).
		SetSeriesOptions(
			charts.WithLineStyleOpts(opts.LineStyle{
				Color:     "source",
				Curveness: 0.5,
			}),
			charts.WithLabelOpts(opts.Label{
				Show: true,
			}),
		)
	return sankey
}

func mediansChart(fname string, data *overallStat) *charts.Sankey {
	sankey := charts.NewSankey()
	sankey.SetGlobalOptions(
		charts.WithLegendOpts(opts.Legend{Show: true}),
		charts.WithTooltipOpts(opts.Tooltip{Show: true}),
	)

	nodes := []opts.SankeyNode{
		{Name: "Cells"},
		{Name: "Addr"},
		{Name: "Addr+Storage"},
		{Name: "Hashes"},
		{Name: "Extensions"},
		{Name: "LeafHashes"},
	}
	sankeyLink := []opts.SankeyLink{
		{Source: nodes[0].Name, Target: nodes[1].Name, Value: float32(data.branches.MedianAPK)},
		{Source: nodes[0].Name, Target: nodes[2].Name, Value: float32(data.branches.MedianSPK)},
		{Source: nodes[0].Name, Target: nodes[3].Name, Value: float32(data.branches.MedianHash)},
		{Source: nodes[0].Name, Target: nodes[4].Name, Value: float32(data.branches.MedianExt)},
		{Source: nodes[0].Name, Target: nodes[5].Name, Value: float32(data.branches.MedianLH)},
	}

	sankey.AddSeries("Medians "+filepath.Base(fname), nodes, sankeyLink).
		SetSeriesOptions(
			charts.WithLineStyleOpts(opts.LineStyle{
				Color:     "source",
				Curveness: 0.5,
			}),
			charts.WithLabelOpts(opts.Label{
				Show: true,
			}),
		)
	return sankey
}<|MERGE_RESOLUTION|>--- conflicted
+++ resolved
@@ -43,10 +43,7 @@
 	flagConcurrency     = flag.Int("j", 4, "amount of concurrently proceeded files")
 	flagTrieVariant     = flag.String("trie", "hex", "commitment trie variant (values are hex and bin)")
 	flagCompression     = flag.String("compression", "none", "compression type (none, k, v, kv)")
-<<<<<<< HEAD
-=======
 	flagPrintState      = flag.Bool("state", false, "print state of file")
->>>>>>> d1ea6590
 	flagDepth           = flag.Int("depth", 0, "depth of the prefixes to analyze")
 )
 
@@ -199,28 +196,20 @@
 		if !getter.HasNext() {
 			return errors.New("invalid key/value pair during decompression")
 		}
-<<<<<<< HEAD
-		val, _ = getter.Next(val[:0])
-=======
 		if *flagPrintState && !bytes.Equal(key, []byte("state")) {
 			getter.Skip()
 			continue
 		}
 
 		val, afterValPos = getter.Next(val[:0])
->>>>>>> d1ea6590
 		cpair++
 		if bytes.Equal(key, []byte("state")) {
 			str, err := commitment.HexTrieStateToString(val)
 			if err != nil {
 				fmt.Printf("[ERR] failed to decode state: %v", err)
 			}
-<<<<<<< HEAD
-			fmt.Printf("%s: %s\n", key, str)
-=======
 			fmt.Printf("\n%s: %s\n", dec.FileName(), str)
 			continue
->>>>>>> d1ea6590
 		}
 
 		if cpair%100000 == 0 {

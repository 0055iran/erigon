// Copyright 2024 The Erigon Authors
// This file is part of Erigon.
//
// Erigon is free software: you can redistribute it and/or modify
// it under the terms of the GNU Lesser General Public License as published by
// the Free Software Foundation, either version 3 of the License, or
// (at your option) any later version.
//
// Erigon is distributed in the hope that it will be useful,
// but WITHOUT ANY WARRANTY; without even the implied warranty of
// MERCHANTABILITY or FITNESS FOR A PARTICULAR PURPOSE. See the
// GNU Lesser General Public License for more details.
//
// You should have received a copy of the GNU Lesser General Public License
// along with Erigon. If not, see <http://www.gnu.org/licenses/>.

package cli

import (
	"context"
	"crypto/rand"
	"errors"
	"fmt"
	"math/big"
	"net"
	"net/http"
	"net/url"
	"os"
	"path/filepath"
	"strings"
	"time"

	"github.com/spf13/cobra"
	"golang.org/x/sync/errgroup"
	"golang.org/x/sync/semaphore"
	"google.golang.org/grpc"
	grpcHealth "google.golang.org/grpc/health"
	"google.golang.org/grpc/health/grpc_health_v1"

	"github.com/erigontech/erigon-lib/chain"
	libcommon "github.com/erigontech/erigon-lib/common"
	"github.com/erigontech/erigon-lib/common/datadir"
	"github.com/erigontech/erigon-lib/common/hexutility"
	"github.com/erigontech/erigon-lib/config3"
	"github.com/erigontech/erigon-lib/direct"
	"github.com/erigontech/erigon-lib/gointerfaces"
	"github.com/erigontech/erigon-lib/gointerfaces/grpcutil"
	remote "github.com/erigontech/erigon-lib/gointerfaces/remoteproto"
	txpool "github.com/erigontech/erigon-lib/gointerfaces/txpoolproto"
	"github.com/erigontech/erigon-lib/kv"
	"github.com/erigontech/erigon-lib/kv/kvcache"
	kv2 "github.com/erigontech/erigon-lib/kv/mdbx"
	"github.com/erigontech/erigon-lib/kv/rawdbv3"
	"github.com/erigontech/erigon-lib/kv/remotedb"
	"github.com/erigontech/erigon-lib/kv/remotedbserver"
	"github.com/erigontech/erigon-lib/kv/temporal"
	"github.com/erigontech/erigon-lib/log/v3"
	libstate "github.com/erigontech/erigon-lib/state"
	"github.com/erigontech/erigon/cmd/rpcdaemon/cli/httpcfg"
	"github.com/erigontech/erigon/cmd/rpcdaemon/graphql"
	"github.com/erigontech/erigon/cmd/rpcdaemon/health"
	"github.com/erigontech/erigon/cmd/rpcdaemon/rpcservices"
	"github.com/erigontech/erigon/cmd/utils"
	"github.com/erigontech/erigon/cmd/utils/flags"
	"github.com/erigontech/erigon/common"
	"github.com/erigontech/erigon/common/paths"
	"github.com/erigontech/erigon/consensus"
	"github.com/erigontech/erigon/consensus/ethash"
	"github.com/erigontech/erigon/core/rawdb"
	"github.com/erigontech/erigon/core/state"
	"github.com/erigontech/erigon/core/types"
	"github.com/erigontech/erigon/core/vm/evmtypes"
	"github.com/erigontech/erigon/eth/ethconfig"
	"github.com/erigontech/erigon/node"
	"github.com/erigontech/erigon/node/nodecfg"
	"github.com/erigontech/erigon/polygon/bor"
	"github.com/erigontech/erigon/polygon/bor/borcfg"
	"github.com/erigontech/erigon/polygon/bor/valset"
	"github.com/erigontech/erigon/polygon/bridge"
	"github.com/erigontech/erigon/polygon/heimdall"
	"github.com/erigontech/erigon/rpc"
	"github.com/erigontech/erigon/rpc/rpccfg"
	"github.com/erigontech/erigon/turbo/debug"
	"github.com/erigontech/erigon/turbo/logging"
	"github.com/erigontech/erigon/turbo/rpchelper"
	"github.com/erigontech/erigon/turbo/services"
	"github.com/erigontech/erigon/turbo/snapshotsync/freezeblocks"

	// Force-load native and js packages, to trigger registration
	_ "github.com/erigontech/erigon/eth/tracers/js"
	_ "github.com/erigontech/erigon/eth/tracers/native"
)

var rootCmd = &cobra.Command{
	Use:   "rpcdaemon",
	Short: "rpcdaemon is JSON RPC server that connects to Erigon node for remote DB access",
}

var (
	stateCacheStr string
	polygonSync   bool
)

type HeimdallReader interface {
	Producers(ctx context.Context, blockNum uint64) (*valset.ValidatorSet, error)
	Close()
}

type BridgeReader interface {
	Events(ctx context.Context, blockNum uint64) ([]*types.Message, error)
	EventTxnLookup(ctx context.Context, borTxHash libcommon.Hash) (uint64, bool, error)
	Close()
}

func RootCommand() (*cobra.Command, *httpcfg.HttpCfg) {
	utils.CobraFlags(rootCmd, debug.Flags, utils.MetricFlags, logging.Flags)

	cfg := &httpcfg.HttpCfg{Sync: ethconfig.Defaults.Sync, Enabled: true, StateCache: kvcache.DefaultCoherentConfig}
	rootCmd.PersistentFlags().StringVar(&cfg.PrivateApiAddr, "private.api.addr", "127.0.0.1:9090", "Erigon's components (txpool, rpcdaemon, sentry, downloader, ...) can be deployed as independent Processes on same/another server. Then components will connect to erigon by this internal grpc API. Example: 127.0.0.1:9090")
	rootCmd.PersistentFlags().StringVar(&cfg.DataDir, "datadir", "", "path to Erigon working directory")
	rootCmd.PersistentFlags().BoolVar(&cfg.GraphQLEnabled, "graphql", false, "enables graphql endpoint (disabled by default)")
	rootCmd.PersistentFlags().Uint64Var(&cfg.Gascap, "rpc.gascap", 50_000_000, "Sets a cap on gas that can be used in eth_call/estimateGas")
	rootCmd.PersistentFlags().Uint64Var(&cfg.MaxTraces, "trace.maxtraces", 200, "Sets a limit on traces that can be returned in trace_filter")
	rootCmd.PersistentFlags().BoolVar(&polygonSync, "polygon.sync", false, "Enable if Erigon has been synced using the new polygon sync component")

	rootCmd.PersistentFlags().StringVar(&cfg.RpcAllowListFilePath, utils.RpcAccessListFlag.Name, "", "Specify granular (method-by-method) API allowlist")
	rootCmd.PersistentFlags().UintVar(&cfg.RpcBatchConcurrency, utils.RpcBatchConcurrencyFlag.Name, 2, utils.RpcBatchConcurrencyFlag.Usage)
	rootCmd.PersistentFlags().BoolVar(&cfg.RpcStreamingDisable, utils.RpcStreamingDisableFlag.Name, false, utils.RpcStreamingDisableFlag.Usage)
	rootCmd.PersistentFlags().BoolVar(&cfg.DebugSingleRequest, utils.HTTPDebugSingleFlag.Name, false, utils.HTTPDebugSingleFlag.Usage)
	rootCmd.PersistentFlags().IntVar(&cfg.DBReadConcurrency, utils.DBReadConcurrencyFlag.Name, utils.DBReadConcurrencyFlag.Value, utils.DBReadConcurrencyFlag.Usage)
	rootCmd.PersistentFlags().BoolVar(&cfg.TraceCompatibility, "trace.compat", false, "Bug for bug compatibility with OE for trace_ routines")
	rootCmd.PersistentFlags().StringVar(&cfg.TxPoolApiAddr, "txpool.api.addr", "", "txpool api network address, for example: 127.0.0.1:9090 (default: use value of --private.api.addr)")

	rootCmd.PersistentFlags().StringVar(&stateCacheStr, "state.cache", "0MB", "Amount of data to store in StateCache (enabled if no --datadir set). Set 0 to disable StateCache. Defaults to 0MB RAM")
	rootCmd.PersistentFlags().BoolVar(&cfg.GRPCServerEnabled, "grpc", false, "Enable GRPC server")
	rootCmd.PersistentFlags().StringVar(&cfg.GRPCListenAddress, "grpc.addr", nodecfg.DefaultGRPCHost, "GRPC server listening interface")
	rootCmd.PersistentFlags().IntVar(&cfg.GRPCPort, "grpc.port", nodecfg.DefaultGRPCPort, "GRPC server listening port")
	rootCmd.PersistentFlags().BoolVar(&cfg.GRPCHealthCheckEnabled, "grpc.healthcheck", false, "Enable GRPC health check")
	rootCmd.PersistentFlags().Float64Var(&ethconfig.Defaults.RPCTxFeeCap, utils.RPCGlobalTxFeeCapFlag.Name, utils.RPCGlobalTxFeeCapFlag.Value, utils.RPCGlobalTxFeeCapFlag.Usage)
	rootCmd.PersistentFlags().StringVar(&cfg.TLSCertfile, "tls.cert", "", "certificate for client side TLS handshake for GRPC")
	rootCmd.PersistentFlags().StringVar(&cfg.TLSKeyFile, "tls.key", "", "key file for client side TLS handshake for GRPC")
	rootCmd.PersistentFlags().StringVar(&cfg.TLSCACert, "tls.cacert", "", "CA certificate for client side TLS handshake for GRPC")

	rootCmd.PersistentFlags().StringSliceVar(&cfg.API, "http.api", []string{"eth", "erigon"}, "API's offered over the RPC interface: eth,erigon,web3,net,debug,trace,txpool,db. Supported methods: https://github.com/erigontech/erigon/tree/main/cmd/rpcdaemon")

	rootCmd.PersistentFlags().BoolVar(&cfg.HttpServerEnabled, "http.enabled", true, "enable http server")
	rootCmd.PersistentFlags().StringVar(&cfg.HttpListenAddress, "http.addr", nodecfg.DefaultHTTPHost, "HTTP server listening interface")
	rootCmd.PersistentFlags().IntVar(&cfg.HttpPort, "http.port", nodecfg.DefaultHTTPPort, "HTTP server listening port")
	rootCmd.PersistentFlags().StringVar(&cfg.HttpURL, "http.url", "", "HTTP server listening url. will OVERRIDE http.addr and http.port. will NOT respect http paths. prefix supported are tcp, unix")
	rootCmd.PersistentFlags().StringSliceVar(&cfg.HttpCORSDomain, "http.corsdomain", []string{}, "Comma separated list of domains from which to accept cross origin requests (browser enforced)")
	rootCmd.PersistentFlags().StringSliceVar(&cfg.HttpVirtualHost, "http.vhosts", nodecfg.DefaultConfig.HTTPVirtualHosts, "Comma separated list of virtual hostnames from which to accept requests (server enforced). Accepts '*' wildcard.")
	rootCmd.PersistentFlags().BoolVar(&cfg.HttpCompression, "http.compression", true, "Disable http compression")
	rootCmd.PersistentFlags().BoolVar(&cfg.WebsocketEnabled, "ws", false, "Enable Websockets - Same port as HTTP[S]")
	rootCmd.PersistentFlags().BoolVar(&cfg.WebsocketCompression, "ws.compression", false, "Enable Websocket compression (RFC 7692)")

	rootCmd.PersistentFlags().BoolVar(&cfg.HttpsServerEnabled, "https.enabled", false, "enable http server")
	rootCmd.PersistentFlags().StringVar(&cfg.HttpsListenAddress, "https.addr", nodecfg.DefaultHTTPHost, "rpc HTTPS server listening interface")
	rootCmd.PersistentFlags().IntVar(&cfg.HttpsPort, "https.port", 0, "rpc HTTPS server listening port. default to http+363 if not set")
	rootCmd.PersistentFlags().StringVar(&cfg.HttpsURL, "https.url", "", "rpc HTTPS server listening url. will OVERRIDE https.addr and https.port. will NOT respect paths. prefix supported are tcp, unix")
	rootCmd.PersistentFlags().StringVar(&cfg.HttpsCertfile, "https.cert", "", "certificate for rpc HTTPS server")
	rootCmd.PersistentFlags().StringVar(&cfg.HttpsKeyFile, "https.key", "", "key file for rpc HTTPS server")

	rootCmd.PersistentFlags().BoolVar(&cfg.SocketServerEnabled, "socket.enabled", false, "Enable IPC server")
	rootCmd.PersistentFlags().StringVar(&cfg.SocketListenUrl, "socket.url", "unix:///var/run/erigon.sock", "IPC server listening url. prefix supported are tcp, unix")

	rootCmd.PersistentFlags().BoolVar(&cfg.TraceRequests, utils.HTTPTraceFlag.Name, false, "Trace HTTP requests with INFO level")
	rootCmd.PersistentFlags().DurationVar(&cfg.HTTPTimeouts.ReadTimeout, "http.timeouts.read", rpccfg.DefaultHTTPTimeouts.ReadTimeout, "Maximum duration for reading the entire request, including the body.")
	rootCmd.PersistentFlags().DurationVar(&cfg.HTTPTimeouts.WriteTimeout, "http.timeouts.write", rpccfg.DefaultHTTPTimeouts.WriteTimeout, "Maximum duration before timing out writes of the response. It is reset whenever a new request's header is read")
	rootCmd.PersistentFlags().DurationVar(&cfg.HTTPTimeouts.IdleTimeout, "http.timeouts.idle", rpccfg.DefaultHTTPTimeouts.IdleTimeout, "Maximum amount of time to wait for the next request when keep-alives are enabled. If http.timeouts.idle is zero, the value of http.timeouts.read is used")
	rootCmd.PersistentFlags().DurationVar(&cfg.EvmCallTimeout, "rpc.evmtimeout", rpccfg.DefaultEvmCallTimeout, "Maximum amount of time to wait for the answer from EVM call.")
	rootCmd.PersistentFlags().DurationVar(&cfg.OverlayGetLogsTimeout, "rpc.overlay.getlogstimeout", rpccfg.DefaultOverlayGetLogsTimeout, "Maximum amount of time to wait for the answer from the overlay_getLogs call.")
	rootCmd.PersistentFlags().DurationVar(&cfg.OverlayReplayBlockTimeout, "rpc.overlay.replayblocktimeout", rpccfg.DefaultOverlayReplayBlockTimeout, "Maximum amount of time to wait for the answer to replay a single block when called from an overlay_getLogs call.")
	rootCmd.PersistentFlags().IntVar(&cfg.RpcFiltersConfig.RpcSubscriptionFiltersMaxLogs, "rpc.subscription.filters.maxlogs", rpchelper.DefaultFiltersConfig.RpcSubscriptionFiltersMaxLogs, "Maximum number of logs to store per subscription.")
	rootCmd.PersistentFlags().IntVar(&cfg.RpcFiltersConfig.RpcSubscriptionFiltersMaxHeaders, "rpc.subscription.filters.maxheaders", rpchelper.DefaultFiltersConfig.RpcSubscriptionFiltersMaxHeaders, "Maximum number of block headers to store per subscription.")
	rootCmd.PersistentFlags().IntVar(&cfg.RpcFiltersConfig.RpcSubscriptionFiltersMaxTxs, "rpc.subscription.filters.maxtxs", rpchelper.DefaultFiltersConfig.RpcSubscriptionFiltersMaxTxs, "Maximum number of transactions to store per subscription.")
	rootCmd.PersistentFlags().IntVar(&cfg.RpcFiltersConfig.RpcSubscriptionFiltersMaxAddresses, "rpc.subscription.filters.maxaddresses", rpchelper.DefaultFiltersConfig.RpcSubscriptionFiltersMaxAddresses, "Maximum number of addresses per subscription to filter logs by.")
	rootCmd.PersistentFlags().IntVar(&cfg.RpcFiltersConfig.RpcSubscriptionFiltersMaxTopics, "rpc.subscription.filters.maxtopics", rpchelper.DefaultFiltersConfig.RpcSubscriptionFiltersMaxTopics, "Maximum number of topics per subscription to filter logs by.")
	rootCmd.PersistentFlags().IntVar(&cfg.BatchLimit, utils.RpcBatchLimit.Name, utils.RpcBatchLimit.Value, utils.RpcBatchLimit.Usage)
	rootCmd.PersistentFlags().IntVar(&cfg.ReturnDataLimit, utils.RpcReturnDataLimit.Name, utils.RpcReturnDataLimit.Value, utils.RpcReturnDataLimit.Usage)
	rootCmd.PersistentFlags().BoolVar(&cfg.AllowUnprotectedTxs, utils.AllowUnprotectedTxs.Name, utils.AllowUnprotectedTxs.Value, utils.AllowUnprotectedTxs.Usage)
	rootCmd.PersistentFlags().IntVar(&cfg.MaxGetProofRewindBlockCount, utils.RpcMaxGetProofRewindBlockCount.Name, utils.RpcMaxGetProofRewindBlockCount.Value, utils.RpcMaxGetProofRewindBlockCount.Usage)
	rootCmd.PersistentFlags().Uint64Var(&cfg.OtsMaxPageSize, utils.OtsSearchMaxCapFlag.Name, utils.OtsSearchMaxCapFlag.Value, utils.OtsSearchMaxCapFlag.Usage)
	rootCmd.PersistentFlags().DurationVar(&cfg.RPCSlowLogThreshold, utils.RPCSlowFlag.Name, utils.RPCSlowFlag.Value, utils.RPCSlowFlag.Usage)
	rootCmd.PersistentFlags().IntVar(&cfg.WebsocketSubscribeLogsChannelSize, utils.WSSubscribeLogsChannelSize.Name, utils.WSSubscribeLogsChannelSize.Value, utils.WSSubscribeLogsChannelSize.Usage)

	if err := rootCmd.MarkPersistentFlagFilename("rpc.accessList", "json"); err != nil {
		panic(err)
	}
	if err := rootCmd.MarkPersistentFlagDirname("datadir"); err != nil {
		panic(err)
	}

	rootCmd.PersistentPreRunE = func(cmd *cobra.Command, args []string) error {

		err := cfg.StateCache.CacheSize.UnmarshalText([]byte(stateCacheStr))
		if err != nil {
			return fmt.Errorf("state.cache value of %v is not valid", stateCacheStr)
		}

		err = cfg.StateCache.CodeCacheSize.UnmarshalText([]byte(stateCacheStr))
		if err != nil {
			return fmt.Errorf("state.cache value of %v is not valid", stateCacheStr)
		}

		cfg.WithDatadir = cfg.DataDir != ""
		if cfg.WithDatadir {
			if cfg.DataDir == "" {
				cfg.DataDir = paths.DefaultDataDir()
			}
			var dataDir flags.DirectoryString
			dataDir.Set(cfg.DataDir)
			cfg.Dirs = datadir.New(string(dataDir))
		}
		if cfg.TxPoolApiAddr == "" {
			cfg.TxPoolApiAddr = cfg.PrivateApiAddr
		}
		return nil
	}
	rootCmd.PersistentPostRunE = func(cmd *cobra.Command, args []string) error {
		debug.Exit()
		return nil
	}

	cfg.StateCache.MetricsLabel = "rpc"

	return rootCmd, cfg
}

type StateChangesClient interface {
	StateChanges(ctx context.Context, in *remote.StateChangeRequest, opts ...grpc.CallOption) (remote.KV_StateChangesClient, error)
}

func subscribeToStateChangesLoop(ctx context.Context, client StateChangesClient, cache kvcache.Cache) {
	go func() {
		for {
			select {
			case <-ctx.Done():
				return
			default:
			}
			if err := subscribeToStateChanges(ctx, client, cache); err != nil {
				if grpcutil.IsRetryLater(err) || grpcutil.IsEndOfStream(err) {
					time.Sleep(3 * time.Second)
					continue
				}
				log.Warn("[rpcdaemon subscribeToStateChanges]", "err", err)
			}
		}
	}()
}

func subscribeToStateChanges(ctx context.Context, client StateChangesClient, cache kvcache.Cache) error {
	streamCtx, cancel := context.WithCancel(ctx)
	defer cancel()
	stream, err := client.StateChanges(streamCtx, &remote.StateChangeRequest{WithStorage: true, WithTransactions: false}, grpc.WaitForReady(true))
	if err != nil {
		return err
	}
	for req, err := stream.Recv(); ; req, err = stream.Recv() {
		if err != nil {
			return err
		}
		if req == nil {
			return nil
		}

		cache.OnNewBlock(req)
	}
}

func checkDbCompatibility(ctx context.Context, db kv.RoDB) error {
	// DB schema version compatibility check
	var compatErr error
	var compatTx kv.Tx
	if compatTx, compatErr = db.BeginRo(ctx); compatErr != nil {
		return fmt.Errorf("open Ro Tx for DB schema compability check: %w", compatErr)
	}
	defer compatTx.Rollback()
	major, minor, patch, ok, err := rawdb.ReadDBSchemaVersion(compatTx)
	if err != nil {
		return fmt.Errorf("read version for DB schema compability check: %w", compatErr)
	}
	if ok {
		var compatible bool
		dbSchemaVersion := &kv.DBSchemaVersion
		if major != dbSchemaVersion.Major {
			compatible = false
		} else if minor != dbSchemaVersion.Minor {
			compatible = false
		} else {
			compatible = true
		}
		if !compatible {
			return fmt.Errorf("incompatible DB Schema versions: reader %d.%d.%d, database %d.%d.%d",
				dbSchemaVersion.Major, dbSchemaVersion.Minor, dbSchemaVersion.Patch,
				major, minor, patch)
		}
		log.Info("DB schemas compatible", "reader", fmt.Sprintf("%d.%d.%d", dbSchemaVersion.Major, dbSchemaVersion.Minor, dbSchemaVersion.Patch),
			"database", fmt.Sprintf("%d.%d.%d", major, minor, patch))
	}

	return nil
}

func EmbeddedServices(ctx context.Context,
	erigonDB kv.RoDB, stateCacheCfg kvcache.CoherentConfig,
	rpcFiltersConfig rpchelper.FiltersConfig,
	blockReader services.FullBlockReader, ethBackendServer remote.ETHBACKENDServer, txPoolServer txpool.TxpoolServer,
	miningServer txpool.MiningServer, stateDiffClient StateChangesClient,
	logger log.Logger,
) (eth rpchelper.ApiBackend, txPool txpool.TxpoolClient, mining txpool.MiningClient, stateCache kvcache.Cache, ff *rpchelper.Filters, err error) {
	if stateCacheCfg.CacheSize > 0 {
		// notification about new blocks (state stream) doesn't work now inside erigon - because
		// erigon does send this stream to privateAPI (erigon with enabled rpc, still have enabled privateAPI).
		// without this state stream kvcache can't work and only slow-down things
		// ... adding back in place to see about the above statement
		stateCache = kvcache.New(stateCacheCfg)
	} else {
		stateCache = kvcache.NewDummy()
	}

	subscribeToStateChangesLoop(ctx, stateDiffClient, stateCache)

	directClient := direct.NewEthBackendClientDirect(ethBackendServer)

	eth = rpcservices.NewRemoteBackend(directClient, erigonDB, blockReader)

	txPool = direct.NewTxPoolClient(txPoolServer)
	mining = direct.NewMiningClient(miningServer)
	ff = rpchelper.New(ctx, rpcFiltersConfig, eth, txPool, mining, func() {}, logger)

	return
}

// RemoteServices - use when RPCDaemon run as independent process. Still it can use --datadir flag to enable
// `cfg.WithDatadir` (mode when it on 1 machine with Erigon)
func RemoteServices(ctx context.Context, cfg *httpcfg.HttpCfg, logger log.Logger, rootCancel context.CancelFunc) (
	db kv.RoDB, eth rpchelper.ApiBackend, txPool txpool.TxpoolClient, mining txpool.MiningClient,
	stateCache kvcache.Cache, blockReader services.FullBlockReader, engine consensus.EngineReader,
	ff *rpchelper.Filters, bridgeReader BridgeReader, heimdallReader HeimdallReader, err error) {
	if !cfg.WithDatadir && cfg.PrivateApiAddr == "" {
		return nil, nil, nil, nil, nil, nil, nil, ff, nil, nil, errors.New("either remote db or local db must be specified")
	}
	creds, err := grpcutil.TLS(cfg.TLSCACert, cfg.TLSCertfile, cfg.TLSKeyFile)
	if err != nil {
		return nil, nil, nil, nil, nil, nil, nil, ff, nil, nil, fmt.Errorf("open tls cert: %w", err)
	}
	conn, err := grpcutil.Connect(creds, cfg.PrivateApiAddr)
	if err != nil {
		return nil, nil, nil, nil, nil, nil, nil, ff, nil, nil, fmt.Errorf("could not connect to execution service privateApi: %w", err)
	}

	remoteBackendClient := remote.NewETHBACKENDClient(conn)
	remoteBridgeClient := remote.NewBridgeBackendClient(conn)
	remoteHeimdallClient := remote.NewHeimdallBackendClient(conn)
	remoteKvClient := remote.NewKVClient(conn)
	remoteKv, err := remotedb.NewRemote(gointerfaces.VersionFromProto(remotedbserver.KvServiceAPIVersion), logger, remoteKvClient).Open()
	if err != nil {
		return nil, nil, nil, nil, nil, nil, nil, ff, nil, nil, fmt.Errorf("could not connect to remoteKv: %w", err)
	}

	// Configure DB first
	var allSnapshots *freezeblocks.RoSnapshots
	var allBorSnapshots *freezeblocks.BorRoSnapshots
	onNewSnapshot := func() {}
	roTxLimit := int64(cfg.DBReadConcurrency)

	var cc *chain.Config

	if cfg.WithDatadir {
		// Opening all databases in Accede and non-Readonly modes. Here is the motivation:
		// Rpcdaemon must provide 2 features:
		//     1. ability to start even if Erigon is down (to prevent cascade outage).
		//     2. don't create databases by itself - because it doesn't know right parameters (Erigon may have cli flags: pagesize, etc...)
		// Some databases (consensus, txpool, downloader) are woring in SafeNoSync mode - in this mode
		//    power-off may leave db in recoverable-non-consistent state. Such db can be recovered only if open in non-Readonly mode.
		// Accede mode preventing db-creation:
		//    at first start RpcDaemon may start earlier than Erigon
		//    Accede mode will check db existence (may wait with retries). It's ok to fail in this case - some supervisor will restart us.
		var rwKv kv.RwDB
		logger.Warn("Opening chain db", "path", cfg.Dirs.Chaindata)
		limiter := semaphore.NewWeighted(roTxLimit)
		rwKv, err = kv2.NewMDBX(logger).RoTxsLimiter(limiter).Path(cfg.Dirs.Chaindata).Accede().Open(ctx)
		if err != nil {
			return nil, nil, nil, nil, nil, nil, nil, ff, nil, nil, err
		}
		if compatErr := checkDbCompatibility(ctx, rwKv); compatErr != nil {
			return nil, nil, nil, nil, nil, nil, nil, ff, nil, nil, compatErr
		}
		db = rwKv

		if err := db.View(context.Background(), func(tx kv.Tx) error {
			genesisHash, err := rawdb.ReadCanonicalHash(tx, 0)
			if err != nil {
				return err
			}
			cc, err = rawdb.ReadChainConfig(tx, genesisHash)
			if err != nil {
				return err
			}
			return nil
		}); err != nil {
			return nil, nil, nil, nil, nil, nil, nil, ff, nil, nil, err
		}
		if cc == nil {
			return nil, nil, nil, nil, nil, nil, nil, ff, nil, nil, errors.New("chain config not found in db. Need start erigon at least once on this db")
		}

		// Configure sapshots
		allSnapshots = freezeblocks.NewRoSnapshots(cfg.Snap, cfg.Dirs.Snap, 0, logger)
		allBorSnapshots = freezeblocks.NewBorRoSnapshots(cfg.Snap, cfg.Dirs.Snap, 0, logger)
		blockReader = freezeblocks.NewBlockReader(allSnapshots, allBorSnapshots)
		txNumsReader := rawdbv3.TxNums.WithCustomReadTxNumFunc(freezeblocks.ReadTxNumFuncFromBlockReader(ctx, blockReader))

		agg, err := libstate.NewAggregator(ctx, cfg.Dirs, config3.HistoryV3AggregationStep, db, logger)
		if err != nil {
			return nil, nil, nil, nil, nil, nil, nil, ff, nil, nil, fmt.Errorf("create aggregator: %w", err)
		}
		// To povide good UX - immediatly can read snapshots after RPCDaemon start, even if Erigon is down
		// Erigon does store list of snapshots in db: means RPCDaemon can read this list now, but read by `remoteKvClient.Snapshots` after establish grpc connection
		allSegmentsDownloadComplete, err := rawdb.AllSegmentsDownloadCompleteFromDB(rwKv)
		if err != nil {
			return nil, nil, nil, nil, nil, nil, nil, nil, nil, nil, err
		}
		if allSegmentsDownloadComplete {
			allSnapshots.OptimisticalyReopenFolder()
			allBorSnapshots.OptimisticalyReopenFolder()

			allSnapshots.LogStat("remote")
			allBorSnapshots.LogStat("bor:remote")
			_ = agg.OpenFolder() //TODO: must use analog of `OptimisticReopenWithDB`

			db.View(context.Background(), func(tx kv.Tx) error {
				aggTx := agg.BeginFilesRo()
				defer aggTx.Close()
				aggTx.LogStats(tx, func(endTxNumMinimax uint64) (uint64, error) {
					_, histBlockNumProgress, err := txNumsReader.FindBlockNum(tx, endTxNumMinimax)
					return histBlockNumProgress, err
				})
				return nil
			})
		} else {
			log.Warn("[rpc] download of segments not complete yet (need wait, then RPC will work)")
		}

		wg := errgroup.Group{}
		wg.SetLimit(1)
		onNewSnapshot = func() {
<<<<<<< HEAD
			log.Warn("[dbg] recv onNewSnapshot")
=======
>>>>>>> ad659887
			wg.Go(func() error { // don't block events processing by network communication
				reply, err := remoteKvClient.Snapshots(ctx, &remote.SnapshotsRequest{}, grpc.WaitForReady(true))
				if err != nil {
					logger.Warn("[snapshots] reopen", "err", err)
					return nil
				}
				if err := allSnapshots.ReopenList(reply.BlocksFiles, true); err != nil {
					logger.Error("[snapshots] reopen", "err", err)
				} else {
					allSnapshots.LogStat("reopen")
				}
				if err := allBorSnapshots.ReopenList(reply.BlocksFiles, true); err != nil {
					logger.Error("[bor snapshots] reopen", "err", err)
				} else {
					allBorSnapshots.LogStat("bor:reopen")
				}

				if err = agg.OpenFolder(); err != nil {
					logger.Error("[snapshots] reopen", "err", err)
				} else {
					db.View(context.Background(), func(tx kv.Tx) error {
						ac := agg.BeginFilesRo()
						defer ac.Close()
						ac.LogStats(tx, func(endTxNumMinimax uint64) (uint64, error) {
							_, histBlockNumProgress, err := txNumsReader.FindBlockNum(tx, endTxNumMinimax)
							return histBlockNumProgress, err
						})
						return nil
					})
				}
				return nil
			})
		}
		onNewSnapshot()

		db, err = temporal.New(rwKv, agg)
		if err != nil {
			return nil, nil, nil, nil, nil, nil, nil, nil, nil, nil, err
		}
		stateCache = kvcache.NewDummy()
	}
	// If DB can't be configured - used PrivateApiAddr as remote DB
	if db == nil {
		db = remoteKv
	}

	if !cfg.WithDatadir {
		if cfg.StateCache.CacheSize > 0 {
			stateCache = kvcache.New(cfg.StateCache)
		} else {
			stateCache = kvcache.NewDummy()
		}
		logger.Info("if you run RPCDaemon on same machine with Erigon add --datadir option")
	}

	subscribeToStateChangesLoop(ctx, remoteKvClient, stateCache)

	txpoolConn := conn
	if cfg.TxPoolApiAddr != cfg.PrivateApiAddr {
		txpoolConn, err = grpcutil.Connect(creds, cfg.TxPoolApiAddr)
		if err != nil {
			return nil, nil, nil, nil, nil, nil, nil, ff, nil, nil, fmt.Errorf("could not connect to txpool api: %w", err)
		}
	}

	mining = txpool.NewMiningClient(txpoolConn)
	miningService := rpcservices.NewMiningService(mining)
	txPool = txpool.NewTxpoolClient(txpoolConn)
	txPoolService := rpcservices.NewTxPoolService(txPool)

	if !cfg.WithDatadir {
		blockReader = freezeblocks.NewRemoteBlockReader(remoteBackendClient)
	}

	remoteEth := rpcservices.NewRemoteBackend(remoteBackendClient, db, blockReader)
	blockReader = remoteEth
	eth = remoteEth

	var remoteCE *remoteConsensusEngine
	var remoteBridgeReader *bridge.RemoteReader
	var remoteHeimdallReader *heimdall.RemoteReader

	if cfg.WithDatadir {
		if cc != nil && cc.Bor != nil {
			if polygonSync {
				stateReceiverContractAddress := cc.Bor.StateReceiverContractAddress()

				bridgeConfig := bridge.ReaderConfig{
					Ctx:                          ctx,
					DataDir:                      cfg.DataDir,
					Logger:                       logger,
					StateReceiverContractAddress: stateReceiverContractAddress,
					RoTxLimit:                    roTxLimit,
				}
				bridgeReader, err = bridge.AssembleReader(bridgeConfig)
				if err != nil {
					return nil, nil, nil, nil, nil, nil, nil, ff, nil, nil, err
				}

				heimdallConfig := heimdall.ReaderConfig{
					Ctx:       ctx,
					BorConfig: cc.Bor.(*borcfg.BorConfig),
					DataDir:   cfg.DataDir,
					TempDir:   cfg.Dirs.Tmp,
					Logger:    logger,
					RoTxLimit: roTxLimit,
				}
				heimdallReader, err = heimdall.AssembleReader(heimdallConfig)
				if err != nil {
					return nil, nil, nil, nil, nil, nil, nil, ff, nil, nil, err
				}
			}

			// NOTE: bor_* RPCs are not fully supported when using polygon.sync (https://github.com/erigontech/erigon/issues/11171)
			var borKv kv.RoDB

			// bor (consensus) specific db
			borDbPath := filepath.Join(cfg.DataDir, "bor")
			logger.Warn("[rpc] Opening Bor db", "path", borDbPath)
			borKv, err = kv2.NewMDBX(logger).Path(borDbPath).Label(kv.ConsensusDB).Accede().Open(ctx)
			if err != nil {
				return nil, nil, nil, nil, nil, nil, nil, ff, nil, nil, err
			}
			// Skip the compatibility check, until we have a schema in erigon-lib
			engine = bor.NewRo(cc, borKv, blockReader, logger)
		} else {
			engine = ethash.NewFaker()
		}
	} else {
		if polygonSync {
			remoteBridgeReader = bridge.NewRemoteReader(remoteBridgeClient)
			bridgeReader = remoteBridgeReader

			remoteHeimdallReader = heimdall.NewRemoteReader(remoteHeimdallClient)
			heimdallReader = remoteHeimdallReader
		}

		remoteCE = &remoteConsensusEngine{}
		engine = remoteCE
	}

	go func() {
		if !remoteKv.EnsureVersionCompatibility() {
			rootCancel()
		}
		if !remoteEth.EnsureVersionCompatibility() {
			rootCancel()
		}
		if mining != nil && !miningService.EnsureVersionCompatibility() {
			rootCancel()
		}
		if !txPoolService.EnsureVersionCompatibility() {
			rootCancel()
		}
		if remoteBridgeReader != nil && !remoteBridgeReader.EnsureVersionCompatibility() {
			rootCancel()
		}
		if remoteHeimdallReader != nil && !remoteHeimdallReader.EnsureVersionCompatibility() {
			rootCancel()
		}
		if remoteCE != nil {
			if !remoteCE.init(db, blockReader, remoteKvClient, logger) {
				rootCancel()
			}
		}
	}()

	ff = rpchelper.New(ctx, cfg.RpcFiltersConfig, eth, txPool, mining, onNewSnapshot, logger)
	return db, eth, txPool, mining, stateCache, blockReader, engine, ff, bridgeReader, heimdallReader, err
}

func StartRpcServer(ctx context.Context, cfg *httpcfg.HttpCfg, rpcAPI []rpc.API, logger log.Logger) error {
	if cfg.Enabled {
		return startRegularRpcServer(ctx, cfg, rpcAPI, logger)
	}

	return nil
}

func StartRpcServerWithJwtAuthentication(ctx context.Context, cfg *httpcfg.HttpCfg, rpcAPI []rpc.API, logger log.Logger) error {
	if len(rpcAPI) == 0 {
		return nil
	}
	engineInfo, err := startAuthenticatedRpcServer(cfg, rpcAPI, logger)
	if err != nil {
		return err
	}
	go stopAuthenticatedRpcServer(ctx, engineInfo, logger)
	return nil
}

func startRegularRpcServer(ctx context.Context, cfg *httpcfg.HttpCfg, rpcAPI []rpc.API, logger log.Logger) error {
	// register apis and create handler stack
	srv := rpc.NewServer(cfg.RpcBatchConcurrency, cfg.TraceRequests, cfg.DebugSingleRequest, cfg.RpcStreamingDisable, logger, cfg.RPCSlowLogThreshold)

	allowListForRPC, err := parseAllowListForRPC(cfg.RpcAllowListFilePath)
	if err != nil {
		return err
	}
	srv.SetAllowList(allowListForRPC)

	srv.SetBatchLimit(cfg.BatchLimit)

	defer srv.Stop()

	var defaultAPIList []rpc.API

	for _, api := range rpcAPI {
		if api.Namespace != "engine" {
			defaultAPIList = append(defaultAPIList, api)
		}
	}

	var apiFlags []string
	for _, flag := range cfg.API {
		if flag != "engine" {
			apiFlags = append(apiFlags, flag)
		}
	}

	if err := node.RegisterApisFromWhitelist(defaultAPIList, apiFlags, srv, false, logger); err != nil {
		return fmt.Errorf("could not start register RPC apis: %w", err)
	}

	info := []interface{}{
		"ws", cfg.WebsocketEnabled,
		"ws.compression", cfg.WebsocketCompression, "grpc", cfg.GRPCServerEnabled,
	}

	if cfg.SocketServerEnabled {
		socketUrl, err := url.Parse(cfg.SocketListenUrl)
		if err != nil {
			return fmt.Errorf("malformatted socket url %s: %w", cfg.SocketListenUrl, err)
		}
		tcpListener, err := net.Listen(socketUrl.Scheme, socketUrl.Host+socketUrl.EscapedPath())
		if err != nil {
			return fmt.Errorf("could not start Socket Listener: %w", err)
		}
		defer tcpListener.Close()
		go func() {
			err := srv.ServeListener(tcpListener)
			if err != nil {
				if !errors.Is(err, net.ErrClosed) {
					logger.Error("Socket Listener Fatal Error", "err", err)
				}
			}
		}()
		info = append(info, "socket.url", socketUrl)
		logger.Info("Socket Endpoint opened", "url", socketUrl)
	}

	httpHandler := node.NewHTTPHandlerStack(srv, cfg.HttpCORSDomain, cfg.HttpVirtualHost, cfg.HttpCompression)
	var wsHandler http.Handler
	if cfg.WebsocketEnabled {
		wsHandler = srv.WebsocketHandler([]string{"*"}, nil, cfg.WebsocketCompression, logger)
	}
	graphQLHandler := graphql.CreateHandler(defaultAPIList)
	apiHandler, err := createHandler(cfg, defaultAPIList, httpHandler, wsHandler, graphQLHandler, nil)
	if err != nil {
		return err
	}

	// Separate Websocket handler if websocket port flag specified
	if cfg.WebsocketEnabled && cfg.WebsocketPort != cfg.HttpPort {
		wsEndpoint := fmt.Sprintf("tcp://%s:%d", cfg.HttpListenAddress, cfg.WebsocketPort)
		wsApiHandler := http.HandlerFunc(func(w http.ResponseWriter, r *http.Request) {
			if isWebsocket(r) {
				wsHandler.ServeHTTP(w, r)
			}
		})
		wsListener, wsAddr, err := node.StartHTTPEndpoint(wsEndpoint, &node.HttpEndpointConfig{Timeouts: cfg.HTTPTimeouts}, wsApiHandler)
		if err != nil {
			return fmt.Errorf("could not start separate Websocket RPC api at port %d: %w", cfg.WebsocketPort, err)
		}
		info = append(info, "websocket.url", wsAddr)
		defer func() {
			shutdownCtx, cancel := context.WithTimeout(context.Background(), 5*time.Second)
			defer cancel()
			_ = wsListener.Shutdown(shutdownCtx)
			logger.Info("HTTP endpoint closed", "url", wsAddr)
		}()
	}

	if cfg.HttpServerEnabled {
		httpEndpoint := fmt.Sprintf("tcp://%s:%d", cfg.HttpListenAddress, cfg.HttpPort)
		if cfg.HttpURL != "" {
			httpEndpoint = cfg.HttpURL
		}
		listener, httpAddr, err := node.StartHTTPEndpoint(httpEndpoint, &node.HttpEndpointConfig{
			Timeouts: cfg.HTTPTimeouts,
		}, apiHandler)
		if err != nil {
			return fmt.Errorf("could not start RPC api: %w", err)
		}
		info = append(info, "http.url", httpAddr)
		defer func() {
			shutdownCtx, cancel := context.WithTimeout(context.Background(), 5*time.Second)
			defer cancel()
			_ = listener.Shutdown(shutdownCtx)
			logger.Info("HTTP endpoint closed", "url", httpAddr)
		}()
	}
	if cfg.HttpsURL != "" {
		cfg.HttpsServerEnabled = true
	}
	if cfg.HttpsServerEnabled {
		if cfg.HttpsPort == 0 {
			cfg.HttpsPort = cfg.HttpPort + 363
		}
		httpsEndpoint := fmt.Sprintf("tcp://%s:%d", cfg.HttpsListenAddress, cfg.HttpsPort)
		if cfg.HttpsURL != "" {
			httpsEndpoint = cfg.HttpsURL
		}
		listener, httpAddr, err := node.StartHTTPEndpoint(httpsEndpoint, &node.HttpEndpointConfig{
			Timeouts: cfg.HTTPTimeouts,
			HTTPS:    true,
			CertFile: cfg.HttpsCertfile,
			KeyFile:  cfg.HttpsKeyFile,
		}, apiHandler)
		if err != nil {
			return fmt.Errorf("could not start RPC api: %w", err)
		}
		info = append(info, "https.url", httpAddr)
		defer func() {
			shutdownCtx, cancel := context.WithTimeout(context.Background(), 5*time.Second)
			defer cancel()
			_ = listener.Shutdown(shutdownCtx)
			logger.Info("HTTPS endpoint closed", "url", httpAddr)
		}()
	}

	var (
		healthServer *grpcHealth.Server
		grpcServer   *grpc.Server
		grpcListener net.Listener
		grpcEndpoint string
	)
	if cfg.GRPCServerEnabled {
		grpcEndpoint = fmt.Sprintf("%s:%d", cfg.GRPCListenAddress, cfg.GRPCPort)
		if grpcListener, err = net.Listen("tcp", grpcEndpoint); err != nil {
			return fmt.Errorf("could not start GRPC listener: %w", err)
		}
		grpcServer = grpc.NewServer()
		if cfg.GRPCHealthCheckEnabled {
			healthServer = grpcHealth.NewServer()
			grpc_health_v1.RegisterHealthServer(grpcServer, healthServer)
		}
		go grpcServer.Serve(grpcListener)
		info = append(info, "grpc.port", cfg.GRPCPort)

		defer func() {
			if cfg.GRPCServerEnabled {
				if cfg.GRPCHealthCheckEnabled {
					healthServer.Shutdown()
				}
				grpcServer.GracefulStop()
				_ = grpcListener.Close()
				logger.Info("GRPC endpoint closed", "url", grpcEndpoint)
			}
		}()
	}

	logger.Info("JsonRpc endpoint opened", info...)
	<-ctx.Done()
	logger.Info("Exiting...")
	return nil
}

type engineInfo struct {
	Srv                *rpc.Server
	EngineSrv          *rpc.Server
	EngineListener     *http.Server
	EngineHttpEndpoint string
}

func startAuthenticatedRpcServer(cfg *httpcfg.HttpCfg, rpcAPI []rpc.API, logger log.Logger) (*engineInfo, error) {
	srv := rpc.NewServer(cfg.RpcBatchConcurrency, cfg.TraceRequests, cfg.DebugSingleRequest, cfg.RpcStreamingDisable, logger, cfg.RPCSlowLogThreshold)

	engineListener, engineSrv, engineHttpEndpoint, err := createEngineListener(cfg, rpcAPI, logger)
	if err != nil {
		return nil, fmt.Errorf("could not start RPC api for engine: %w", err)
	}
	return &engineInfo{Srv: srv, EngineSrv: engineSrv, EngineListener: engineListener, EngineHttpEndpoint: engineHttpEndpoint}, nil
}

func stopAuthenticatedRpcServer(ctx context.Context, engineInfo *engineInfo, logger log.Logger) {
	defer func() {
		engineInfo.Srv.Stop()
		if engineInfo.EngineSrv != nil {
			engineInfo.EngineSrv.Stop()
		}
		shutdownCtx, cancel := context.WithTimeout(context.Background(), 5*time.Second)
		defer cancel()

		if engineInfo.EngineListener != nil {
			_ = engineInfo.EngineListener.Shutdown(shutdownCtx)
			logger.Info("Engine HTTP endpoint close", "url", engineInfo.EngineHttpEndpoint)
		}
	}()
	<-ctx.Done()
	logger.Info("Exiting Engine...")
}

// isWebsocket checks the header of a http request for a websocket upgrade request.
func isWebsocket(r *http.Request) bool {
	return strings.EqualFold(r.Header.Get("Upgrade"), "websocket") &&
		strings.Contains(strings.ToLower(r.Header.Get("Connection")), "upgrade")
}

// ObtainJWTSecret loads the jwt-secret, either from the provided config,
// or from the default location. If neither of those are present, it generates
// a new secret and stores to the default location.
func ObtainJWTSecret(cfg *httpcfg.HttpCfg, logger log.Logger) ([]byte, error) {
	// try reading from file
	logger.Info("Reading JWT secret", "path", cfg.JWTSecretPath)
	// If we run the rpcdaemon and datadir is not specified we just use jwt.hex in current directory.
	if len(cfg.JWTSecretPath) == 0 {
		cfg.JWTSecretPath = "jwt.hex"
	}
	if data, err := os.ReadFile(cfg.JWTSecretPath); err == nil {
		jwtSecret := common.FromHex(strings.TrimSpace(string(data)))
		if len(jwtSecret) == 32 {
			return jwtSecret, nil
		}
		logger.Error("Invalid JWT secret", "path", cfg.JWTSecretPath, "length", len(jwtSecret))
		return nil, errors.New("invalid JWT secret")
	}
	// Need to generate one
	jwtSecret := make([]byte, 32)
	rand.Read(jwtSecret)

	if err := os.WriteFile(cfg.JWTSecretPath, []byte(hexutility.Encode(jwtSecret)), 0600); err != nil {
		return nil, err
	}
	logger.Info("Generated JWT secret", "path", cfg.JWTSecretPath)
	return jwtSecret, nil
}

func createHandler(cfg *httpcfg.HttpCfg, apiList []rpc.API, httpHandler http.Handler, wsHandler http.Handler, graphQLHandler http.Handler, jwtSecret []byte) (http.Handler, error) {
	var handler http.Handler = http.HandlerFunc(func(w http.ResponseWriter, r *http.Request) {
		if cfg.GraphQLEnabled && graphql.ProcessGraphQLcheckIfNeeded(graphQLHandler, w, r) {
			return
		}

		// adding a healthcheck here
		if health.ProcessHealthcheckIfNeeded(w, r, apiList) {
			return
		}
		if cfg.WebsocketEnabled && wsHandler != nil && isWebsocket(r) {
			wsHandler.ServeHTTP(w, r)
			return
		}

		if jwtSecret != nil && !rpc.CheckJwtSecret(w, r, jwtSecret) {
			return
		}

		httpHandler.ServeHTTP(w, r)
	})

	return handler, nil
}

func createEngineListener(cfg *httpcfg.HttpCfg, engineApi []rpc.API, logger log.Logger) (*http.Server, *rpc.Server, string, error) {
	engineHttpEndpoint := fmt.Sprintf("tcp://%s:%d", cfg.AuthRpcHTTPListenAddress, cfg.AuthRpcPort)

	engineSrv := rpc.NewServer(cfg.RpcBatchConcurrency, cfg.TraceRequests, cfg.DebugSingleRequest, true, logger, cfg.RPCSlowLogThreshold)

	if err := node.RegisterApisFromWhitelist(engineApi, nil, engineSrv, true, logger); err != nil {
		return nil, nil, "", fmt.Errorf("could not start register RPC engine api: %w", err)
	}

	jwtSecret, err := ObtainJWTSecret(cfg, logger)
	if err != nil {
		return nil, nil, "", err
	}

	wsHandler := engineSrv.WebsocketHandler([]string{"*"}, jwtSecret, cfg.WebsocketCompression, logger)

	engineHttpHandler := node.NewHTTPHandlerStack(engineSrv, nil /* authCors */, cfg.AuthRpcVirtualHost, cfg.HttpCompression)

	graphQLHandler := graphql.CreateHandler(engineApi)

	engineApiHandler, err := createHandler(cfg, engineApi, engineHttpHandler, wsHandler, graphQLHandler, jwtSecret)
	if err != nil {
		return nil, nil, "", err
	}

	engineListener, engineAddr, err := node.StartHTTPEndpoint(engineHttpEndpoint, &node.HttpEndpointConfig{
		Timeouts: cfg.AuthRpcTimeouts,
	}, engineApiHandler)
	if err != nil {
		return nil, nil, "", fmt.Errorf("could not start RPC api: %w", err)
	}

	engineInfo := []interface{}{"url", engineAddr, "ws", true, "ws.compression", cfg.WebsocketCompression}
	logger.Info("HTTP endpoint opened for Engine API", engineInfo...)

	return engineListener, engineSrv, engineAddr.String(), nil
}

var remoteConsensusEngineNotReadyErr = errors.New("remote consensus engine not ready")

type remoteConsensusEngine struct {
	engine consensus.Engine
}

func (e *remoteConsensusEngine) HasEngine() bool {
	return e.engine != nil
}

func (e *remoteConsensusEngine) Engine() consensus.EngineReader {
	return e.engine
}

func (e *remoteConsensusEngine) validateEngineReady() error {
	if !e.HasEngine() {
		return remoteConsensusEngineNotReadyErr
	}

	return nil
}

// init - reasoning behind init is that we would like to initialise the remote consensus engine either post rpcdaemon
// service startup or in a background goroutine, so that we do not depend on the liveness of other services when
// starting up rpcdaemon and do not block startup (avoiding "cascade outage" scenario). In this case the DB dependency
// can be a remote DB service running on another machine.
func (e *remoteConsensusEngine) init(db kv.RoDB, blockReader services.FullBlockReader, remoteKV remote.KVClient, logger log.Logger) bool {
	var cc *chain.Config

	if err := db.View(context.Background(), func(tx kv.Tx) error {
		genesisHash, err := rawdb.ReadCanonicalHash(tx, 0)
		if err != nil {
			return err
		}
		cc, err = rawdb.ReadChainConfig(tx, genesisHash)
		if err != nil {
			return err
		}
		return nil
	}); err != nil {
		return false
	}

	if cc.Bor != nil {
		borKv, err := remotedb.NewRemote(gointerfaces.VersionFromProto(remotedbserver.KvServiceAPIVersion), logger, remoteKV).
			WithBucketsConfig(kv.BorTablesCfg).
			Open()

		if err != nil {
			return false
		}

		e.engine = bor.NewRo(cc, borKv, blockReader, logger)
	} else {
		e.engine = ethash.NewFaker()
	}

	return true
}

func (e *remoteConsensusEngine) Author(header *types.Header) (libcommon.Address, error) {
	if err := e.validateEngineReady(); err != nil {
		return libcommon.Address{}, err
	}

	return e.engine.Author(header)
}

func (e *remoteConsensusEngine) IsServiceTransaction(sender libcommon.Address, syscall consensus.SystemCall) bool {
	if err := e.validateEngineReady(); err != nil {
		panic(err)
	}

	return e.engine.IsServiceTransaction(sender, syscall)
}

func (e *remoteConsensusEngine) Type() chain.ConsensusName {
	if err := e.validateEngineReady(); err != nil {
		panic(err)
	}

	return e.engine.Type()
}

func (e *remoteConsensusEngine) CalculateRewards(config *chain.Config, header *types.Header, uncles []*types.Header, syscall consensus.SystemCall) ([]consensus.Reward, error) {
	if err := e.validateEngineReady(); err != nil {
		return nil, err
	}

	return e.engine.CalculateRewards(config, header, uncles, syscall)
}

func (e *remoteConsensusEngine) Close() error {
	if err := e.validateEngineReady(); err != nil {
		return err
	}

	return e.engine.Close()
}

func (e *remoteConsensusEngine) Initialize(config *chain.Config, chain consensus.ChainHeaderReader, header *types.Header, state *state.IntraBlockState, syscall consensus.SysCallCustom, logger log.Logger) {
	if err := e.validateEngineReady(); err != nil {
		panic(err)
	}

	e.engine.Initialize(config, chain, header, state, syscall, logger, nil)
}

func (e *remoteConsensusEngine) GetTransferFunc() evmtypes.TransferFunc {
	if err := e.validateEngineReady(); err != nil {
		panic(err)
	}

	return e.engine.GetTransferFunc()
}

func (e *remoteConsensusEngine) GetPostApplyMessageFunc() evmtypes.PostApplyMessageFunc {
	if err := e.validateEngineReady(); err != nil {
		panic(err)
	}

	return e.engine.GetPostApplyMessageFunc()
}

func (e *remoteConsensusEngine) VerifyHeader(_ consensus.ChainHeaderReader, _ *types.Header, _ bool) error {
	panic("remoteConsensusEngine.VerifyHeader not supported")
}

func (e *remoteConsensusEngine) VerifyUncles(_ consensus.ChainReader, _ *types.Header, _ []*types.Header) error {
	panic("remoteConsensusEngine.VerifyUncles not supported")
}

func (e *remoteConsensusEngine) Prepare(_ consensus.ChainHeaderReader, _ *types.Header, _ *state.IntraBlockState) error {
	panic("remoteConsensusEngine.Prepare not supported")
}

func (e *remoteConsensusEngine) Finalize(_ *chain.Config, _ *types.Header, _ *state.IntraBlockState, _ types.Transactions, _ []*types.Header, _ types.Receipts, _ []*types.Withdrawal, _ consensus.ChainReader, _ consensus.SystemCall, _ log.Logger) (types.Transactions, types.Receipts, types.Requests, error) {
	panic("remoteConsensusEngine.Finalize not supported")
}

func (e *remoteConsensusEngine) FinalizeAndAssemble(_ *chain.Config, _ *types.Header, _ *state.IntraBlockState, _ types.Transactions, _ []*types.Header, _ types.Receipts, _ []*types.Withdrawal, _ consensus.ChainReader, _ consensus.SystemCall, _ consensus.Call, _ log.Logger) (*types.Block, types.Transactions, types.Receipts, error) {
	panic("remoteConsensusEngine.FinalizeAndAssemble not supported")
}

func (e *remoteConsensusEngine) Seal(_ consensus.ChainHeaderReader, _ *types.BlockWithReceipts, _ chan<- *types.BlockWithReceipts, _ <-chan struct{}) error {
	panic("remoteConsensusEngine.Seal not supported")
}

func (e *remoteConsensusEngine) SealHash(_ *types.Header) libcommon.Hash {
	panic("remoteConsensusEngine.SealHash not supported")
}

func (e *remoteConsensusEngine) CalcDifficulty(_ consensus.ChainHeaderReader, _ uint64, _ uint64, _ *big.Int, _ uint64, _ libcommon.Hash, _ libcommon.Hash, _ uint64) *big.Int {
	panic("remoteConsensusEngine.CalcDifficulty not supported")
}

func (e *remoteConsensusEngine) APIs(_ consensus.ChainHeaderReader) []rpc.API {
	panic("remoteConsensusEngine.APIs not supported")
}<|MERGE_RESOLUTION|>--- conflicted
+++ resolved
@@ -446,10 +446,6 @@
 		wg := errgroup.Group{}
 		wg.SetLimit(1)
 		onNewSnapshot = func() {
-<<<<<<< HEAD
-			log.Warn("[dbg] recv onNewSnapshot")
-=======
->>>>>>> ad659887
 			wg.Go(func() error { // don't block events processing by network communication
 				reply, err := remoteKvClient.Snapshots(ctx, &remote.SnapshotsRequest{}, grpc.WaitForReady(true))
 				if err != nil {

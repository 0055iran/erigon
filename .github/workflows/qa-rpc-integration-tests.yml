name: QA - RPC Integration Tests

on:
  workflow_dispatch:     # Run manually
  push:
    branches:
      - main
  pull_request:
    branches:
      - main
    types:
      - opened
      - reopened
      - synchronize
      - ready_for_review

jobs:
  integration-test-suite:
    runs-on: [ self-hosted, Erigon3 ]
    env:
      ERIGON_REFERENCE_DATA_DIR: /opt/erigon-versions/reference-version/datadir
      ERIGON_TESTBED_DATA_DIR: /opt/erigon-testbed/datadir
      ERIGON_QA_PATH: /home/qarunner/erigon-qa
      RPC_PAST_TEST_DIR: /opt/rpc-past-tests
      CHAIN: mainnet

    steps:
      - name: Check out repository
        uses: actions/checkout@v4

      - name: Checkout RPC Tests Repository & Install Requirements
        run: |
          rm -rf ${{ runner.workspace }}/rpc-tests
          git -c advice.detachedHead=false clone --depth 1 --branch v1.0.0 https://github.com/erigontech/rpc-tests ${{runner.workspace}}/rpc-tests
          cd ${{ runner.workspace }}/rpc-tests
          pip3 install -r requirements.txt

      - name: Clean Erigon Build Directory
        run: |
          make clean

      - name: Build Erigon RPCDaemon
        run: |
          make rpcdaemon
        working-directory: ${{ github.workspace }}

      - name: Pause the Erigon instance dedicated to db maintenance
        run: |
          python3 $ERIGON_QA_PATH/test_system/db-producer/pause_production.py || true

      - name: Run RpcDaemon
        working-directory: ${{ github.workspace }}/build/bin
        run: |
          echo "RpcDaemon starting..."
          
          ./rpcdaemon --datadir $ERIGON_REFERENCE_DATA_DIR --http.api admin,debug,eth,parity,erigon,trace,web3,txpool,ots,net --ws --verbosity 1 > erigon.log 2>&1 &

          RPC_DAEMON_PID=$!          
          echo "RPC_DAEMON_PID=$RPC_DAEMON_PID" >> $GITHUB_ENV
          
          echo "RpcDaemon started"

      - name: Wait for port 8545 to be opened
        run: |
          for i in {1..30}; do
            if nc -z localhost 8545; then
              echo "Port 8545 is open"
              break
            fi
            echo "Waiting for port 8545 to open..."
            sleep 10
          done
          if ! nc -z localhost 8545; then
            echo "Port 8545 did not open in time"
            exit 1
          fi

      - name: Run RPC Integration Tests
        id: test_step
        run: |
          set +e # Disable exit on error
          commit=$(git -C ${{runner.workspace}}/erigon rev-parse --short HEAD)

          cd ${{ runner.workspace }}/rpc-tests/integration
          rm -rf ./mainnet/results/
          
          # Run RPC integration test runner via http
          python3 ./run_tests.py -p 8545 --continue -f --json-diff -x \
<<<<<<< HEAD
          debug_accountAt,debug_getModifiedAccountsByHash,debug_getModifiedAccountsByNumber,debug_storageRangeAt,debug_traceBlockByHash,\
=======
          debug_accountRange,debug_getModifiedAccountsByHash,debug_getModifiedAccountsByNumber,debug_storageRangeAt,debug_traceBlockByHash,\
>>>>>>> 5e2dc6a7
          debug_traceCallMany/test_02.tar,debug_traceCallMany/test_04.tar,debug_traceCallMany/test_05.tar,debug_traceCallMany/test_06.tar,debug_traceCallMany/test_07.tar,debug_traceCallMany/test_09.json,debug_traceCallMany/test_10.tar,\
          debug_traceBlockByNumber/test_05.tar,debug_traceBlockByNumber/test_08.tar,debug_traceBlockByNumber/test_09.tar,debug_traceBlockByNumber/test_10.tar,debug_traceBlockByNumber/test_11.tar,debug_traceBlockByNumber/test_12.tar,\
          debug_traceTransaction,\
          engine_exchangeCapabilities/test_1.json,\
          engine_exchangeTransitionConfigurationV1/test_01.json,\
          engine_getClientVersionV1/test_1.json,\
          erigon_getLogsByHash/test_04.json,\
          erigon_getHeaderByHash/test_02.json,\
          erigon_getHeaderByHash/test_03.json,\
          erigon_getHeaderByHash/test_04.json,\
          erigon_getHeaderByHash/test_06.json,\
          erigon_getHeaderByNumber/test_01.json,\
          erigon_getHeaderByNumber/test_02.json,\
          erigon_getHeaderByNumber/test_03.json,\
          erigon_getHeaderByNumber/test_04.json,\
          erigon_getHeaderByNumber/test_05.json,\
          erigon_getHeaderByNumber/test_06.json,\
          erigon_getHeaderByNumber/test_07.json,\
          erigon_getHeaderByNumber/test_08.json,\
          erigon_getLatestLogs/test_01.json,\
          erigon_getLatestLogs/test_02.json,\
          erigon_getLatestLogs/test_03.json,\
          erigon_getLatestLogs/test_04.json,\
          erigon_getLatestLogs/test_05.json,\
          erigon_getLatestLogs/test_06.json,\
          erigon_getLatestLogs/test_08.json,\
          erigon_getLatestLogs/test_09.json,\
          erigon_getLatestLogs/test_10.json,\
          erigon_getLatestLogs/test_11.json,\
          erigon_getLatestLogs/test_12.json,\
          erigon_getBalanceChangesInBlock,\
          eth_createAccessList/test_16.json,\
          parity_getBlockReceipts/test_01.json,\
          parity_getBlockReceipts/test_02.json,\
          parity_getBlockReceipts/test_03.json,\
          parity_getBlockReceipts/test_04.json,\
          parity_getBlockReceipts/test_05.json,\
          parity_getBlockReceipts/test_06.json,\
          parity_getBlockReceipts/test_07.json,\
          parity_getBlockReceipts/test_08.json,\
          parity_getBlockReceipts/test_09.json,\
          parity_getBlockReceipts/test_10.json,\
          trace_filter/test_16.json,\
          trace_rawTransaction/test_01.json,\
          trace_rawTransaction/test_03.json,\
          admin_nodeInfo/test_01.json,\
          admin_peers/test_01.json,\
          erigon_nodeInfo/test_1.json,\
          eth_coinbase/test_01.json,\
          eth_feeHistory/test_01.json,\
          eth_feeHistory/test_02.json,\
          eth_feeHistory/test_03.json,\
          eth_feeHistory/test_04.json,\
          eth_feeHistory/test_05.json,\
          eth_feeHistory/test_06.json,\
          eth_feeHistory/test_08.json,\
          eth_feeHistory/test_09.json,\
          eth_feeHistory/test_10.json,\
          eth_feeHistory/test_11.json,\
          eth_getBlockByHash/test_01.json,\
          eth_getBlockByHash/test_02.json,\
          eth_getBlockByHash/test_05.json,\
          eth_getBlockByHash/test_06.json,\
          eth_getBlockByHash/test_07.json,\
          eth_getBlockByHash/test_08.json,\
          eth_getBlockByNumber/test_01.json,\
          eth_getBlockByNumber/test_02.json,\
          eth_getBlockByNumber/test_04.json,\
          eth_getBlockByNumber/test_05.json,\
          eth_getBlockByNumber/test_06.json,\
          eth_getBlockByNumber/test_07.json,\
          eth_getBlockByNumber/test_08.json,\
          eth_getBlockByNumber/test_12.json,\
          eth_getBlockByNumber/test_13.json,\
          eth_getTransactionByHash/test_02.json,\
          eth_getWork/test_01.json,\
          eth_mining/test_01.json,\
          eth_protocolVersion/test_1.json,\
          eth_submitHashrate/test_1.json,\
          eth_submitWork/test_1.json,\
          net_peerCount/test_1.json,\
          net_version/test_1.json,\
          txpool_content/test_01.json,\
          txpool_status/test_1.json,\
          web3_clientVersion/test_1.json,\
          eth_estimateGas/test_14.json,\
          trace_replayBlockTransactions/test_29.tar
          
          # Capture test runner script exit status
          test_exit_status=$?
          
          # Save the subsection reached status
          echo "::set-output name=test_executed::true"
          
          # Check test runner exit status
          if [ $test_exit_status -eq 0 ]; then
            echo "tests completed successfully"
            echo
            echo "TEST_RESULT=success" >> "$GITHUB_OUTPUT"
          else
            echo "error detected during tests"
            echo "TEST_RESULT=failure" >> "$GITHUB_OUTPUT"
          
            # Save failed results to a directory with timestamp and commit hash
            cp -r ${{ runner.workspace }}/rpc-tests/integration/mainnet/results/ $RPC_PAST_TEST_DIR/mainnet_$(date +%Y%m%d_%H%M%S)_integration_$commit_http/
          fi

      - name: Stop Erigon RpcDaemon
        working-directory: ${{ github.workspace }}/build/bin
        run: |
          # Clean up rpcdaemon process if it's still running
          if kill -0 $RPC_DAEMON_PID 2> /dev/null; then
            echo "RpcDaemon stopping..."
            kill $RPC_DAEMON_PID
            echo "RpcDaemon stopped"
          else
            echo "RpcDaemon has already terminated"
          fi

      - name: Resume the Erigon instance dedicated to db maintenance
        run: |
          python3 $ERIGON_QA_PATH/test_system/db-producer/resume_production.py || true

      - name: Upload test results
        if: steps.test_step.outputs.test_executed == 'true'
        uses: actions/upload-artifact@v4
        with:
          name: test-results
          path: ${{ runner.workspace }}/rpc-tests/integration/mainnet/results/

      - name: Save test results
        if: steps.test_step.outputs.test_executed == 'true'
        working-directory: ${{ github.workspace }}
        env:
          TEST_RESULT: ${{ steps.test_step.outputs.TEST_RESULT }}
        run: |
          db_version=$(python3 $ERIGON_QA_PATH/test_system/qa-tests/uploads/prod_info.py $ERIGON_REFERENCE_DATA_DIR/../production.ini production erigon_repo_commit)
          if [ -z "$db_version" ]; then
            db_version="no-version"
          fi
          
          python3 $ERIGON_QA_PATH/test_system/qa-tests/uploads/upload_test_results.py --repo erigon --commit $(git rev-parse HEAD) --branch ${{ github.ref_name }} --test_name rpc-integration-tests --chain $CHAIN --runner ${{ runner.name }} --db_version $db_version --outcome $TEST_RESULT #--result_file ${{ github.workspace }}/result-$CHAIN.json

      - name: Action for Success
        if: steps.test_step.outputs.TEST_RESULT == 'success'
        run: echo "::notice::Tests completed successfully"

      - name: Action for Failure
        if: steps.test_step.outputs.TEST_RESULT != 'success'
        run: |
          echo "::error::Error detected during tests"
          exit 1
<|MERGE_RESOLUTION|>--- conflicted
+++ resolved
@@ -86,11 +86,7 @@
           
           # Run RPC integration test runner via http
           python3 ./run_tests.py -p 8545 --continue -f --json-diff -x \
-<<<<<<< HEAD
-          debug_accountAt,debug_getModifiedAccountsByHash,debug_getModifiedAccountsByNumber,debug_storageRangeAt,debug_traceBlockByHash,\
-=======
-          debug_accountRange,debug_getModifiedAccountsByHash,debug_getModifiedAccountsByNumber,debug_storageRangeAt,debug_traceBlockByHash,\
->>>>>>> 5e2dc6a7
+          debug_getModifiedAccountsByHash,debug_getModifiedAccountsByNumber,debug_storageRangeAt,debug_traceBlockByHash,\
           debug_traceCallMany/test_02.tar,debug_traceCallMany/test_04.tar,debug_traceCallMany/test_05.tar,debug_traceCallMany/test_06.tar,debug_traceCallMany/test_07.tar,debug_traceCallMany/test_09.json,debug_traceCallMany/test_10.tar,\
           debug_traceBlockByNumber/test_05.tar,debug_traceBlockByNumber/test_08.tar,debug_traceBlockByNumber/test_09.tar,debug_traceBlockByNumber/test_10.tar,debug_traceBlockByNumber/test_11.tar,debug_traceBlockByNumber/test_12.tar,\
           debug_traceTransaction,\

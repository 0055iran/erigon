module github.com/erigontech/erigon

go 1.22.5

replace github.com/erigontech/erigon-lib => ./erigon-lib

replace (
	github.com/anacrolix/torrent => github.com/erigontech/torrent v1.54.3-alpha-1
	github.com/holiman/bloomfilter/v2 => github.com/AskAlexSharov/bloomfilter/v2 v2.0.9
)

require (
	github.com/erigontech/erigonwatch v0.0.0-20240718131902-b6576bde1116
	github.com/erigontech/mdbx-go v0.38.4
	github.com/erigontech/secp256k1 v1.1.0
	github.com/erigontech/silkworm-go v0.18.0
)

require (
	gfx.cafe/util/go/generic v0.0.0-20230721185457-c559e86c829c
	github.com/99designs/gqlgen v0.17.56
	github.com/Giulio2002/bls v0.0.0-20241116091023-2ddcc8954ec0
	github.com/Masterminds/sprig/v3 v3.2.3
	github.com/RoaringBitmap/roaring v1.9.4
	github.com/alecthomas/kong v0.8.1
	github.com/anacrolix/sync v0.5.1
	github.com/anacrolix/torrent v1.52.6-0.20231201115409-7ea994b6bbd8
	github.com/c2h5oh/datasize v0.0.0-20231215233829-aa82cc1e6500
	github.com/cenkalti/backoff/v4 v4.2.1
	github.com/consensys/gnark-crypto v0.12.1
	github.com/crate-crypto/go-kzg-4844 v0.7.0
	github.com/davecgh/go-spew v1.1.1
	github.com/deckarep/golang-set v1.8.0
	github.com/deckarep/golang-set/v2 v2.3.1
	github.com/dop251/goja v0.0.0-20220405120441-9037c2b61cbf
	github.com/edsrzf/mmap-go v1.1.0
	github.com/emicklei/dot v1.6.2
	github.com/erigontech/erigon-lib v0.0.0-00010101000000-000000000000
	github.com/fjl/gencodec v0.0.0-20220412091415-8bb9e558978c
	github.com/gballet/go-verkle v0.0.0-20221121182333-31427a1f2d35
	github.com/go-chi/chi/v5 v5.1.0
	github.com/go-chi/cors v1.2.1
	github.com/go-echarts/go-echarts/v2 v2.3.3
	github.com/go-test/deep v1.1.1
	github.com/goccy/go-json v0.9.11
	github.com/gofrs/flock v0.12.1
	github.com/golang-jwt/jwt/v4 v4.5.1
	github.com/golang/snappy v0.0.5-0.20220116011046-fa5810519dcb
	github.com/google/btree v1.1.3
	github.com/google/cel-go v0.18.2
	github.com/google/gofuzz v1.2.0
	github.com/gorilla/websocket v1.5.3
	github.com/grpc-ecosystem/go-grpc-middleware v1.4.0
	github.com/hashicorp/golang-lru/arc/v2 v2.0.7
	github.com/hashicorp/golang-lru/v2 v2.0.7
	github.com/holiman/uint256 v1.3.2
	github.com/huandu/xstrings v1.5.0
	github.com/huin/goupnp v1.3.0
	github.com/jackpal/go-nat-pmp v1.0.2
	github.com/jedib0t/go-pretty/v6 v6.5.9
	github.com/json-iterator/go v1.1.12
	github.com/julienschmidt/httprouter v1.3.0
	github.com/klauspost/compress v1.17.11
	github.com/libp2p/go-libp2p v0.37.2
	github.com/libp2p/go-libp2p-mplex v0.9.0
	github.com/libp2p/go-libp2p-pubsub v0.11.0
	github.com/maticnetwork/crand v1.0.2
	github.com/multiformats/go-multiaddr v0.13.0
	github.com/nxadm/tail v1.4.11
	github.com/pelletier/go-toml v1.9.5
	github.com/pelletier/go-toml/v2 v2.2.3
	github.com/pion/randutil v0.1.0
	github.com/pion/stun v0.6.1
	github.com/pkg/errors v0.9.1
	github.com/protolambda/ztyp v0.2.2
	github.com/prysmaticlabs/go-bitfield v0.0.0-20210809151128-385d8c5e3fb7
	github.com/prysmaticlabs/gohashtree v0.0.3-alpha.0.20230502123415-aafd8b3ca202
	github.com/quasilyte/go-ruleguard/dsl v0.3.22
	github.com/rs/cors v1.11.1
	github.com/spf13/afero v1.9.5
	github.com/spf13/cobra v1.8.1
	github.com/spf13/pflag v1.0.5
	github.com/stretchr/testify v1.9.0
	github.com/thomaso-mirodin/intmath v0.0.0-20160323211736-5dc6d854e46e
	github.com/tidwall/btree v1.6.0
	github.com/ugorji/go/codec v1.2.12
	github.com/urfave/cli/v2 v2.27.5
	github.com/valyala/fastjson v1.6.4
	github.com/vektah/gqlparser/v2 v2.5.19
	github.com/xsleonard/go-merkle v1.1.0
	go.uber.org/mock v0.5.0
	go.uber.org/zap v1.27.0
	golang.org/x/crypto v0.31.0
	golang.org/x/exp v0.0.0-20241009180824-f66d83c29e7c
	golang.org/x/net v0.32.0
	golang.org/x/sync v0.10.0
	golang.org/x/sys v0.28.0
	golang.org/x/time v0.8.0
	google.golang.org/grpc v1.65.0
	google.golang.org/grpc/cmd/protoc-gen-go-grpc v1.4.0
	google.golang.org/protobuf v1.35.1
	gopkg.in/check.v1 v1.0.0-20201130134442-10cb98267c6c
	gopkg.in/natefinch/lumberjack.v2 v2.2.1
	gopkg.in/yaml.v2 v2.4.0
	gopkg.in/yaml.v3 v3.0.1
	modernc.org/sqlite v1.33.1
	pgregory.net/rapid v1.1.0
	sigs.k8s.io/yaml v1.4.0
)

require (
	github.com/alecthomas/atomic v0.1.0-alpha2 // indirect
	github.com/benesch/cgosymbolizer v0.0.0-20190515212042-bec6fe6e597b // indirect
	github.com/crate-crypto/go-ipa v0.0.0-20221111143132-9aa5d42120bc // indirect
	github.com/elastic/go-freelru v0.13.0 // indirect
	github.com/erigontech/speedtest v0.0.2 // indirect
	github.com/go-ole/go-ole v1.2.6 // indirect
	github.com/go-task/slim-sprig/v3 v3.0.0 // indirect
	github.com/go-viper/mapstructure/v2 v2.2.1 // indirect
	github.com/google/uuid v1.6.0 // indirect
	github.com/hashicorp/go-cleanhttp v0.5.2 // indirect
	github.com/hashicorp/go-retryablehttp v0.7.7 // indirect
	github.com/munnerz/goautoneg v0.0.0-20191010083416-a7dc8b61c822 // indirect
	github.com/nyaosorg/go-windows-shortcut v0.0.0-20220529122037-8b0c89bca4c4 // indirect
	github.com/tklauser/go-sysconf v0.3.14 // indirect
	github.com/tklauser/numcpus v0.8.0 // indirect
	github.com/wlynxg/anet v0.0.5 // indirect
	github.com/yusufpapurcu/wmi v1.2.4 // indirect
	google.golang.org/genproto/googleapis/api v0.0.0-20240528184218-531527333157 // indirect
	google.golang.org/genproto/googleapis/rpc v0.0.0-20240604185151-ef581f913117 // indirect
)

require (
	github.com/Masterminds/goutils v1.1.1 // indirect
	github.com/Masterminds/semver/v3 v3.2.0 // indirect
	github.com/agnivade/levenshtein v1.1.1 // indirect
	github.com/ajwerner/btree v0.0.0-20211221152037-f427b3e689c0 // indirect
	github.com/anacrolix/chansync v0.3.0 // indirect
	github.com/anacrolix/dht/v2 v2.21.1 // indirect
	github.com/anacrolix/envpprof v1.3.0 // indirect
	github.com/anacrolix/generics v0.0.2-0.20240227122613-f95486179cab // indirect
	github.com/anacrolix/go-libutp v1.3.1 // indirect
	github.com/anacrolix/log v0.15.2 // indirect
	github.com/anacrolix/missinggo v1.3.0 // indirect
	github.com/anacrolix/missinggo/perf v1.0.0 // indirect
	github.com/anacrolix/missinggo/v2 v2.7.3 // indirect
	github.com/anacrolix/mmsg v1.0.0 // indirect
	github.com/anacrolix/multiless v0.3.1-0.20221221005021-2d12701f83f7 // indirect
	github.com/anacrolix/stm v0.4.1-0.20221221005312-96d17df0e496 // indirect
	github.com/anacrolix/upnp v0.1.3-0.20220123035249-922794e51c96 // indirect
	github.com/anacrolix/utp v0.1.0 // indirect
	github.com/antlr4-go/antlr/v4 v4.13.0 // indirect
	github.com/bahlo/generic-list-go v0.2.0 // indirect
	github.com/benbjohnson/clock v1.3.5 // indirect
	github.com/benbjohnson/immutable v0.4.1-0.20221220213129-8932b999621d // indirect
	github.com/beorn7/perks v1.0.1 // indirect
	github.com/bits-and-blooms/bitset v1.12.0 // indirect
	github.com/bradfitz/iter v0.0.0-20191230175014-e8f45d346db8 // indirect
	github.com/cespare/xxhash v1.1.0 // indirect
	github.com/cespare/xxhash/v2 v2.3.0 // indirect
	github.com/cilium/ebpf v0.11.0 // indirect
	github.com/consensys/bavard v0.1.13 // indirect
	github.com/containerd/cgroups v1.1.0 // indirect
	github.com/containerd/cgroups/v3 v3.0.3 // indirect
	github.com/coreos/go-systemd/v22 v22.5.0 // indirect
	github.com/cpuguy83/go-md2man/v2 v2.0.5 // indirect
	github.com/davidlazar/go-crypto v0.0.0-20200604182044-b73af7476f6c // indirect
	github.com/decred/dcrd/dcrec/secp256k1/v4 v4.3.0
	github.com/dlclark/regexp2 v1.4.1-0.20201116162257-a2a8dda75c91 // indirect
	github.com/docker/go-units v0.5.0 // indirect
	github.com/dustin/go-humanize v1.0.1 // indirect
	github.com/elastic/gosigar v0.14.3 // indirect
	github.com/erigontech/erigon-snapshot v1.3.1-0.20241023024258-f64407a77e8e // indirect
	github.com/flynn/noise v1.1.0 // indirect
	github.com/francoispqt/gojay v1.2.13 // indirect
	github.com/fsnotify/fsnotify v1.6.0 // indirect
	github.com/garslo/gogen v0.0.0-20170307003452-d6ebae628c7c // indirect
	github.com/go-llsqlite/adapter v0.0.0-20230927005056-7f5ce7f0c916 // indirect
	github.com/go-llsqlite/crawshaw v0.5.2-0.20240425034140-f30eb7704568 // indirect
	github.com/go-logr/logr v1.4.2 // indirect
	github.com/go-logr/stdr v1.2.2 // indirect
	github.com/go-sourcemap/sourcemap v2.1.3+incompatible // indirect
	github.com/go-stack/stack v1.8.1
	github.com/godbus/dbus/v5 v5.1.0 // indirect
	github.com/gogo/protobuf v1.3.2 // indirect
	github.com/google/gopacket v1.1.19 // indirect
	github.com/google/pprof v0.0.0-20241017200806-017d972448fc // indirect
	github.com/holiman/bloomfilter/v2 v2.0.3 // indirect
	github.com/ianlancetaylor/cgosymbolizer v0.0.0-20240503222823-736c933a666d // indirect
	github.com/imdario/mergo v0.3.11 // indirect
	github.com/inconshreveable/mousetrap v1.1.0 // indirect
	github.com/ipfs/go-cid v0.4.1 // indirect
	github.com/ipfs/go-log/v2 v2.5.1 // indirect
	github.com/jbenet/go-temp-err-catcher v0.1.0 // indirect
	github.com/klauspost/cpuid/v2 v2.2.8 // indirect
	github.com/koron/go-ssdp v0.0.4 // indirect
	github.com/kr/pretty v0.3.1 // indirect
	github.com/kr/text v0.2.0 // indirect
	github.com/libp2p/go-buffer-pool v0.1.0 // indirect
	github.com/libp2p/go-flow-metrics v0.2.0 // indirect
	github.com/libp2p/go-libp2p-asn-util v0.4.1 // indirect
	github.com/libp2p/go-mplex v0.7.0 // indirect
	github.com/libp2p/go-msgio v0.3.0 // indirect
	github.com/libp2p/go-nat v0.2.0 // indirect
	github.com/libp2p/go-netroute v0.2.1 // indirect
	github.com/libp2p/go-reuseport v0.4.0 // indirect
	github.com/libp2p/go-yamux/v4 v4.0.1 // indirect
	github.com/lufia/plan9stats v0.0.0-20211012122336-39d0f177ccd0 // indirect
	github.com/marten-seemann/tcp v0.0.0-20210406111302-dfbc87cc63fd // indirect
	github.com/mattn/go-colorable v0.1.13 // indirect
	github.com/mattn/go-isatty v0.0.20 // indirect
	github.com/mattn/go-runewidth v0.0.15 // indirect
	github.com/miekg/dns v1.1.62 // indirect
	github.com/mikioh/tcpinfo v0.0.0-20190314235526-30a79bb1804b // indirect
	github.com/mikioh/tcpopt v0.0.0-20190314235656-172688c1accc // indirect
	github.com/minio/sha256-simd v1.0.1 // indirect
	github.com/mitchellh/copystructure v1.0.0 // indirect
	github.com/mitchellh/reflectwalk v1.0.0 // indirect
	github.com/mmcloughlin/addchain v0.4.0 // indirect
	github.com/modern-go/concurrent v0.0.0-20180306012644-bacd9c7ef1dd // indirect
	github.com/modern-go/reflect2 v1.0.2 // indirect
	github.com/mr-tron/base58 v1.2.0 // indirect
	github.com/mschoch/smat v0.2.0 // indirect
	github.com/multiformats/go-base32 v0.1.0 // indirect
	github.com/multiformats/go-base36 v0.2.0 // indirect
	github.com/multiformats/go-multiaddr-dns v0.4.1 // indirect
	github.com/multiformats/go-multiaddr-fmt v0.1.0 // indirect
	github.com/multiformats/go-multibase v0.2.0 // indirect
	github.com/multiformats/go-multicodec v0.9.0 // indirect
	github.com/multiformats/go-multihash v0.2.3 // indirect
	github.com/multiformats/go-multistream v0.6.0 // indirect
	github.com/multiformats/go-varint v0.0.7 // indirect
	github.com/ncruces/go-strftime v0.1.9 // indirect
	github.com/onsi/ginkgo/v2 v2.20.2 // indirect
	github.com/opencontainers/runtime-spec v1.2.0 // indirect
	github.com/pbnjay/memory v0.0.0-20210728143218-7b4eea64cf58 // indirect
	github.com/pion/datachannel v1.5.9 // indirect
	github.com/pion/dtls/v2 v2.2.12 // indirect
	github.com/pion/ice/v2 v2.3.36 // indirect
	github.com/pion/interceptor v0.1.37 // indirect
	github.com/pion/logging v0.2.2 // indirect
	github.com/pion/mdns v0.0.12 // indirect
	github.com/pion/rtcp v1.2.14 // indirect
	github.com/pion/rtp v1.8.9 // indirect
	github.com/pion/sctp v1.8.33 // indirect
	github.com/pion/sdp/v3 v3.0.9 // indirect
	github.com/pion/srtp/v2 v2.0.20 // indirect
	github.com/pion/transport/v2 v2.2.10 // indirect
	github.com/pion/turn/v2 v2.1.6 // indirect
	github.com/pion/webrtc/v3 v3.3.4 // indirect
	github.com/pmezard/go-difflib v1.0.0 // indirect
	github.com/power-devops/perfstat v0.0.0-20210106213030-5aafc221ea8c // indirect
	github.com/prometheus/client_golang v1.20.5
	github.com/prometheus/client_model v0.6.1 // indirect
	github.com/prometheus/common v0.60.0 // indirect
	github.com/prometheus/procfs v0.15.1 // indirect
	github.com/quic-go/qpack v0.5.1 // indirect
	github.com/quic-go/quic-go v0.48.2 // indirect
	github.com/quic-go/webtransport-go v0.8.1-0.20241018022711-4ac2c9250e66 // indirect
	github.com/raulk/go-watchdog v1.3.0 // indirect
	github.com/remyoudompheng/bigfft v0.0.0-20230129092748-24d4a6f8daec // indirect
	github.com/rivo/uniseg v0.4.7 // indirect
	github.com/rogpeppe/go-internal v1.12.0 // indirect
	github.com/rs/dnscache v0.0.0-20211102005908-e0241e321417 // indirect
	github.com/russross/blackfriday/v2 v2.1.0 // indirect
	github.com/shirou/gopsutil/v4 v4.24.8 // indirect
	github.com/shoenig/go-m1cpu v0.1.6 // indirect
	github.com/shopspring/decimal v1.2.0 // indirect
	github.com/sirupsen/logrus v1.9.3 // indirect
	github.com/sosodev/duration v1.3.1 // indirect
	github.com/spaolacci/murmur3 v1.1.0 // indirect
	github.com/spf13/cast v1.5.0 // indirect
	github.com/stoewer/go-strcase v1.2.0 // indirect
	github.com/supranational/blst v0.3.13 // indirect
	github.com/xrash/smetrics v0.0.0-20240521201337-686a1a2994c1 // indirect
	go.etcd.io/bbolt v1.3.6 // indirect
	go.opentelemetry.io/otel v1.8.0 // indirect
	go.opentelemetry.io/otel/trace v1.8.0 // indirect
	go.uber.org/dig v1.18.0 // indirect
	go.uber.org/fx v1.23.0 // indirect
	go.uber.org/multierr v1.11.0 // indirect
<<<<<<< HEAD
	golang.org/x/mod v0.22.0 // indirect
	golang.org/x/text v0.20.0 // indirect
	golang.org/x/tools v0.27.0 // indirect
=======
	golang.org/x/mod v0.21.0 // indirect
	golang.org/x/text v0.21.0 // indirect
	golang.org/x/tools v0.26.0 // indirect
>>>>>>> f3584d0c
	gopkg.in/tomb.v1 v1.0.0-20141024135613-dd632973f1e7 // indirect
	lukechampine.com/blake3 v1.3.0 // indirect
	modernc.org/gc/v3 v3.0.0-20240107210532-573471604cb6 // indirect
	modernc.org/libc v1.55.3 // indirect
	modernc.org/mathutil v1.6.0 // indirect
	modernc.org/memory v1.8.0 // indirect
	modernc.org/strutil v1.2.0 // indirect
	modernc.org/token v1.1.0 // indirect
	rsc.io/tmplfunc v0.0.3 // indirect
	zombiezen.com/go/sqlite v0.13.1 // indirect
)<|MERGE_RESOLUTION|>--- conflicted
+++ resolved
@@ -279,15 +279,9 @@
 	go.uber.org/dig v1.18.0 // indirect
 	go.uber.org/fx v1.23.0 // indirect
 	go.uber.org/multierr v1.11.0 // indirect
-<<<<<<< HEAD
-	golang.org/x/mod v0.22.0 // indirect
-	golang.org/x/text v0.20.0 // indirect
-	golang.org/x/tools v0.27.0 // indirect
-=======
 	golang.org/x/mod v0.21.0 // indirect
 	golang.org/x/text v0.21.0 // indirect
 	golang.org/x/tools v0.26.0 // indirect
->>>>>>> f3584d0c
 	gopkg.in/tomb.v1 v1.0.0-20141024135613-dd632973f1e7 // indirect
 	lukechampine.com/blake3 v1.3.0 // indirect
 	modernc.org/gc/v3 v3.0.0-20240107210532-573471604cb6 // indirect

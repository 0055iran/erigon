// Copyright 2014 The go-ethereum Authors
// (original work)
// Copyright 2024 The Erigon Authors
// (modifications)
// This file is part of Erigon.
//
// Erigon is free software: you can redistribute it and/or modify
// it under the terms of the GNU Lesser General Public License as published by
// the Free Software Foundation, either version 3 of the License, or
// (at your option) any later version.
//
// Erigon is distributed in the hope that it will be useful,
// but WITHOUT ANY WARRANTY; without even the implied warranty of
// MERCHANTABILITY or FITNESS FOR A PARTICULAR PURPOSE. See the
// GNU Lesser General Public License for more details.
//
// You should have received a copy of the GNU Lesser General Public License
// along with Erigon. If not, see <http://www.gnu.org/licenses/>.

package types

import (
	"bytes"
	"errors"
	"fmt"
	"io"
	"math/big"

	libcommon "github.com/ledgerwatch/erigon-lib/common"
	"github.com/ledgerwatch/erigon-lib/common/hexutil"
	"github.com/ledgerwatch/erigon-lib/common/hexutility"
	"github.com/ledgerwatch/erigon/crypto"
	"github.com/ledgerwatch/erigon/rlp"
)

// go:generate gencodec -type Receipt -field-override receiptMarshaling -out gen_receipt_json.go

var (
	receiptStatusFailedRLP     = []byte{}
	receiptStatusSuccessfulRLP = []byte{0x01}
)

const (
	// ReceiptStatusFailed is the status code of a transaction if execution failed.
	ReceiptStatusFailed = uint64(0)

	// ReceiptStatusSuccessful is the status code of a transaction if execution succeeded.
	ReceiptStatusSuccessful = uint64(1)
)

// Receipt represents the results of a transaction.
// DESCRIBED: docs/programmers_guide/guide.md#organising-ethereum-state-into-a-merkle-tree
type Receipt struct {
	// Consensus fields: These fields are defined by the Yellow Paper
	Type              uint8  `json:"type,omitempty"`
	PostState         []byte `json:"root" codec:"1"`
	Status            uint64 `json:"status" codec:"2"`
	CumulativeGasUsed uint64 `json:"cumulativeGasUsed" gencodec:"required"`
	Bloom             Bloom  `json:"logsBloom"         gencodec:"required"`
	Logs              Logs   `json:"logs"              gencodec:"required"`

	// Implementation fields: These fields are added by geth when processing a transaction.
	// They are stored in the chain database.
	TxHash          libcommon.Hash    `json:"transactionHash" gencodec:"required"`
	ContractAddress libcommon.Address `json:"contractAddress"`
	GasUsed         uint64            `json:"gasUsed" gencodec:"required"`

	// Inclusion information: These fields provide information about the inclusion of the
	// transaction corresponding to this receipt.
	BlockHash        libcommon.Hash `json:"blockHash,omitempty"`
	BlockNumber      *big.Int       `json:"blockNumber,omitempty"`
	TransactionIndex uint           `json:"transactionIndex"`

	FirstLogIndex uint32 `json:"-"` // field which used to store in db and re-calc
}

type receiptMarshaling struct {
	Type              hexutil.Uint64
	PostState         hexutility.Bytes
	Status            hexutil.Uint64
	CumulativeGasUsed hexutil.Uint64
	GasUsed           hexutil.Uint64
	BlockNumber       *hexutil.Big
	TransactionIndex  hexutil.Uint
}

// receiptRLP is the consensus encoding of a receipt.
type receiptRLP struct {
	PostStateOrStatus []byte
	CumulativeGasUsed uint64
	Bloom             Bloom
	Logs              []*Log
}

// storedReceiptRLP is the storage encoding of a receipt.
type storedReceiptRLP struct {
	PostStateOrStatus []byte
	CumulativeGasUsed uint64
	FirstLogIndex     uint32 // Logs have their own incremental Index within block. To allow calc it without re-executing whole block - can store it in Receipt
}

// NewReceipt creates a barebone transaction receipt, copying the init fields.
// Deprecated: create receipts using a struct literal instead.
func NewReceipt(failed bool, cumulativeGasUsed uint64) *Receipt {
	r := &Receipt{
		Type:              LegacyTxType,
		CumulativeGasUsed: cumulativeGasUsed,
	}
	if failed {
		r.Status = ReceiptStatusFailed
	} else {
		r.Status = ReceiptStatusSuccessful
	}
	return r
}

// EncodeRLP implements rlp.Encoder, and flattens the consensus fields of a receipt
// into an RLP stream. If no post state is present, byzantium fork is assumed.
func (r Receipt) EncodeRLP(w io.Writer) error {
	data := &receiptRLP{r.statusEncoding(), r.CumulativeGasUsed, r.Bloom, r.Logs}
	if r.Type == LegacyTxType {
		return rlp.Encode(w, data)
	}
	buf := new(bytes.Buffer)
	buf.WriteByte(r.Type)
	if err := rlp.Encode(buf, data); err != nil {
		return err
	}
	return rlp.Encode(w, buf.Bytes())
}

func (r *Receipt) decodePayload(s *rlp.Stream) error {
	_, err := s.List()
	if err != nil {
		return err
	}
	var b []byte
	if b, err = s.Bytes(); err != nil {
		return fmt.Errorf("read PostStateOrStatus: %w", err)
	}
	r.setStatus(b)
	if r.CumulativeGasUsed, err = s.Uint(); err != nil {
		return fmt.Errorf("read CumulativeGasUsed: %w", err)
	}
	if b, err = s.Bytes(); err != nil {
		return fmt.Errorf("read Bloom: %w", err)
	}
	if len(b) != 256 {
		return fmt.Errorf("wrong size for Bloom: %d", len(b))
	}
	copy(r.Bloom[:], b)
	// decode logs
	if _, err = s.List(); err != nil {
		return fmt.Errorf("open Logs: %w", err)
	}
	if r.Logs != nil && len(r.Logs) > 0 {
		r.Logs = r.Logs[:0]
	}
	for _, err = s.List(); err == nil; _, err = s.List() {
		r.Logs = append(r.Logs, &Log{})
		log := r.Logs[len(r.Logs)-1]
		if b, err = s.Bytes(); err != nil {
			return fmt.Errorf("read Address: %w", err)
		}
		if len(b) != 20 {
			return fmt.Errorf("wrong size for Log address: %d", len(b))
		}
		copy(log.Address[:], b)
		if _, err = s.List(); err != nil {
			return fmt.Errorf("open Topics: %w", err)
		}
		for b, err = s.Bytes(); err == nil; b, err = s.Bytes() {
			log.Topics = append(log.Topics, libcommon.Hash{})
			if len(b) != 32 {
				return fmt.Errorf("wrong size for Topic: %d", len(b))
			}
			copy(log.Topics[len(log.Topics)-1][:], b)
		}
		if !errors.Is(err, rlp.EOL) {
			return fmt.Errorf("read Topic: %w", err)
		}
		// end of Topics list
		if err = s.ListEnd(); err != nil {
			return fmt.Errorf("close Topics: %w", err)
		}
		if log.Data, err = s.Bytes(); err != nil {
			return fmt.Errorf("read Data: %w", err)
		}
		// end of Log
		if err = s.ListEnd(); err != nil {
			return fmt.Errorf("close Log: %w", err)
		}
	}
	if !errors.Is(err, rlp.EOL) {
		return fmt.Errorf("open Log: %w", err)
	}
	if err = s.ListEnd(); err != nil {
		return fmt.Errorf("close Logs: %w", err)
	}
	if err := s.ListEnd(); err != nil {
		return fmt.Errorf("close receipt payload: %w", err)
	}
	return nil
}

// DecodeRLP implements rlp.Decoder, and loads the consensus fields of a receipt
// from an RLP stream.
func (r *Receipt) DecodeRLP(s *rlp.Stream) error {
	kind, size, err := s.Kind()
	if err != nil {
		return err
	}
	switch kind {
	case rlp.List:
		// It's a legacy receipt.
		if err := r.decodePayload(s); err != nil {
			return err
		}
		r.Type = LegacyTxType
	case rlp.String:
		// It's an EIP-2718 typed txn receipt.
		s.NewList(size) // Hack - convert String (envelope) into List
		var b []byte
		if b, err = s.Bytes(); err != nil {
			return fmt.Errorf("read TxType: %w", err)
		}
		if len(b) != 1 {
			return fmt.Errorf("%w, got %d bytes", rlp.ErrWrongTxTypePrefix, len(b))
		}
		r.Type = b[0]
		switch r.Type {
		case AccessListTxType, DynamicFeeTxType, BlobTxType, SetCodeTxType:
			if err := r.decodePayload(s); err != nil {
				return err
			}
		default:
			return ErrTxTypeNotSupported
		}
		if err = s.ListEnd(); err != nil {
			return err
		}
	default:
		return rlp.ErrExpectedList
	}
	return nil
}

func (r *Receipt) setStatus(postStateOrStatus []byte) error {
	switch {
	case bytes.Equal(postStateOrStatus, receiptStatusSuccessfulRLP):
		r.Status = ReceiptStatusSuccessful
	case bytes.Equal(postStateOrStatus, receiptStatusFailedRLP):
		r.Status = ReceiptStatusFailed
	case len(postStateOrStatus) == len(libcommon.Hash{}):
		r.PostState = postStateOrStatus
	default:
		return fmt.Errorf("invalid receipt status %x", postStateOrStatus)
	}
	return nil
}

func (r *Receipt) statusEncoding() []byte {
	if len(r.PostState) == 0 {
		if r.Status == ReceiptStatusFailed {
			return receiptStatusFailedRLP
		}
		return receiptStatusSuccessfulRLP
	}
	return r.PostState
}

// Copy creates a deep copy of the Receipt.
func (r *Receipt) Copy() *Receipt {
	postState := make([]byte, len(r.PostState))
	copy(postState, r.PostState)

	bloom := BytesToBloom(r.Bloom.Bytes())

	logs := make(Logs, 0, len(r.Logs))
	for _, log := range r.Logs {
		logs = append(logs, log.Copy())
	}

	txHash := libcommon.BytesToHash(r.TxHash.Bytes())
	contractAddress := libcommon.BytesToAddress(r.ContractAddress.Bytes())
	blockHash := libcommon.BytesToHash(r.BlockHash.Bytes())
	blockNumber := big.NewInt(0).Set(r.BlockNumber)

	return &Receipt{
		Type:              r.Type,
		PostState:         postState,
		Status:            r.Status,
		CumulativeGasUsed: r.CumulativeGasUsed,
		Bloom:             bloom,
		Logs:              logs,
		TxHash:            txHash,
		ContractAddress:   contractAddress,
		GasUsed:           r.GasUsed,
		BlockHash:         blockHash,
		BlockNumber:       blockNumber,
		TransactionIndex:  r.TransactionIndex,
	}
}

type ReceiptsForStorage []*ReceiptForStorage

// ReceiptForStorage is a wrapper around a Receipt with RLP serialization
// that omits the Bloom field and deserialization that re-computes it.
type ReceiptForStorage Receipt

// EncodeRLP implements rlp.Encoder, and flattens all content fields of a receipt
// into an RLP stream.
func (r *ReceiptForStorage) EncodeRLP(w io.Writer) error {
	var firstLogIndex uint32
	if len(r.Logs) > 0 {
		firstLogIndex = uint32(r.Logs[0].Index)
	}
	return rlp.Encode(w, &storedReceiptRLP{
		PostStateOrStatus: (*Receipt)(r).statusEncoding(),
		CumulativeGasUsed: r.CumulativeGasUsed,
		FirstLogIndex:     firstLogIndex,
	})
}

// DecodeRLP implements rlp.Decoder, and loads both consensus and implementation
// fields of a receipt from an RLP stream.
func (r *ReceiptForStorage) DecodeRLP(s *rlp.Stream) error {
	var stored storedReceiptRLP
	if err := s.Decode(&stored); err != nil {
		return err
	}
	if err := (*Receipt)(r).setStatus(stored.PostStateOrStatus); err != nil {
		return err
	}
	r.CumulativeGasUsed = stored.CumulativeGasUsed
	r.FirstLogIndex = stored.FirstLogIndex

	//r.Logs = make([]*Log, len(stored.Logs))
	//for i, log := range stored.Logs {
	//	r.Logs[i] = (*Log)(log)
	//}
	//r.Bloom = CreateBloom(Receipts{(*Receipt)(r)})

	return nil

}

// Receipts implements DerivableList for receipts.
type Receipts []*Receipt

// Len returns the number of receipts in this list.
func (rs Receipts) Len() int { return len(rs) }

// EncodeIndex encodes the i'th receipt to w.
func (rs Receipts) EncodeIndex(i int, w *bytes.Buffer) {
	r := rs[i]
	data := &receiptRLP{r.statusEncoding(), r.CumulativeGasUsed, r.Bloom, r.Logs}
	switch r.Type {
	case LegacyTxType:
		if err := rlp.Encode(w, data); err != nil {
			panic(err)
		}
	case AccessListTxType:
		//nolint:errcheck
		w.WriteByte(AccessListTxType)
		if err := rlp.Encode(w, data); err != nil {
			panic(err)
		}
	case DynamicFeeTxType:
		w.WriteByte(DynamicFeeTxType)
		if err := rlp.Encode(w, data); err != nil {
			panic(err)
		}
	case BlobTxType:
		w.WriteByte(BlobTxType)
		if err := rlp.Encode(w, data); err != nil {
			panic(err)
		}
	case SetCodeTxType:
		w.WriteByte(SetCodeTxType)
		if err := rlp.Encode(w, data); err != nil {
			panic(err)
		}
	default:
		// For unsupported types, write nothing. Since this is for
		// DeriveSha, the error will be caught matching the derived hash
		// to the block.
	}
}

// DeriveFields fills the receipts with their computed fields based on consensus
// data and contextual infos like containing block and transactions.
func (r Receipts) DeriveFields(hash libcommon.Hash, number uint64, txs Transactions, senders []libcommon.Address) error {
	logIndex := uint(0) // logIdx is unique within the block and starts from 0
	if len(txs) != len(r) {
		return fmt.Errorf("transaction and receipt count mismatch, txn count = %d, receipts count = %d", len(txs), len(r))
	}
	if len(senders) != len(txs) {
		return fmt.Errorf("transaction and senders count mismatch, txn count = %d, senders count = %d", len(txs), len(senders))
	}

	blockNumber := new(big.Int).SetUint64(number)
	for i := 0; i < len(r); i++ {
		// The transaction type and hash can be retrieved from the transaction itself
		r[i].Type = txs[i].Type()
		r[i].TxHash = txs[i].Hash()

		// block location fields
		r[i].BlockHash = hash
		r[i].BlockNumber = blockNumber
		r[i].TransactionIndex = uint(i)

		// The contract address can be derived from the transaction itself
		if txs[i].GetTo() == nil {
			// If one wants to deploy a contract, one needs to send a transaction that does not have `To` field
			// and then the address of the contract one is creating this way will depend on the `tx.From`
			// and the nonce of the creating account (which is `tx.From`).
			r[i].ContractAddress = crypto.CreateAddress(senders[i], txs[i].GetNonce())
		}
		// The used gas can be calculated based on previous r
		if i == 0 {
			r[i].GasUsed = r[i].CumulativeGasUsed
		} else {
			r[i].GasUsed = r[i].CumulativeGasUsed - r[i-1].CumulativeGasUsed
		}
		// The derived log fields can simply be set from the block and transaction
		for j := 0; j < len(r[i].Logs); j++ {
			r[i].Logs[j].BlockNumber = number
			r[i].Logs[j].BlockHash = hash
			r[i].Logs[j].TxHash = r[i].TxHash
			r[i].Logs[j].TxIndex = uint(i)
			r[i].Logs[j].Index = logIndex
			logIndex++
		}
	}
	return nil
}

// DeriveFields fills the receipts with their computed fields based on consensus
// data and contextual infos like containing block and transactions.
func (rl Receipts) DeriveFieldsV3ForSingleReceipt(i int, blockHash libcommon.Hash, blockNum uint64, txn Transaction) (*Receipt, error) {
	r := rl[i]
	var prevReceipt *Receipt
	if i > 0 {
		prevReceipt = rl[i-1]
	}
	err := r.DeriveFieldsV3ForSingleReceipt(i, blockHash, blockNum, txn, prevReceipt)
	if err != nil {
		return nil, err
	}
	return r, nil
}

func (r *Receipt) DeriveFieldsV3ForSingleReceipt(txnIdx int, blockHash libcommon.Hash, blockNum uint64, txn Transaction, prevReceipt *Receipt) error {
	logIndex := r.FirstLogIndex // logIdx is unique within the block and starts from 0

	sender, ok := txn.cachedSender()
	if !ok {
		return fmt.Errorf("tx must have cached sender")
	}

	blockNumber := new(big.Int).SetUint64(blockNum)
	// The transaction type and hash can be retrieved from the transaction itself
	r.Type = txn.Type()
	r.TxHash = txn.Hash()

	// block location fields
	r.BlockHash = blockHash
	r.BlockNumber = blockNumber
	r.TransactionIndex = uint(txnIdx)

	// The contract address can be derived from the transaction itself
	if txn.GetTo() == nil {
		// If one wants to deploy a contract, one needs to send a transaction that does not have `To` field
		// and then the address of the contract one is creating this way will depend on the `tx.From`
		// and the nonce of the creating account (which is `tx.From`).
		r.ContractAddress = crypto.CreateAddress(sender, txn.GetNonce())
	}
	// The used gas can be calculated based on previous r
	if txnIdx == 0 {
		r.GasUsed = r.CumulativeGasUsed
	} else {
		r.GasUsed = r.CumulativeGasUsed - prevReceipt.CumulativeGasUsed
	}

	// The derived log fields can simply be set from the block and transaction
	for j := 0; j < len(r.Logs); j++ {
		r.Logs[j].BlockNumber = blockNum
		r.Logs[j].BlockHash = blockHash
		r.Logs[j].TxHash = r.TxHash
		r.Logs[j].TxIndex = uint(txnIdx)
		r.Logs[j].Index = uint(logIndex)
		logIndex++
	}
<<<<<<< HEAD
	return r, nil
}

// TODO: maybe make it more prettier (only for debug purposes)
func (r *Receipt) String() string {
	str := fmt.Sprintf("Receipt of tx %+v", *r)
	return str
=======
	return nil
>>>>>>> 4a02c66a
}<|MERGE_RESOLUTION|>--- conflicted
+++ resolved
@@ -492,15 +492,11 @@
 		r.Logs[j].Index = uint(logIndex)
 		logIndex++
 	}
-<<<<<<< HEAD
-	return r, nil
+	return nil
 }
 
 // TODO: maybe make it more prettier (only for debug purposes)
 func (r *Receipt) String() string {
 	str := fmt.Sprintf("Receipt of tx %+v", *r)
 	return str
-=======
-	return nil
->>>>>>> 4a02c66a
 }
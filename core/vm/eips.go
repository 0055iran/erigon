// Copyright 2019 The go-ethereum Authors
// (original work)
// Copyright 2024 The Erigon Authors
// (modifications)
// This file is part of Erigon.
//
// Erigon is free software: you can redistribute it and/or modify
// it under the terms of the GNU Lesser General Public License as published by
// the Free Software Foundation, either version 3 of the License, or
// (at your option) any later version.
//
// Erigon is distributed in the hope that it will be useful,
// but WITHOUT ANY WARRANTY; without even the implied warranty of
// MERCHANTABILITY or FITNESS FOR A PARTICULAR PURPOSE. See the
// GNU Lesser General Public License for more details.
//
// You should have received a copy of the GNU Lesser General Public License
// along with Erigon. If not, see <http://www.gnu.org/licenses/>.

package vm

import (
	"encoding/binary"
	"fmt"
	"math/big"
	"sort"
	"strconv"

	"github.com/holiman/uint256"

	libcommon "github.com/erigontech/erigon-lib/common"

	"github.com/erigontech/erigon/core/tracing"
	"github.com/erigontech/erigon/params"
)

var activators = map[int]func(*JumpTable){
	7702: enable7702,
	7516: enable7516,
	6780: enable6780,
	5656: enable5656,
	4844: enable4844,
	3860: enable3860,
	3855: enable3855,
	3529: enable3529,
	3198: enable3198,
	2929: enable2929,
	2200: enable2200,
	1884: enable1884,
	1344: enable1344,
	1153: enable1153,
}

// EnableEIP enables the given EIP on the config.
// This operation writes in-place, and callers need to ensure that the globally
// defined jump tables are not polluted.
func EnableEIP(eipNum int, jt *JumpTable) error {
	enablerFn, ok := activators[eipNum]
	if !ok {
		return fmt.Errorf("undefined eip %d", eipNum)
	}
	enablerFn(jt)
	validateAndFillMaxStack(jt)
	return nil
}

func ValidEip(eipNum int) bool {
	_, ok := activators[eipNum]
	return ok
}
func ActivateableEips() []string {
	var nums []string //nolint:prealloc
	for k := range activators {
		nums = append(nums, strconv.Itoa(k))
	}
	sort.Strings(nums)
	return nums
}

// enable1884 applies EIP-1884 to the given jump table:
// - Increase cost of BALANCE to 700
// - Increase cost of EXTCODEHASH to 700
// - Increase cost of SLOAD to 800
// - Define SELFBALANCE, with cost GasFastStep (5)
func enable1884(jt *JumpTable) {
	// Gas cost changes
	jt[SLOAD].constantGas = params.SloadGasEIP1884
	jt[BALANCE].constantGas = params.BalanceGasEIP1884
	jt[EXTCODEHASH].constantGas = params.ExtcodeHashGasEIP1884

	// New opcode
	jt[SELFBALANCE] = &operation{
		execute:     opSelfBalance,
		constantGas: GasFastStep,
		numPop:      0,
		numPush:     1,
	}
}

func opSelfBalance(pc *uint64, interpreter *EVMInterpreter, callContext *ScopeContext) ([]byte, error) {
	balance := interpreter.evm.IntraBlockState().GetBalance(callContext.Contract.Address())
	callContext.Stack.Push(balance)
	return nil, nil
}

// enable1344 applies EIP-1344 (ChainID Opcode)
// - Adds an opcode that returns the current chain’s EIP-155 unique identifier
func enable1344(jt *JumpTable) {
	// New opcode
	jt[CHAINID] = &operation{
		execute:     opChainID,
		constantGas: GasQuickStep,
		numPop:      0,
		numPush:     1,
	}
}

// opChainID implements CHAINID opcode
func opChainID(pc *uint64, interpreter *EVMInterpreter, callContext *ScopeContext) ([]byte, error) {
	chainId, _ := uint256.FromBig(interpreter.evm.ChainRules().ChainID)
	callContext.Stack.Push(chainId)
	return nil, nil
}

// enable2200 applies EIP-2200 (Rebalance net-metered SSTORE)
func enable2200(jt *JumpTable) {
	jt[SLOAD].constantGas = params.SloadGasEIP2200
	jt[SSTORE].dynamicGas = gasSStoreEIP2200
}

// enable2929 enables "EIP-2929: Gas cost increases for state access opcodes"
// https://eips.ethereum.org/EIPS/eip-2929
func enable2929(jt *JumpTable) {
	jt[SSTORE].dynamicGas = gasSStoreEIP2929

	jt[SLOAD].constantGas = 0
	jt[SLOAD].dynamicGas = gasSLoadEIP2929

	jt[EXTCODECOPY].constantGas = params.WarmStorageReadCostEIP2929
	jt[EXTCODECOPY].dynamicGas = gasExtCodeCopyEIP2929

	jt[EXTCODESIZE].constantGas = params.WarmStorageReadCostEIP2929
	jt[EXTCODESIZE].dynamicGas = gasEip2929AccountCheck

	jt[EXTCODEHASH].constantGas = params.WarmStorageReadCostEIP2929
	jt[EXTCODEHASH].dynamicGas = gasEip2929AccountCheck

	jt[BALANCE].constantGas = params.WarmStorageReadCostEIP2929
	jt[BALANCE].dynamicGas = gasEip2929AccountCheck

	jt[CALL].constantGas = params.WarmStorageReadCostEIP2929
	jt[CALL].dynamicGas = gasCallEIP2929

	jt[CALLCODE].constantGas = params.WarmStorageReadCostEIP2929
	jt[CALLCODE].dynamicGas = gasCallCodeEIP2929

	jt[STATICCALL].constantGas = params.WarmStorageReadCostEIP2929
	jt[STATICCALL].dynamicGas = gasStaticCallEIP2929

	jt[DELEGATECALL].constantGas = params.WarmStorageReadCostEIP2929
	jt[DELEGATECALL].dynamicGas = gasDelegateCallEIP2929

	// This was previously part of the dynamic cost, but we're using it as a constantGas
	// factor here
	jt[SELFDESTRUCT].constantGas = params.SelfdestructGasEIP150
	jt[SELFDESTRUCT].dynamicGas = gasSelfdestructEIP2929
}

func enable3529(jt *JumpTable) {
	jt[SSTORE].dynamicGas = gasSStoreEIP3529
	jt[SELFDESTRUCT].dynamicGas = gasSelfdestructEIP3529
}

// enable3198 applies EIP-3198 (BASEFEE Opcode)
// - Adds an opcode that returns the current block's base fee.
func enable3198(jt *JumpTable) {
	// New opcode
	jt[BASEFEE] = &operation{
		execute:     opBaseFee,
		constantGas: GasQuickStep,
		numPop:      0,
		numPush:     1,
	}
}

// enable1153 applies EIP-1153 "Transient Storage"
// - Adds TLOAD that reads from transient storage
// - Adds TSTORE that writes to transient storage
func enable1153(jt *JumpTable) {
	jt[TLOAD] = &operation{
		execute:     opTload,
		constantGas: params.WarmStorageReadCostEIP2929,
		numPop:      1,
		numPush:     1,
	}

	jt[TSTORE] = &operation{
		execute:     opTstore,
		constantGas: params.WarmStorageReadCostEIP2929,
		numPop:      2,
		numPush:     0,
	}
}

// opTload implements TLOAD opcode
func opTload(pc *uint64, interpreter *EVMInterpreter, scope *ScopeContext) ([]byte, error) {
	loc := scope.Stack.Peek()
	hash := libcommon.Hash(loc.Bytes32())
	val := interpreter.evm.IntraBlockState().GetTransientState(scope.Contract.Address(), hash)
	loc.SetBytes(val.Bytes())
	return nil, nil
}

// opTstore implements TSTORE opcode
func opTstore(pc *uint64, interpreter *EVMInterpreter, scope *ScopeContext) ([]byte, error) {
	if interpreter.readOnly {
		return nil, ErrWriteProtection
	}
	loc := scope.Stack.Pop()
	val := scope.Stack.Pop()
	interpreter.evm.IntraBlockState().SetTransientState(scope.Contract.Address(), loc.Bytes32(), val)
	return nil, nil
}

// opBaseFee implements BASEFEE opcode
func opBaseFee(pc *uint64, interpreter *EVMInterpreter, callContext *ScopeContext) ([]byte, error) {
	baseFee := interpreter.evm.Context.BaseFee
	callContext.Stack.Push(baseFee)
	return nil, nil
}

// enable3855 applies EIP-3855 (PUSH0 opcode)
func enable3855(jt *JumpTable) {
	// New opcode
	jt[PUSH0] = &operation{
		execute:     opPush0,
		constantGas: GasQuickStep,
		numPop:      0,
		numPush:     1,
	}
}

// opPush0 implements the PUSH0 opcode
func opPush0(pc *uint64, interpreter *EVMInterpreter, scope *ScopeContext) ([]byte, error) {
	scope.Stack.Push(new(uint256.Int))
	return nil, nil
}

// EIP-3860: Limit and meter initcode
// https://eips.ethereum.org/EIPS/eip-3860
func enable3860(jt *JumpTable) {
	jt[CREATE].dynamicGas = gasCreateEip3860
	jt[CREATE2].dynamicGas = gasCreate2Eip3860
}

// enable4844 applies mini-danksharding (BLOBHASH opcode)
// - Adds an opcode that returns the versioned blob hash of the txn at a index.
func enable4844(jt *JumpTable) {
	jt[BLOBHASH] = &operation{
		execute:     opBlobHash,
		constantGas: GasFastestStep,
		numPop:      1,
		numPush:     1,
	}
}

// opBlobHash implements the BLOBHASH opcode
func opBlobHash(pc *uint64, interpreter *EVMInterpreter, scope *ScopeContext) ([]byte, error) {
	idx := scope.Stack.Peek()
	if idx.LtUint64(uint64(len(interpreter.evm.BlobHashes))) {
		hash := interpreter.evm.BlobHashes[idx.Uint64()]
		idx.SetBytes(hash.Bytes())
	} else {
		idx.Clear()
	}
	return nil, nil
}

// enable5656 enables EIP-5656 (MCOPY opcode)
// https://eips.ethereum.org/EIPS/eip-5656
func enable5656(jt *JumpTable) {
	jt[MCOPY] = &operation{
		execute:     opMcopy,
		constantGas: GasFastestStep,
		dynamicGas:  gasMcopy,
		numPop:      3,
		numPush:     0,
		memorySize:  memoryMcopy,
	}
}

// opMcopy implements the MCOPY opcode (https://eips.ethereum.org/EIPS/eip-5656)
func opMcopy(pc *uint64, interpreter *EVMInterpreter, scope *ScopeContext) ([]byte, error) {
	var (
		dst    = scope.Stack.Pop()
		src    = scope.Stack.Pop()
		length = scope.Stack.Pop()
	)
	// These values are checked for overflow during memory expansion calculation
	// (the memorySize function on the opcode).
	scope.Memory.Copy(dst.Uint64(), src.Uint64(), length.Uint64())
	return nil, nil
}

// enable6780 applies EIP-6780 (deactivate SELFDESTRUCT)
func enable6780(jt *JumpTable) {
	jt[SELFDESTRUCT].execute = opSelfdestruct6780
}

// opBlobBaseFee implements the BLOBBASEFEE opcode
func opBlobBaseFee(pc *uint64, interpreter *EVMInterpreter, callContext *ScopeContext) ([]byte, error) {
	blobBaseFee := interpreter.evm.Context.BlobBaseFee
	callContext.Stack.Push(blobBaseFee)
	return nil, nil
}

// enable7516 applies EIP-7516 (BLOBBASEFEE opcode)
// - Adds an opcode that returns the current block's blob base fee.
func enable7516(jt *JumpTable) {
	jt[BLOBBASEFEE] = &operation{
		execute:     opBlobBaseFee,
		constantGas: GasQuickStep,
		numPop:      0,
		numPush:     1,
	}
}

<<<<<<< HEAD
// enableEOF applies the EOF changes.
func enableEOF(jt *JumpTable) {
	// TODO(racytech): Make sure everything is correct, add all EOF opcodes and remove deprecated ones
	// add them to `opCodeToString` as well
	undefined := &operation{
		execute:     opUndefined,
		constantGas: 0,
		numPop:      0,
		numPush:     0,
		undefined:   true,
	}

	jt[JUMP] = undefined
	jt[JUMPI] = undefined
	jt[PC] = undefined

	// 0x38, 0x39, 0x3b, 0x3c, 0x3f, 0x5a, 0xf0, 0xf1, 0xf2, 0xf4, 0xf5, 0xfa, 0xff - rejected opcodes
	jt[CODESIZE] = undefined     // 0x38
	jt[CODECOPY] = undefined     // 0x39
	jt[EXTCODESIZE] = undefined  // 0x3b
	jt[EXTCODECOPY] = undefined  // 0x3c
	jt[EXTCODEHASH] = undefined  // 0x3f
	jt[GAS] = undefined          // 0x5a
	jt[CREATE] = undefined       // 0xf0
	jt[CALL] = undefined         // 0xf1
	jt[CALLCODE] = undefined     // 0xf2
	jt[DELEGATECALL] = undefined // 0xf4
	jt[CREATE2] = undefined      // 0xf5
	jt[STATICCALL] = undefined   // 0xfa
	jt[SELFDESTRUCT] = undefined // 0xff

	jt[RJUMP] = &operation{
		execute:       opRjump,
		constantGas:   GasQuickStep,
		immediateSize: 2,
	}
	jt[RJUMPI] = &operation{
		execute:       opRjumpi,
		constantGas:   GasSwiftStep,
		numPop:        1,
		immediateSize: 2,
	}
	jt[RJUMPV] = &operation{
		execute:       opRjumpv,
		constantGas:   GasSwiftStep,
		numPop:        1,
		immediateSize: 1,
	}
	jt[CALLF] = &operation{
		execute:       opCallf,
		constantGas:   GasFastStep,
		immediateSize: 2,
	}
	jt[RETF] = &operation{
		execute:     opRetf,
		constantGas: GasFastestStep,
		terminal:    true,
	}
	jt[JUMPF] = &operation{
		execute:       opJumpf,
		constantGas:   GasFastStep,
		terminal:      true,
		immediateSize: 2,
	}
	jt[DUPN] = &operation{
		execute:       opDupN,
		constantGas:   GasFastestStep,
		numPop:        0,
		numPush:       1,
		immediateSize: 1,
	}
	jt[SWAPN] = &operation{
		execute:       opSwapN,
		constantGas:   GasFastestStep,
		immediateSize: 1,
	}
	jt[EXCHANGE] = &operation{ // TODO(racytech)
		execute:       opExchange,
		constantGas:   GasFastestStep,
		immediateSize: 1,
	}
	jt[DATALOAD] = &operation{
		execute:     opDataLoad,
		constantGas: GasSwiftStep,
		numPop:      1,
		numPush:     1,
	}
	jt[DATALOADN] = &operation{
		execute:       opDataLoadN,
		constantGas:   GasFastestStep,
		numPush:       1,
		immediateSize: 2,
	}
	jt[DATASIZE] = &operation{
		execute:     opDataSize,
		constantGas: GasQuickStep,
		numPush:     1,
	}
	jt[DATACOPY] = &operation{
		execute:     opDataCopy,
		constantGas: GasFastestStep,
		dynamicGas:  gasDataCopy,
		numPop:      3,
		memorySize:  memoryDataCopy,
	}
	// TODO(racytech): add EOFCREATE, TXCREATE and RETURNCONTRACT
	jt[EOFCREATE] = &operation{
		execute:       opEOFCreate,
		constantGas:   params.CreateGas,
		numPop:        4,
		numPush:       1,
		immediateSize: 1,
	}
	jt[TXCREATE] = &operation{
		execute:     opTxnCreate,
		constantGas: params.CreateGas,
		numPop:      5,
		numPush:     1,
	}
	jt[RETURNCONTRACT] = &operation{
		execute:       opReturnContract,
		numPop:        2,
		terminal:      true,
		immediateSize: 1,
	}
	jt[RETURNDATALOAD] = &operation{
		execute:     opReturnDataLoad,
		constantGas: GasFastestStep,
		numPop:      1,
		numPush:     1,
	}
	jt[EXTCALL] = &operation{
		execute:     opExtCall,
		constantGas: 100,
		dynamicGas:  gasExtCall,
		numPop:      4,
		numPush:     1,
		memorySize:  memoryExtCall,
	}
	jt[EXTDELEGATECALL] = &operation{
		execute:     opExtDelegateCall,
		constantGas: 100,
		dynamicGas:  gasExtDelegateCall,
		numPop:      3,
		numPush:     1,
		memorySize:  memoryExtCall,
	}
	jt[EXTSTATICCALL] = &operation{
		execute:     opExtStaticCall,
		constantGas: 100,
		dynamicGas:  gasExtStaticCall,
		numPop:      3,
		numPush:     1,
		memorySize:  memoryExtCall,
	}

	immSize := uint8(1)
	for op := 0x60; op < 0x60+32; op++ {
		jt[op].immediateSize = immSize
		immSize++
	}
}

// opRjump implements the rjump opcode.
func opRjump(pc *uint64, interpreter *EVMInterpreter, scope *ScopeContext) ([]byte, error) {
	var (
		code   = scope.Contract.CodeAt(scope.CodeSection)
		offset = parseInt16(code[*pc+1:])
	)
	// move pc past op and operand (+3), add relative offset, subtract 1 to
	// account for interpreter loop.
	*pc = uint64(int64(*pc+3) + int64(offset) - 1)
	return nil, nil
}

// opRjumpi implements the RJUMPI opcode
func opRjumpi(pc *uint64, interpreter *EVMInterpreter, scope *ScopeContext) ([]byte, error) {
	condition := scope.Stack.Pop()
	if condition.BitLen() == 0 {
		// Not branching, just skip over immediate argument.
		*pc += 2
		return nil, nil
	}
	return opRjump(pc, interpreter, scope)
}

// opRjumpv implements the RJUMPV opcode
func opRjumpv(pc *uint64, interpreter *EVMInterpreter, scope *ScopeContext) ([]byte, error) {
	var (
		code   = scope.Contract.CodeAt(scope.CodeSection)
		maxIdx = uint64(code[*pc+1])
		_case  = scope.Stack.Pop()
	)
	// pc + 1 + 1 /* max_index */ + (max_index + 1) * REL_OFFSET_SIZE /* tbl */;
	pcPost := *pc + 1 + 1 + (maxIdx+1)*2 - 1 // we do pc++ in interperter Run

	if case64, overflow := _case.Uint64WithOverflow(); overflow || case64 > maxIdx {
		// Index out-of-bounds, don't branch, just skip over immediate
		// argument.
		*pc = pcPost
		return nil, nil
	}
	relOffset := parseInt16(code[*pc+2+2*_case.Uint64():])
	*pc = pcPost + uint64(relOffset)
	return nil, nil
}

// inline code_iterator callf(StackTop stack, ExecutionState& state, code_iterator pos) noexcept
// {
//     const auto index = read_uint16_be(&pos[1]);
//     const auto& header = state.analysis.baseline->eof_header;
//     const auto stack_size = &stack.top() - state.stack_space.bottom();

//     const auto callee_required_stack_size =
//         header.types[index].max_stack_height - header.types[index].inputs;
//     if (stack_size + callee_required_stack_size > StackSpace::limit)
//     {
//         state.status = EVMC_STACK_OVERFLOW;
//         return nullptr;
//     }

//     if (state.call_stack.size() >= StackSpace::limit)
//     {
//         // TODO: Add different error code.
//         state.status = EVMC_STACK_OVERFLOW;
//         return nullptr;
//     }
//     state.call_stack.push_back(pos + 3);

//     const auto offset = header.code_offsets[index] - header.code_offsets[0];
//     auto code = state.analysis.baseline->executable_code;
//     return code.data() + offset;
// }

// opCallf implements the CALLF opcode
func opCallf(pc *uint64, interpreter *EVMInterpreter, scope *ScopeContext) ([]byte, error) {
	var (
		code = scope.Contract.CodeAt(scope.CodeSection)
		idx  = binary.BigEndian.Uint16(code[*pc+1:])
		typ  = scope.Contract.Container.Types[idx]
	)

	// fmt.Printf("StackLen: %v, typ.MaxStackHeight: %v, typ.Inputs: %v\n", scope.Stack.Len(), typ.MaxStackHeight, typ.Inputs)
	if scope.Stack.Len()+int(typ.MaxStackHeight)-int(typ.Inputs) > 1024 {
		return nil, fmt.Errorf("CALLF stack overflow: StackLen: %v, typ.MaxStackHeight: %v, typ.Inputs: %v", scope.Stack.Len(), typ.MaxStackHeight, typ.Inputs)
	}
	if len(scope.ReturnStack) > 1024 {
		return nil, fmt.Errorf("CALLF return_stack limit reached")
	}

	retCtx := &ReturnContext{
		Section:     scope.CodeSection,
		Pc:          *pc + 3,
		StackHeight: scope.Stack.Len() - int(typ.Inputs),
	}
	scope.ReturnStack = append(scope.ReturnStack, retCtx)
	scope.CodeSection = uint64(idx)
	*pc = 0xFFFFFFFF_FFFFFFFF // set all bits, so when we increment pc it will become pc = 0
	return nil, nil
}

// opRetf implements the RETF opcode
func opRetf(pc *uint64, interpreter *EVMInterpreter, scope *ScopeContext) ([]byte, error) {
	var (
		last   = len(scope.ReturnStack) - 1
		retCtx = scope.ReturnStack[last]
	)
	scope.ReturnStack = scope.ReturnStack[:last]
	scope.CodeSection = retCtx.Section
	*pc = retCtx.Pc - 1

	// If returning from top frame, exit cleanly.
	if len(scope.ReturnStack) == 0 {
		return nil, errStopToken
	}
	return nil, nil
}

func opJumpf(pc *uint64, interpreter *EVMInterpreter, scope *ScopeContext) ([]byte, error) {
	var (
		code = scope.Contract.CodeAt(scope.CodeSection)
		idx  = binary.BigEndian.Uint16(code[*pc+1:])
		typ  = scope.Contract.Container.Types[idx]
	)
	if scope.Stack.Len()+int(typ.MaxStackHeight)-int(typ.Inputs) > 1024 {
		return nil, fmt.Errorf("JUMPF stack overflow: StackLen: %v, typ.MaxStackHeight: %v, typ.Inputs: %v", scope.Stack.Len(), typ.MaxStackHeight, typ.Inputs)
	}
	scope.CodeSection = uint64(idx)
	*pc = 0xFFFFFFFF_FFFFFFFF
	return nil, nil
}

func opDupN(pc *uint64, interpreter *EVMInterpreter, scope *ScopeContext) ([]byte, error) {
	var (
		code = scope.Contract.CodeAt(scope.CodeSection)
		idx  = int(code[*pc+1])
	)
	scope.Stack.DupN(idx)
	*pc += 1
	return nil, nil
}

func opSwapN(pc *uint64, interpreter *EVMInterpreter, scope *ScopeContext) ([]byte, error) {
	var (
		code = scope.Contract.CodeAt(scope.CodeSection)
		idx  = int(code[*pc+1]) + 1
	)
	scope.Stack.SwapWith(0, idx)
	*pc += 1
	return nil, nil
}

func opExchange(pc *uint64, interpreter *EVMInterpreter, scope *ScopeContext) ([]byte, error) {
	var (
		code = scope.Contract.CodeAt(scope.CodeSection)
		n    = (int(code[*pc+1]) >> 4) + 1
		m    = (int(code[*pc+1]) & 0x0f) + 1
	)
	scope.Stack.SwapWith(n, n+m)
	*pc += 1
	return nil, nil
}

func opDataLoad(pc *uint64, interpreter *EVMInterpreter, scope *ScopeContext) ([]byte, error) {
	var (
		index  = scope.Stack.Peek()
		data   = scope.Contract.Data()
		offset = int(index.Uint64()) // with overflow maybe?
	)
	b := [32]byte{}
	if len(data) < offset {
		index.SetBytes32(b[:])
	} else {
		end := min(offset+32, len(data))
		for i := 0; i < end-offset; i++ {
			b[i] = data[offset+i]
		}
		index.SetBytes32(b[:])
	}
	return nil, nil
}

func opDataLoadN(pc *uint64, interpreter *EVMInterpreter, scope *ScopeContext) ([]byte, error) {
	var (
		code   = scope.Contract.CodeAt(scope.CodeSection)
		data   = scope.Contract.Data()
		offset = int(binary.BigEndian.Uint16(code[*pc+1:]))
	)
	// if len(data) < 32 || len(data)-32 < offset {
	// 	return nil, ErrInvalidMemoryAccess
	// }
	fmt.Printf("DataSize: %v, OFFSET: %v\n", len(data), offset)
	val := new(uint256.Int).SetBytes(data[offset : offset+32])
	scope.Stack.Push(val)

	*pc += 2 // one more +1 we do in the interpreter loop
	return nil, nil
}

func opDataSize(pc *uint64, interpreter *EVMInterpreter, scope *ScopeContext) ([]byte, error) {
	dataSize := len(scope.Contract.Data())
	val := new(uint256.Int).SetUint64(uint64(dataSize))
	scope.Stack.Push(val)
	return nil, nil
}

func opDataCopy(pc *uint64, interpreter *EVMInterpreter, scope *ScopeContext) ([]byte, error) {
	var (
		memOffset256 = scope.Stack.Pop()
		dataIndex256 = scope.Stack.Pop()
		size256      = scope.Stack.Pop()

		data               = scope.Contract.Data()
		dataLen            = uint64(len(data))
		dataIndex          = dataIndex256.Uint64()
		dst, src, copySize uint64
	)
	fmt.Println("DATACOPY CALLED")
	dst = memOffset256.Uint64()
	if dataLen < dataIndex {
		src = dataLen
	} else {
		src = dataIndex
	}
	s := size256.Uint64()
	copySize = min(s, dataLen-src)

	if copySize > 0 {
		fmt.Println("CopyFromData")
		scope.Memory.CopyFromData(dst, data, src, copySize)
	}

	if s-copySize > 0 {
		fmt.Println("Setting Zero")
		scope.Memory.SetZero(dst+copySize, s-copySize)
	}
	fmt.Println("Exiting")
	return nil, nil
}

func opEOFCreate(pc *uint64, interpreter *EVMInterpreter, scope *ScopeContext) ([]byte, error) {
	// + deduct TX_CREATE_COST gas (done in interpreter)
	// + read immediate operand initcontainer_index, encoded as 8-bit unsigned value
	// + pop value, salt, input_offset, input_size from the operand stack
	// - perform (and charge for) memory expansion using [input_offset, input_size]
	// + load initcode EOF subcontainer at initcontainer_index in the container from which EOFCREATE is executed
	// let initcontainer_size be the declared size of that EOF subcontainer in its parent container header
	// deduct GAS_KECCAK256_WORD * ((initcontainer_size + 31) // 32) gas (hashing charge)
	// check that current call depth is below STACK_DEPTH_LIMIT and that caller balance is enough to transfer value
	// in case of failure return 0 on the stack, caller’s nonce is not updated and gas for initcode execution is not consumed.
	// caller’s memory slice [input_offset:input_size] is used as calldata
	// execute the container and deduct gas for execution. The 63/64th rule from EIP-150 applies.
	// increment sender account’s nonce
	// calculate new_address as keccak256(0xff || sender || salt || keccak256(initcontainer))[12:]
	// an unsuccessful execution of initcode results in pushing 0 onto the stack
	// can populate returndata if execution REVERTed
	// a successful execution ends with initcode executing RETURNCONTRACT{deploy_container_index}(aux_data_offset, aux_data_size) instruction (see below). After that:
	// load deploy EOF subcontainer at deploy_container_index in the container from which RETURNCONTRACT is executed
	// concatenate data section with (aux_data_offset, aux_data_offset + aux_data_size) memory segment and update data size in the header
	// if updated deploy container size exceeds MAX_CODE_SIZE instruction exceptionally aborts
	// set state[new_address].code to the updated deploy container
	// push new_address onto the stack
	// deduct GAS_CODE_DEPOSIT * deployed_code_size gas

	var (
		code             = scope.Contract.CodeAt(scope.CodeSection)
		initContainerIdx = code[*pc+1]

		value  = scope.Stack.Pop()
		salt   = scope.Stack.Pop()
		offset = scope.Stack.Pop()
		size   = scope.Stack.Pop()
		input  = scope.Memory.GetCopy(int64(offset.Uint64()), int64(size.Uint64())) // TODO(racytech): figure out why it's needed?
		gas    = scope.Contract.Gas
	)
	*pc += 2

	initContainer := scope.Contract.SubContainerAt(int(initContainerIdx))
	// TODO(racytech): this should be done in `dynamicGas` func, leave it here for now
	hashingCharge := uint64(6 * (len(initContainer) + 31) / 32)
	if !scope.Contract.UseGas(hashingCharge, tracing.GasChangeCallContractEOFCreation) {
		return nil, ErrOutOfGas
	}

	gas -= gas / 64
	scope.Contract.UseGas(gas, tracing.GasChangeCallContractEOFCreation)

	stackValue := size
	res, addr, returnGas, suberr := interpreter.evm.EOFCreate(scope.Contract, input, initContainer, gas, &value, &salt, false)

	// Push item on the stack based on the returned error.
	if suberr != nil {
		stackValue.Clear()
	} else {
		stackValue.SetBytes(addr.Bytes())
	}

	scope.Stack.Push(&stackValue)
	scope.Contract.RefundGas(returnGas, tracing.GasChangeCallLeftOverRefunded)

	if suberr == ErrExecutionReverted {
		interpreter.returnData = res // set REVERT data to return data buffer
		return res, nil
	}
	interpreter.returnData = nil // clear dirty return data buffer
	return nil, nil
}

func opTxnCreate(pc *uint64, interpreter *EVMInterpreter, scope *ScopeContext) ([]byte, error) {

	var (
		// code = scope.Contract.CodeAt(scope.CodeSection)

		initcodeHash = scope.Stack.Pop()
		value        = scope.Stack.Pop()
		salt         = scope.Stack.Pop()
		offset       = scope.Stack.Pop()
		size         = scope.Stack.Pop()
		input        = scope.Memory.GetCopy(int64(offset.Uint64()), int64(size.Uint64()))
		gas          = scope.Contract.Gas
	)
	*pc += 1

	initContainer := interpreter.evm.TxContext.Initcodes[initcodeHash.Bytes32()]

	// initcontainer = state.get_tx_initcode_by_hash(initcode_hash);
	// // In case initcode was not found, empty bytes_view was returned.
	// // Transaction initcodes are not allowed to be empty.
	// if (initcontainer.empty())
	// 	return {EVMC_SUCCESS, gas_left};  // "Light" failure

	// TODO(racytech): do the gas calculations!
	// // Charge for initcode validation.
	// constexpr auto initcode_word_cost_validation = 2;
	// const auto initcode_cost_validation =
	// 	num_words(initcontainer.size()) * initcode_word_cost_validation;
	// if ((gas_left -= initcode_cost_validation) < 0)
	// 	return {EVMC_OUT_OF_GAS, gas_left};

	// TODO(racytech): we need to check data field in the message, since it contains initcodes, as well as adding initcodes into the execution env
	// 1. get the initcontainer -> get the coresponding initcode using hash (initcode_hash poped from stack)
	// 2. we need to run validation and unmarshalling on initcontainer again?

	stackValue := size
	res, addr, returnGas, suberr := interpreter.evm.TxnCreate(scope.Contract, input, initContainer, gas, &value, &salt, false)
	// Push item on the stack based on the returned error.
	if suberr != nil {
		stackValue.Clear()
	} else {
		stackValue.SetBytes(addr.Bytes())
	}

	scope.Stack.Push(&stackValue)
	scope.Contract.RefundGas(returnGas, tracing.GasChangeCallLeftOverRefunded)

	if suberr == ErrExecutionReverted {
		interpreter.returnData = res // set REVERT data to return data buffer
		return res, nil
	}
	interpreter.returnData = nil // clear dirty return data buffer
	return nil, nil
}

func opReturnContract(pc *uint64, interpreter *EVMInterpreter, scope *ScopeContext) ([]byte, error) {
	var (
		code               = scope.Contract.CodeAt(scope.CodeSection)
		deployContainerIdx = int(code[*pc+1])
		offset256          = scope.Stack.Pop()
		size256            = scope.Stack.Pop()
	)
	*pc += 1
	offset := int64(offset256.Uint64())
	size := int64(size256.Uint64())
	deployContainer := scope.Contract.SubContainerAt(deployContainerIdx)
	auxData := scope.Memory.GetCopy(offset, size)

	deployContainer = append(deployContainer, auxData...)
	// TODO(racytech): validate deployContainer?

	// read immediate operand deploy_container_index, encoded as 8-bit unsigned value
	// pop two values from the operand stack: aux_data_offset, aux_data_size referring to memory section that will be appended to deployed container’s data
	// cost 0 gas + possible memory expansion for aux data
	// ends initcode frame execution and returns control to EOFCREATE/4 caller frame where deploy_container_index and aux_data are used to construct deployed contract (see above)
	// instruction exceptionally aborts if after the appending, data section size would overflow the maximum data section size or underflow (i.e. be less than data section size declared in the header)
	return nil, nil
}

func opReturnDataLoad(pc *uint64, interpreter *EVMInterpreter, scope *ScopeContext) ([]byte, error) {

	var index256 = scope.Stack.Peek()
	start := int(index256.Uint64())
	b := [32]byte{}
	if len(interpreter.returnData) < start {
		index256.SetBytes32(b[:]) // set zero
	} else {
		end := min(start+32, len(interpreter.returnData))
		for i := 0; i < end-start; i++ {
			b[i] = interpreter.returnData[start+i]
		}
		index256.SetBytes32(b[:])
	}
	return nil, nil
}

var maxAdress = [20]byte{
	0xff, 0xff, 0xff, 0xff, 0xff,
	0xff, 0xff, 0xff, 0xff, 0xff,
	0xff, 0xff, 0xff, 0xff, 0xff,
	0xff, 0xff, 0xff, 0xff, 0xff,
}
var MAX_ADDRESS = *(new(uint256.Int).SetBytes20(maxAdress[:]))

func validAddr(addr *uint256.Int) bool {
	if addr.Gt(&MAX_ADDRESS) {
		return false
	}
	return true
}

func opExtCall(pc *uint64, interpreter *EVMInterpreter, scope *ScopeContext) ([]byte, error) {
	var (
		dst256    = scope.Stack.Pop()
		offset256 = scope.Stack.Pop()
		size256   = scope.Stack.Pop()
		value     = scope.Stack.Pop()

		toAddr = dst256.Bytes20()
		offset = int64(offset256.Uint64())
		size   = int64(size256.Uint64())

		gas = interpreter.evm.CallGasTemp()
	)
	if !validAddr(&dst256) {
		return nil, fmt.Errorf("argument out of range")
	}

	fmt.Printf("dst: 0x%x, offset: 0x%x, size: 0x%x, value: 0x%x\n", dst256.Bytes32(), offset256.Bytes32(), size256.Bytes32(), value.Bytes32())
	// gas_ := gas - max(gas/64, 5000)
	fmt.Println("GAS -> ", gas)
	// Get the arguments from the memory.
	args := scope.Memory.GetPtr(offset, size)

	ret, returnGas, err := interpreter.evm.ExtCall(scope.Contract, toAddr, args, gas, &value)

	if err != nil {
		if err == ErrExecutionReverted {
			dst256.SetOne()
		} else {
			dst256.SetFromBig(big.NewInt(2))
		}
	} else {
		dst256.Clear()
	}
	scope.Stack.Push(&dst256)
	if err == nil || err == ErrExecutionReverted {
		ret = libcommon.CopyBytes(ret)
		scope.Memory.Set(offset256.Uint64(), size256.Uint64(), ret)
	}
	fmt.Printf("CONTRACT GAS: %v, GAS START: %v,  RETURN GAS: %v\n", scope.Contract.Gas, gas, returnGas)
	gasUsed := gas - returnGas
	fmt.Println("GAS USED: ", gasUsed)
	scope.Contract.RefundGas(returnGas, tracing.GasChangeCallLeftOverRefunded)

	// const auto gas_used = msg.gas - result.gas_left;
	// gas_left -= gas_used;
	interpreter.returnData = ret

	return nil, nil
}
func opExtDelegateCall(pc *uint64, interpreter *EVMInterpreter, scope *ScopeContext) ([]byte, error) {
	var (
		addr256   = scope.Stack.Pop()
		offset256 = scope.Stack.Pop()
		size256   = scope.Stack.Pop()

		toAddr = addr256.Bytes20()
		offset = int64(offset256.Uint64())
		size   = int64(size256.Uint64())

		gas = interpreter.evm.CallGasTemp()
	)
	if !validAddr(&addr256) {
		return nil, fmt.Errorf("argument out of range")
	}
	// Get the arguments from the memory.
	args := scope.Memory.GetPtr(offset, size)

	// The code targeted by EXTDELEGATECALL must also be an EOF.
	// This restriction has been added to EIP-3540 in
	// https://github.com/ethereum/EIPs/pull/7131
	code := interpreter.evm.intraBlockState.GetCode(toAddr)
	if !hasEOFMagic(code) { // TODO(racytech): see if this part can be done better
		addr256.SetOne()
		scope.Stack.Push(&addr256)
		scope.Contract.RefundGas(gas, tracing.GasChangeCallLeftOverRefunded)
		return nil, nil
	}

	ret, returnGas, err := interpreter.evm.ExtDelegateCall(scope.Contract, toAddr, args, gas)
	if err != nil {
		if err == ErrExecutionReverted {
			addr256.SetOne()
		} else {
			addr256.SetFromBig(big.NewInt(2))
		}
	} else {
		addr256.Clear()
	}
	scope.Stack.Push(&addr256)
	if err == nil || err == ErrExecutionReverted {
		ret = libcommon.CopyBytes(ret)
		scope.Memory.Set(offset256.Uint64(), size256.Uint64(), ret)
	}

	scope.Contract.RefundGas(returnGas, tracing.GasChangeCallLeftOverRefunded)

	interpreter.returnData = ret
	return nil, nil
}
func opExtStaticCall(pc *uint64, interpreter *EVMInterpreter, scope *ScopeContext) ([]byte, error) {
	var (
		addr256   = scope.Stack.Pop()
		offset256 = scope.Stack.Pop()
		size256   = scope.Stack.Pop()

		toAddr = addr256.Bytes20()
		offset = int64(offset256.Uint64())
		size   = int64(size256.Uint64())

		gas = interpreter.evm.CallGasTemp()
	)
	if !validAddr(&addr256) {
		return nil, fmt.Errorf("argument out of range")
	}
	// Get the arguments from the memory.
	args := scope.Memory.GetPtr(offset, size)
	ret, returnGas, err := interpreter.evm.ExtStaticCall(scope.Contract, toAddr, args, gas)

	if err != nil {
		if err == ErrExecutionReverted {
			addr256.SetOne()
		} else {
			addr256.SetFromBig(big.NewInt(2))
		}
	} else {
		addr256.Clear()
	}
	scope.Stack.Push(&addr256)
	if err == nil || err == ErrExecutionReverted {
		ret = libcommon.CopyBytes(ret)
		scope.Memory.Set(offset256.Uint64(), size256.Uint64(), ret)
	}

	scope.Contract.RefundGas(returnGas, tracing.GasChangeCallLeftOverRefunded)

	interpreter.returnData = ret
	return nil, nil
=======
func enable7702(jt *JumpTable) {
	jt[EXTCODECOPY].dynamicGas = gasExtCodeCopyEIP7702
	jt[EXTCODESIZE].dynamicGas = gasEip7702CodeCheck
	jt[EXTCODEHASH].dynamicGas = gasEip7702CodeCheck
	jt[CALL].dynamicGas = gasCallEIP7702
	jt[CALLCODE].dynamicGas = gasCallCodeEIP7702
	jt[STATICCALL].dynamicGas = gasStaticCallEIP7702
	jt[DELEGATECALL].dynamicGas = gasDelegateCallEIP7702
>>>>>>> 73ef0d29
}<|MERGE_RESOLUTION|>--- conflicted
+++ resolved
@@ -325,7 +325,16 @@
 	}
 }
 
-<<<<<<< HEAD
+func enable7702(jt *JumpTable) {
+	jt[EXTCODECOPY].dynamicGas = gasExtCodeCopyEIP7702
+	jt[EXTCODESIZE].dynamicGas = gasEip7702CodeCheck
+	jt[EXTCODEHASH].dynamicGas = gasEip7702CodeCheck
+	jt[CALL].dynamicGas = gasCallEIP7702
+	jt[CALLCODE].dynamicGas = gasCallCodeEIP7702
+	jt[STATICCALL].dynamicGas = gasStaticCallEIP7702
+	jt[DELEGATECALL].dynamicGas = gasDelegateCallEIP7702
+}
+
 // enableEOF applies the EOF changes.
 func enableEOF(jt *JumpTable) {
 	// TODO(racytech): Make sure everything is correct, add all EOF opcodes and remove deprecated ones
@@ -1043,14 +1052,4 @@
 
 	interpreter.returnData = ret
 	return nil, nil
-=======
-func enable7702(jt *JumpTable) {
-	jt[EXTCODECOPY].dynamicGas = gasExtCodeCopyEIP7702
-	jt[EXTCODESIZE].dynamicGas = gasEip7702CodeCheck
-	jt[EXTCODEHASH].dynamicGas = gasEip7702CodeCheck
-	jt[CALL].dynamicGas = gasCallEIP7702
-	jt[CALLCODE].dynamicGas = gasCallCodeEIP7702
-	jt[STATICCALL].dynamicGas = gasStaticCallEIP7702
-	jt[DELEGATECALL].dynamicGas = gasDelegateCallEIP7702
->>>>>>> 73ef0d29
 }
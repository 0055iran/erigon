--- conflicted
+++ resolved
@@ -336,16 +336,12 @@
 }
 
 func (evm *EVM) OverlayCreate(caller ContractRef, codeAndHash *codeAndHash, gas uint64, value *uint256.Int, address libcommon.Address, typ OpCode, incrementNonce bool) ([]byte, libcommon.Address, uint64, error) {
-	return evm.create(caller, codeAndHash, gas, value, address, typ, incrementNonce)
+	return evm.create(caller, codeAndHash, gas, value, address, typ, incrementNonce, false /* fromEOF */)
 }
 
 // create creates a new contract using code as deployment code.
-<<<<<<< HEAD
-func (evm *EVM) create(caller ContractRef, codeAndHash *codeAndHash, gas uint64, value *uint256.Int, address libcommon.Address, typ OpCode,
+func (evm *EVM) create(caller ContractRef, codeAndHash *codeAndHash, gasRemaining uint64, value *uint256.Int, address libcommon.Address, typ OpCode,
 	incrementNonce, fromEOF bool) ([]byte, libcommon.Address, uint64, error) {
-=======
-func (evm *EVM) create(caller ContractRef, codeAndHash *codeAndHash, gasRemaining uint64, value *uint256.Int, address libcommon.Address, typ OpCode, incrementNonce bool) ([]byte, libcommon.Address, uint64, error) {
->>>>>>> ab6c6137
 	var ret []byte
 	var err error
 	var gasConsumption uint64
@@ -371,15 +367,14 @@
 		err = ErrDepth
 		return nil, libcommon.Address{}, gasRemaining, err
 	}
-<<<<<<< HEAD
-	if !evm.context.CanTransfer(evm.intraBlockState, caller.Address(), value) {
-		return nil, libcommon.Address{}, gas, ErrInsufficientBalance
+	if !evm.Context.CanTransfer(evm.intraBlockState, caller.Address(), value) {
+		return nil, libcommon.Address{}, gasRemaining, ErrInsufficientBalance
 	}
 
 	// Initialise a new contract and set the code that is to be used by the EVM.
 	// The contract is a scoped environment for this execution context only. If
 	// the initcode is EOF, contract.Container will be set.
-	contract := NewContract(caller, address, value, gas, evm.config.SkipAnalysis)
+	contract := NewContract(caller, address, value, gasRemaining, evm.config.SkipAnalysis)
 	contract.SetCodeOptionalHash(&address, codeAndHash)
 
 	// Validate initcode per EOF rules. If caller is EOF and initcode is legacy, fail.
@@ -389,21 +384,16 @@
 			// If the initcode is EOF, verify it is well-formed.
 			var c Container
 			if err := c.UnmarshalBinary(codeAndHash.code); err != nil {
-				return nil, libcommon.Address{}, gas, fmt.Errorf("%w: %v", ErrInvalidEOFInitcode, err)
+				return nil, libcommon.Address{}, gasRemaining, fmt.Errorf("%w: %v", ErrInvalidEOFInitcode, err)
 			}
 			if err := c.ValidateCode(evm.config.JumpTableEOF); err != nil {
-				return nil, libcommon.Address{}, gas, fmt.Errorf("%w: %v", ErrInvalidEOFInitcode, err)
+				return nil, libcommon.Address{}, gasRemaining, fmt.Errorf("%w: %v", ErrInvalidEOFInitcode, err)
 			}
 			contract.Container = &c
 		} else if fromEOF {
 			// Don't allow EOF contract to execute legacy initcode.
-			return nil, libcommon.Address{}, gas, ErrLegacyCode
-		}
-=======
-	if !evm.Context.CanTransfer(evm.intraBlockState, caller.Address(), value) {
-		err = ErrInsufficientBalance
-		return nil, libcommon.Address{}, gasRemaining, err
->>>>>>> ab6c6137
+			return nil, libcommon.Address{}, gasRemaining, ErrLegacyCode
+		}
 	}
 
 	if incrementNonce {
@@ -434,14 +424,11 @@
 	}
 	evm.Context.Transfer(evm.intraBlockState, caller.Address(), address, value, false /* bailout */)
 
-<<<<<<< HEAD
-=======
-	// Initialise a new contract and set the code that is to be used by the EVM.
-	// The contract is a scoped environment for this execution context only.
-	contract := NewContract(caller, address, value, gasRemaining, evm.config.SkipAnalysis)
-	contract.SetCodeOptionalHash(&address, codeAndHash)
-
->>>>>>> ab6c6137
+	// // Initialise a new contract and set the code that is to be used by the EVM.
+	// // The contract is a scoped environment for this execution context only.
+	// contract := NewContract(caller, address, value, gasRemaining, evm.config.SkipAnalysis)
+	// contract.SetCodeOptionalHash(&address, codeAndHash) // TODO(racytech): find out which way is the right way
+
 	if evm.config.NoRecursion && depth > 0 {
 		return nil, address, gasRemaining, nil
 	}
@@ -512,14 +499,10 @@
 
 // Create creates a new contract using code as deployment code.
 // DESCRIBED: docs/programmers_guide/guide.md#nonce
-func (evm *EVM) Create(caller ContractRef, code []byte, gasRemaining uint64, endowment *uint256.Int) (ret []byte, contractAddr libcommon.Address, leftOverGas uint64, err error) {
+func (evm *EVM) Create(caller ContractRef, code []byte, gas uint64, endowment *uint256.Int) (ret []byte, contractAddr libcommon.Address, leftOverGas uint64, err error) {
 	contractAddr = crypto.CreateAddress(caller.Address(), evm.intraBlockState.GetNonce(caller.Address()))
-<<<<<<< HEAD
 	isCallerEOF := hasEOFMagic(evm.intraBlockState.GetCode(caller.Address()))
 	return evm.create(caller, &codeAndHash{code: code}, gas, endowment, contractAddr, CREATE, true /* incrementNonce */, isCallerEOF)
-=======
-	return evm.create(caller, &codeAndHash{code: code}, gasRemaining, endowment, contractAddr, CREATE, true /* incrementNonce */)
->>>>>>> ab6c6137
 }
 
 // Create2 creates a new contract using code as deployment code.
@@ -527,10 +510,9 @@
 // The different between Create2 with Create is Create2 uses keccak256(0xff ++ msg.sender ++ salt ++ keccak256(init_code))[12:]
 // instead of the usual sender-and-nonce-hash as the address where the contract is initialized at.
 // DESCRIBED: docs/programmers_guide/guide.md#nonce
-func (evm *EVM) Create2(caller ContractRef, code []byte, gasRemaining uint64, endowment *uint256.Int, salt *uint256.Int) (ret []byte, contractAddr libcommon.Address, leftOverGas uint64, err error) {
+func (evm *EVM) Create2(caller ContractRef, code []byte, gas uint64, endowment *uint256.Int, salt *uint256.Int) (ret []byte, contractAddr libcommon.Address, leftOverGas uint64, err error) {
 	codeAndHash := &codeAndHash{code: code}
 	contractAddr = crypto.CreateAddress2(caller.Address(), salt.Bytes32(), codeAndHash.Hash().Bytes())
-<<<<<<< HEAD
 	isCallerEOF := hasEOFMagic(evm.intraBlockState.GetCode(caller.Address()))
 	return evm.create(caller, codeAndHash, gas, endowment, contractAddr, CREATE2, true /* incrementNonce */, isCallerEOF)
 }
@@ -543,9 +525,6 @@
 func (evm *EVM) Create4(caller ContractRef, code []byte, gas uint64, endowment *uint256.Int, salt *uint256.Int) (ret []byte, contractAddr libcommon.Address, leftOverGas uint64, err error) {
 	// TODO
 	return nil, libcommon.Address{}, 0, nil
-=======
-	return evm.create(caller, codeAndHash, gasRemaining, endowment, contractAddr, CREATE2, true /* incrementNonce */)
->>>>>>> ab6c6137
 }
 
 // SysCreate is a special (system) contract creation methods for genesis constructors.

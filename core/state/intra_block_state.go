// Copyright 2019 The go-ethereum Authors
// (original work)
// Copyright 2024 The Erigon Authors
// (modifications)
// This file is part of Erigon.
//
// Erigon is free software: you can redistribute it and/or modify
// it under the terms of the GNU Lesser General Public License as published by
// the Free Software Foundation, either version 3 of the License, or
// (at your option) any later version.
//
// Erigon is distributed in the hope that it will be useful,
// but WITHOUT ANY WARRANTY; without even the implied warranty of
// MERCHANTABILITY or FITNESS FOR A PARTICULAR PURPOSE. See the
// GNU Lesser General Public License for more details.
//
// You should have received a copy of the GNU Lesser General Public License
// along with Erigon. If not, see <http://www.gnu.org/licenses/>.

// Package state provides a caching layer atop the Ethereum state trie.
package state

import (
	"errors"
	"fmt"
	"sort"

	"github.com/holiman/uint256"

	"github.com/erigontech/erigon-lib/chain"
	libcommon "github.com/erigontech/erigon-lib/common"
	"github.com/erigontech/erigon-lib/crypto"
	"github.com/erigontech/erigon/common/u256"
	"github.com/erigontech/erigon/core/tracing"
	"github.com/erigontech/erigon/core/types"
	"github.com/erigontech/erigon/core/types/accounts"
	"github.com/erigontech/erigon/core/vm/evmtypes"
	"github.com/erigontech/erigon/turbo/trie"
)

var _ evmtypes.IntraBlockState = new(IntraBlockState) // compile-time interface-check

type revision struct {
	id           int
	journalIndex int
}

// SystemAddress - sender address for internal state updates.
var SystemAddress = libcommon.HexToAddress("0xfffffffffffffffffffffffffffffffffffffffe")

var EmptyAddress = libcommon.Address{}

// BalanceIncrease represents the increase of balance of an account that did not require
// reading the account first
type BalanceIncrease struct {
	increase    uint256.Int
	transferred bool // Set to true when the corresponding stateObject is created and balance increase is transferred to the stateObject
	count       int  // Number of increases - this needs tracking for proper reversion
}

// IntraBlockState is responsible for caching and managing state changes
// that occur during block's execution.
// NOT THREAD SAFE!
type IntraBlockState struct {
	stateReader StateReader

	// This map holds 'live' objects, which will get modified while processing a state transition.
	stateObjects      map[libcommon.Address]*stateObject
	stateObjectsDirty map[libcommon.Address]struct{}

	nilAccounts map[libcommon.Address]struct{} // Remember non-existent account to avoid reading them again

	// DB error.
	// State objects are used by the consensus core and VM which are
	// unable to deal with database-level errors. Any error that occurs
	// during a database read is memoized here and will eventually be returned
	// by IntraBlockState.Commit.
	savedErr error

	// The refund counter, also used by state transitioning.
	refund uint64

	txIndex int
	logs    []types.Logs
	logSize uint

	// Per-transaction access list
	accessList *accessList

	// Transient storage
	transientStorage transientStorage

	// Journal of state modifications. This is the backbone of
	// Snapshot and RevertToSnapshot.
	journal        *journal
	validRevisions []revision
	nextRevisionID int
	trace          bool
	balanceInc     map[libcommon.Address]*BalanceIncrease // Map of balance increases (without first reading the account)
}

// Create a new state from a given trie
func New(stateReader StateReader) *IntraBlockState {
	return &IntraBlockState{
		stateReader:       stateReader,
		stateObjects:      map[libcommon.Address]*stateObject{},
		stateObjectsDirty: map[libcommon.Address]struct{}{},
		nilAccounts:       map[libcommon.Address]struct{}{},
		logs:              []types.Logs{},
		journal:           newJournal(),
		accessList:        newAccessList(),
		transientStorage:  newTransientStorage(),
		balanceInc:        map[libcommon.Address]*BalanceIncrease{},
		txIndex:           0,
		//trace:             true,
	}
}

func (sdb *IntraBlockState) SetTrace(trace bool) {
	sdb.trace = trace
}

// setErrorUnsafe sets error but should be called in medhods that already have locks
// Deprecated: The IBS api now returns errors directly
func (sdb *IntraBlockState) setErrorUnsafe(err error) {
	if sdb.savedErr == nil {
		sdb.savedErr = err
	}
}

// Deprecated: The IBS api now returns errors directly
func (sdb *IntraBlockState) Error() error {
	return sdb.savedErr
}

// Reset clears out all ephemeral state objects from the state db, but keeps
// the underlying state trie to avoid reloading data for the next operations.
func (sdb *IntraBlockState) Reset() {
	//if len(sdb.nilAccounts) == 0 || len(sdb.stateObjects) == 0 || len(sdb.stateObjectsDirty) == 0 || len(sdb.balanceInc) == 0 {
	//	log.Warn("zero", "len(sdb.nilAccounts)", len(sdb.nilAccounts),
	//		"len(sdb.stateObjects)", len(sdb.stateObjects),
	//		"len(sdb.stateObjectsDirty)", len(sdb.stateObjectsDirty),
	//		"len(sdb.balanceInc)", len(sdb.balanceInc))
	//}

	/*
		sdb.nilAccounts = make(map[libcommon.Address]struct{})
		sdb.stateObjects = make(map[libcommon.Address]*stateObject)
		sdb.stateObjectsDirty = make(map[libcommon.Address]struct{})
		sdb.logs = make(map[libcommon.Hash][]*types.Log)
		sdb.balanceInc = make(map[libcommon.Address]*BalanceIncrease)
	*/

	sdb.nilAccounts = make(map[libcommon.Address]struct{})
	//clear(sdb.nilAccounts)
	sdb.stateObjects = make(map[libcommon.Address]*stateObject)
	//clear(sdb.stateObjects)
	sdb.stateObjectsDirty = make(map[libcommon.Address]struct{})
	//clear(sdb.stateObjectsDirty)
	clear(sdb.logs) // free pointers
	sdb.logs = sdb.logs[:0]
	sdb.balanceInc = make(map[libcommon.Address]*BalanceIncrease)
	//clear(sdb.balanceInc)
	sdb.txIndex = 0
	sdb.logSize = 0
}

func (sdb *IntraBlockState) AddLog(log2 *types.Log) {
	sdb.journal.append(addLogChange{txIndex: sdb.txIndex})
	log2.TxIndex = uint(sdb.txIndex)
	log2.Index = sdb.logSize
	sdb.logSize++
	for len(sdb.logs) <= sdb.txIndex {
		sdb.logs = append(sdb.logs, nil)
	}
	sdb.logs[sdb.txIndex] = append(sdb.logs[sdb.txIndex], log2)
}

func (sdb *IntraBlockState) GetLogs(txIndex int, txnHash libcommon.Hash, blockNumber uint64, blockHash libcommon.Hash) types.Logs {
	if txIndex >= len(sdb.logs) {
		return nil
	}
	logs := sdb.logs[txIndex]
	for _, l := range logs {
		l.TxHash = txnHash
		l.BlockNumber = blockNumber
		l.BlockHash = blockHash
	}
	return logs
}

// GetRawLogs - is like GetLogs, but allow postpone calculation of `txn.Hash()`.
// Example: if you need filter logs and only then set `txn.Hash()` for filtered logs - then no reason to calc for all transactions.
func (sdb *IntraBlockState) GetRawLogs(txIndex int) types.Logs {
	if txIndex >= len(sdb.logs) {
		return nil
	}
	return sdb.logs[txIndex]
}

func (sdb *IntraBlockState) Logs() types.Logs {
	var logs types.Logs
	for _, lgs := range sdb.logs {
		logs = append(logs, lgs...)
	}
	return logs
}

// AddRefund adds gas to the refund counter
func (sdb *IntraBlockState) AddRefund(gas uint64) {
	sdb.journal.append(refundChange{prev: sdb.refund})
	sdb.refund += gas
}

// SubRefund removes gas from the refund counter.
// This method will panic if the refund counter goes below zero
func (sdb *IntraBlockState) SubRefund(gas uint64) {
	sdb.journal.append(refundChange{prev: sdb.refund})
	if gas > sdb.refund {
		sdb.setErrorUnsafe(errors.New("refund counter below zero"))
	}
	sdb.refund -= gas
}

// Exist reports whether the given account address exists in the state.
// Notably this also returns true for suicided accounts.
func (sdb *IntraBlockState) Exist(addr libcommon.Address) (bool, error) {
	s, err := sdb.getStateObject(addr)
	if err != nil {
		return false, err
	}
	return s != nil && !s.deleted, err
}

// Empty returns whether the state object is either non-existent
// or empty according to the EIP161 specification (balance = nonce = code = 0)
func (sdb *IntraBlockState) Empty(addr libcommon.Address) (bool, error) {
	so, err := sdb.getStateObject(addr)
	if err != nil {
		return false, err
	}
	return so == nil || so.deleted || so.empty(), nil
}

// GetBalance retrieves the balance from the given address or 0 if object not found
// DESCRIBED: docs/programmers_guide/guide.md#address---identifier-of-an-account
func (sdb *IntraBlockState) GetBalance(addr libcommon.Address) (*uint256.Int, error) {
	stateObject, err := sdb.getStateObject(addr)
	if err != nil {
		return nil, err
	}
	if stateObject != nil && !stateObject.deleted {
		return stateObject.Balance(), nil
	}
	return u256.Num0, nil
}

// DESCRIBED: docs/programmers_guide/guide.md#address---identifier-of-an-account
func (sdb *IntraBlockState) GetNonce(addr libcommon.Address) (uint64, error) {
	stateObject, err := sdb.getStateObject(addr)
	if err != nil {
		return 0, err
	}
	if stateObject != nil && !stateObject.deleted {
		return stateObject.Nonce(), nil
	}
	return 0, nil
}

// TxIndex returns the current transaction index set by Prepare.
func (sdb *IntraBlockState) TxnIndex() int {
	return sdb.txIndex
}

// DESCRIBED: docs/programmers_guide/guide.md#address---identifier-of-an-account
func (sdb *IntraBlockState) GetCode(addr libcommon.Address) ([]byte, error) {
	stateObject, err := sdb.getStateObject(addr)
	if err != nil {
		return nil, err
	}
	if stateObject != nil && !stateObject.deleted {
		if sdb.trace {
			fmt.Printf("GetCode %x, returned %d\n", addr, len(stateObject.Code()))
		}
		return stateObject.Code(), nil
	}
	if sdb.trace {
		fmt.Printf("GetCode %x, returned nil\n", addr)
	}
	return nil, nil
}

// DESCRIBED: docs/programmers_guide/guide.md#address---identifier-of-an-account
func (sdb *IntraBlockState) GetCodeSize(addr libcommon.Address) (int, error) {
	stateObject, err := sdb.getStateObject(addr)
	if err != nil {
		return 0, err
	}
	if stateObject == nil || stateObject.deleted {
		return 0, nil
	}
	if stateObject.code != nil {
		return len(stateObject.code), nil
	}
	l, err := sdb.stateReader.ReadAccountCodeSize(addr, stateObject.data.Incarnation, stateObject.data.CodeHash)
	if err != nil {
		sdb.setErrorUnsafe(err)
		return l, err
	}
	return l, err
}

// DESCRIBED: docs/programmers_guide/guide.md#address---identifier-of-an-account
func (sdb *IntraBlockState) GetCodeHash(addr libcommon.Address) (libcommon.Hash, error) {
	stateObject, err := sdb.getStateObject(addr)
	if err != nil {
		return libcommon.Hash{}, err
	}
	if stateObject == nil || stateObject.deleted {
		return libcommon.Hash{}, nil
	}
	return stateObject.data.CodeHash, nil
}

func (sdb *IntraBlockState) ResolveCodeHash(addr libcommon.Address) (libcommon.Hash, error) {
	// eip-7702
	dd, ok, err := sdb.GetDelegatedDesignation(addr)

	if ok {
		return sdb.GetCodeHash(dd)
	}

	if err != nil {
		return libcommon.Hash{}, err
	}

	return sdb.GetCodeHash(addr)
}

func (sdb *IntraBlockState) ResolveCode(addr libcommon.Address) ([]byte, error) {
	// eip-7702
	dd, ok, err := sdb.GetDelegatedDesignation(addr)
	if ok {
		return sdb.GetCode(dd)
	}
	if err != nil {
		return nil, err
	}
	return sdb.GetCode(addr)
}

func (sdb *IntraBlockState) ResolveCodeSize(addr libcommon.Address) (int, error) {
	// eip-7702
	size, err := sdb.GetCodeSize(addr)
	if err != nil {
		return 0, err
	}
	if size == types.DelegateDesignationCodeSize {
		// might be delegated designation
		code, err := sdb.ResolveCode(addr)
		if err != nil {
			return 0, err
		}
		return len(code), nil
	}

	return size, nil
}

func (sdb *IntraBlockState) GetDelegatedDesignation(addr libcommon.Address) (libcommon.Address, bool, error) {
	// eip-7702
	code, err := sdb.GetCode(addr)
	if err != nil {
		return EmptyAddress, false, err
	}
	if delegation, ok := types.ParseDelegation(code); ok {
		return delegation, true, nil
	}
	return EmptyAddress, false, nil
}

// GetState retrieves a value from the given account's storage trie.
// DESCRIBED: docs/programmers_guide/guide.md#address---identifier-of-an-account
func (sdb *IntraBlockState) GetState(addr libcommon.Address, key *libcommon.Hash, value *uint256.Int) error {
	stateObject, err := sdb.getStateObject(addr)
	if err != nil {
		return err
	}
	if stateObject != nil && !stateObject.deleted {
		stateObject.GetState(key, value)
	} else {
		value.Clear()
	}
	return nil
}

// GetCommittedState retrieves a value from the given account's committed storage trie.
// DESCRIBED: docs/programmers_guide/guide.md#address---identifier-of-an-account
func (sdb *IntraBlockState) GetCommittedState(addr libcommon.Address, key *libcommon.Hash, value *uint256.Int) error {
	stateObject, err := sdb.getStateObject(addr)
	if err != nil {
		return err
	}
	if stateObject != nil && !stateObject.deleted {
		stateObject.GetCommittedState(key, value)
	} else {
		value.Clear()
	}
	return nil
}

func (sdb *IntraBlockState) HasSelfdestructed(addr libcommon.Address) (bool, error) {
	stateObject, err := sdb.getStateObject(addr)
	if err != nil {
		return false, err
	}
	if stateObject == nil {
		return false, nil
	}
	if stateObject.deleted {
		return false, nil
	}
	if stateObject.createdContract {
		return false, nil
	}
	return stateObject.selfdestructed, nil
}

/*
 * SETTERS
 */

// AddBalance adds amount to the account associated with addr.
// DESCRIBED: docs/programmers_guide/guide.md#address---identifier-of-an-account
func (sdb *IntraBlockState) AddBalance(addr libcommon.Address, amount *uint256.Int, reason tracing.BalanceChangeReason) error {
	if sdb.trace {
		fmt.Printf("AddBalance %x, %d\n", addr, amount)
	}
	// If this account has not been read, add to the balance increment map
	_, needAccount := sdb.stateObjects[addr]
	if !needAccount && addr == ripemd && amount.IsZero() {
		needAccount = true
	}
	if !needAccount {
		sdb.journal.append(balanceIncrease{
			account:  &addr,
			increase: *amount,
		})
		bi, ok := sdb.balanceInc[addr]
		if !ok {
			bi = &BalanceIncrease{}
			sdb.balanceInc[addr] = bi
		}
		bi.increase.Add(&bi.increase, amount)
		bi.count++
		return nil
	}

	stateObject, err := sdb.GetOrNewStateObject(addr)
	if err != nil {
		return err
	}
	stateObject.AddBalance(amount, reason)
	return nil
}

// SubBalance subtracts amount from the account associated with addr.
// DESCRIBED: docs/programmers_guide/guide.md#address---identifier-of-an-account
func (sdb *IntraBlockState) SubBalance(addr libcommon.Address, amount *uint256.Int, reason tracing.BalanceChangeReason) error {
	if sdb.trace {
		fmt.Printf("SubBalance %x, %d\n", addr, amount)
	}

	stateObject, err := sdb.GetOrNewStateObject(addr)
	if err != nil {
		return err
	}
	if stateObject != nil {
		stateObject.SubBalance(amount, reason)
	}
	return nil
}

// DESCRIBED: docs/programmers_guide/guide.md#address---identifier-of-an-account
func (sdb *IntraBlockState) SetBalance(addr libcommon.Address, amount *uint256.Int, reason tracing.BalanceChangeReason) error {
	stateObject, err := sdb.GetOrNewStateObject(addr)
	if err != nil {
		return err
	}
	if stateObject != nil {
		stateObject.SetBalance(amount, reason)
	}
	return nil
}

// DESCRIBED: docs/programmers_guide/guide.md#address---identifier-of-an-account
func (sdb *IntraBlockState) SetNonce(addr libcommon.Address, nonce uint64) error {
	stateObject, err := sdb.GetOrNewStateObject(addr)
	if err != nil {
		return err
	}
	if stateObject != nil {
		stateObject.SetNonce(nonce)
	}
	return nil
}

// DESCRIBED: docs/programmers_guide/guide.md#code-hash
// DESCRIBED: docs/programmers_guide/guide.md#address---identifier-of-an-account
func (sdb *IntraBlockState) SetCode(addr libcommon.Address, code []byte) error {
	stateObject, err := sdb.GetOrNewStateObject(addr)
	if err != nil {
		return err
	}
	if stateObject != nil {
		stateObject.SetCode(crypto.Keccak256Hash(code), code)
	}
	return nil
}

// DESCRIBED: docs/programmers_guide/guide.md#address---identifier-of-an-account
func (sdb *IntraBlockState) SetState(addr libcommon.Address, key *libcommon.Hash, value uint256.Int) error {
	stateObject, err := sdb.GetOrNewStateObject(addr)
	if err != nil {
		return err
	}
	if stateObject != nil {
		stateObject.SetState(key, value)
	}
	return nil
}

// SetStorage replaces the entire storage for the specified account with given
// storage. This function should only be used for debugging.
func (sdb *IntraBlockState) SetStorage(addr libcommon.Address, storage Storage) error {
	stateObject, err := sdb.GetOrNewStateObject(addr)
	if err != nil {
		return err
	}
	if stateObject != nil {
		stateObject.SetStorage(storage)
	}
	return nil
}

// SetIncarnation sets incarnation for account if account exists
func (sdb *IntraBlockState) SetIncarnation(addr libcommon.Address, incarnation uint64) error {
	stateObject, err := sdb.GetOrNewStateObject(addr)
	if err != nil {
		return err
	}
	if stateObject != nil {
		stateObject.setIncarnation(incarnation)
	}
	return nil
}

func (sdb *IntraBlockState) GetIncarnation(addr libcommon.Address) (uint64, error) {
	stateObject, err := sdb.getStateObject(addr)
	if err != nil {
		return 0, err
	}
	if stateObject != nil {
		return stateObject.data.Incarnation, nil
	}
	return 0, nil
}

// Selfdestruct marks the given account as suicided.
// This clears the account balance.
//
// The account's state object is still available until the state is committed,
// getStateObject will return a non-nil account after Suicide.
func (sdb *IntraBlockState) Selfdestruct(addr libcommon.Address) (bool, error) {
	stateObject, err := sdb.getStateObject(addr)
	if err != nil {
		return false, err
	}
	if stateObject == nil || stateObject.deleted {
		return false, nil
	}
	sdb.journal.append(selfdestructChange{
		account:     &addr,
		prev:        stateObject.selfdestructed,
		prevbalance: *stateObject.Balance(),
	})
	stateObject.markSelfdestructed()
	stateObject.createdContract = false
	stateObject.data.Balance.Clear()

	return true, nil
}

func (sdb *IntraBlockState) Selfdestruct6780(addr libcommon.Address) error {
	stateObject, err := sdb.getStateObject(addr)
	if err != nil {
		return err
	}
	if stateObject == nil {
		return nil
	}
	if stateObject.newlyCreated {
		code, err := sdb.GetCode(addr)
		if err == nil {
			return err
		}
		if _, ok := types.ParseDelegation(code); !ok {
			sdb.Selfdestruct(addr)
		}
	}
	return nil
}

// SetTransientState sets transient storage for a given account. It
// adds the change to the journal so that it can be rolled back
// to its previous value if there is a revert.
func (sdb *IntraBlockState) SetTransientState(addr libcommon.Address, key libcommon.Hash, value uint256.Int) {
	prev := sdb.GetTransientState(addr, key)
	if prev == value {
		return
	}

	sdb.journal.append(transientStorageChange{
		account:  &addr,
		key:      key,
		prevalue: prev,
	})

	sdb.setTransientState(addr, key, value)
}

// setTransientState is a lower level setter for transient storage. It
// is called during a revert to prevent modifications to the journal.
func (sdb *IntraBlockState) setTransientState(addr libcommon.Address, key libcommon.Hash, value uint256.Int) {
	sdb.transientStorage.Set(addr, key, value)
}

// GetTransientState gets transient storage for a given account.
func (sdb *IntraBlockState) GetTransientState(addr libcommon.Address, key libcommon.Hash) uint256.Int {
	return sdb.transientStorage.Get(addr, key)
}

func (sdb *IntraBlockState) getStateObject(addr libcommon.Address) (stateObject *stateObject, err error) {
	// Prefer 'live' objects.
	if obj := sdb.stateObjects[addr]; obj != nil {
		return obj, nil
	}

	// Load the object from the database.
	if _, ok := sdb.nilAccounts[addr]; ok {
		if bi, ok := sdb.balanceInc[addr]; ok && !bi.transferred {
			return sdb.createObject(addr, nil), nil
		}
		return nil, nil
	}
	account, err := sdb.stateReader.ReadAccountData(addr)
	if err != nil {
		sdb.setErrorUnsafe(err)
		return nil, err
	}
	if account == nil {
		sdb.nilAccounts[addr] = struct{}{}
		if bi, ok := sdb.balanceInc[addr]; ok && !bi.transferred {
			return sdb.createObject(addr, nil), nil
		}
		return nil, nil
	}

	// Insert into the live set.
	obj := newObject(sdb, addr, account, account)
	sdb.setStateObject(addr, obj)
	return obj, nil
}

func (sdb *IntraBlockState) setStateObject(addr libcommon.Address, object *stateObject) {
	if bi, ok := sdb.balanceInc[addr]; ok && !bi.transferred {
		object.data.Balance.Add(&object.data.Balance, &bi.increase)
		bi.transferred = true
		sdb.journal.append(balanceIncreaseTransfer{bi: bi})
	}
	sdb.stateObjects[addr] = object
}

// Retrieve a state object or create a new state object if nil.
func (sdb *IntraBlockState) GetOrNewStateObject(addr libcommon.Address) (*stateObject, error) {
	stateObject, err := sdb.getStateObject(addr)
	if err != nil {
		return nil, err
	}
	if stateObject == nil || stateObject.deleted {
		stateObject = sdb.createObject(addr, stateObject /* previous */)
	}
	return stateObject, nil
}

// createObject creates a new state object. If there is an existing account with
// the given address, it is overwritten.
func (sdb *IntraBlockState) createObject(addr libcommon.Address, previous *stateObject) (newobj *stateObject) {
	account := new(accounts.Account)
	var original *accounts.Account
	if previous == nil {
		original = &accounts.Account{}
	} else {
		original = &previous.original
	}
	account.Root.SetBytes(trie.EmptyRoot[:]) // old storage should be ignored
	newobj = newObject(sdb, addr, account, original)
	newobj.setNonce(0) // sets the object to dirty
	if previous == nil {
		sdb.journal.append(createObjectChange{account: &addr})
	} else {
		sdb.journal.append(resetObjectChange{account: &addr, prev: previous})
	}
	newobj.newlyCreated = true
	sdb.setStateObject(addr, newobj)
	return newobj
}

// CreateAccount explicitly creates a state object. If a state object with the address
// already exists the balance is carried over to the new account.
//
// CreateAccount is called during the EVM CREATE operation. The situation might arise that
// a contract does the following:
//
//  1. sends funds to sha(account ++ (nonce + 1))
//  2. tx_create(sha(account ++ nonce)) (note that this gets the address of 1)
//
// Carrying over the balance ensures that Ether doesn't disappear.
func (sdb *IntraBlockState) CreateAccount(addr libcommon.Address, contractCreation bool) error {
	var prevInc uint64
	previous, err := sdb.getStateObject(addr)
	if err != nil {
		return err
	}
	if previous != nil && previous.selfdestructed {
		prevInc = previous.data.Incarnation
	} else {
		if inc, err := sdb.stateReader.ReadAccountIncarnation(addr); err == nil {
			prevInc = inc
		} else {
			sdb.savedErr = err
			return err
		}
	}
	if previous != nil && prevInc < previous.data.PrevIncarnation {
		prevInc = previous.data.PrevIncarnation
	}

	newObj := sdb.createObject(addr, previous)
	if previous != nil && !previous.selfdestructed {
		newObj.data.Balance.Set(&previous.data.Balance)
	}
	newObj.data.Initialised = true
	newObj.data.PrevIncarnation = prevInc

	if contractCreation {
		newObj.createdContract = true
		newObj.data.Incarnation = prevInc + 1
	} else {
		newObj.selfdestructed = false
	}
	return nil
}

// Snapshot returns an identifier for the current revision of the state.
func (sdb *IntraBlockState) Snapshot() int {
	id := sdb.nextRevisionID
	sdb.nextRevisionID++
	sdb.validRevisions = append(sdb.validRevisions, revision{id, sdb.journal.length()})
	return id
}

// RevertToSnapshot reverts all state changes made since the given revision.
func (sdb *IntraBlockState) RevertToSnapshot(revid int) {
	// Find the snapshot in the stack of valid snapshots.
	idx := sort.Search(len(sdb.validRevisions), func(i int) bool {
		return sdb.validRevisions[i].id >= revid
	})
	if idx == len(sdb.validRevisions) || sdb.validRevisions[idx].id != revid {
		panic(fmt.Errorf("revision id %v cannot be reverted", revid))
	}
	snapshot := sdb.validRevisions[idx].journalIndex

	// Replay the journal to undo changes and remove invalidated snapshots
	sdb.journal.revert(sdb, snapshot)
	sdb.validRevisions = sdb.validRevisions[:idx]
}

// GetRefund returns the current value of the refund counter.
func (sdb *IntraBlockState) GetRefund() uint64 {
	return sdb.refund
}

func updateAccount(EIP161Enabled bool, isAura bool, stateWriter StateWriter, addr libcommon.Address, stateObject *stateObject, isDirty bool) error {
	emptyRemoval := EIP161Enabled && stateObject.empty() && (!isAura || addr != SystemAddress)
	if stateObject.selfdestructed || (isDirty && emptyRemoval) {
		if err := stateWriter.DeleteAccount(addr, &stateObject.original); err != nil {
			return err
		}
		stateObject.deleted = true
	}
	if isDirty && (stateObject.createdContract || !stateObject.selfdestructed) && !emptyRemoval {
		stateObject.deleted = false
		// Write any contract code associated with the state object
		if stateObject.code != nil && stateObject.dirtyCode {
			if err := stateWriter.UpdateAccountCode(addr, stateObject.data.Incarnation, stateObject.data.CodeHash, stateObject.code); err != nil {
				return err
			}
		}
		if stateObject.createdContract {
			if err := stateWriter.CreateContract(addr); err != nil {
				return err
			}
		}
		if err := stateObject.updateTrie(stateWriter); err != nil {
			return err
		}
		if err := stateWriter.UpdateAccountData(addr, &stateObject.original, &stateObject.data); err != nil {
			return err
		}
	}
	return nil
}

func printAccount(EIP161Enabled bool, addr libcommon.Address, stateObject *stateObject, isDirty bool) {
	emptyRemoval := EIP161Enabled && stateObject.empty()
	if stateObject.selfdestructed || (isDirty && emptyRemoval) {
		fmt.Printf("delete: %x\n", addr)
	}
	if isDirty && (stateObject.createdContract || !stateObject.selfdestructed) && !emptyRemoval {
		// Write any contract code associated with the state object
		if stateObject.code != nil && stateObject.dirtyCode {
			fmt.Printf("UpdateCode: %x,%x\n", addr, stateObject.data.CodeHash)
		}
		if stateObject.createdContract {
			fmt.Printf("CreateContract: %x\n", addr)
		}
		stateObject.printTrie()
		if stateObject.data.Balance.IsUint64() {
			fmt.Printf("UpdateAccountData: %x, balance=%d, nonce=%d\n", addr, stateObject.data.Balance.Uint64(), stateObject.data.Nonce)
		} else {
			div := uint256.NewInt(1_000_000_000)
			fmt.Printf("UpdateAccountData: %x, balance=%d*%d, nonce=%d\n", addr, uint256.NewInt(0).Div(&stateObject.data.Balance, div).Uint64(), div.Uint64(), stateObject.data.Nonce)
		}
	}
}

// FinalizeTx should be called after every transaction.
func (sdb *IntraBlockState) FinalizeTx(chainRules *chain.Rules, stateWriter StateWriter) error {
	for addr, bi := range sdb.balanceInc {
		if !bi.transferred {
			sdb.getStateObject(addr)
		}
	}
	for addr := range sdb.journal.dirties {
		so, exist := sdb.stateObjects[addr]
		if !exist {
			// ripeMD is 'touched' at block 1714175, in txn 0x1237f737031e40bcde4a8b7e717b2d15e3ecadfe49bb1bbc71ee9deb09c6fcf2
			// That txn goes out of gas, and although the notion of 'touched' does not exist there, the
			// touch-event will still be recorded in the journal. Since ripeMD is a special snowflake,
			// it will persist in the journal even though the journal is reverted. In this special circumstance,
			// it may exist in `sdb.journal.dirties` but not in `sdb.stateObjects`.
			// Thus, we can safely ignore it here
			continue
		}

		//fmt.Printf("FinalizeTx: %x, balance=%d %T\n", addr, so.data.Balance.Uint64(), stateWriter)
		if err := updateAccount(chainRules.IsSpuriousDragon, chainRules.IsAura, stateWriter, addr, so, true); err != nil {
			return err
		}
		so.newlyCreated = false
		sdb.stateObjectsDirty[addr] = struct{}{}
	}
	// Invalidate journal because reverting across transactions is not allowed.
	sdb.clearJournalAndRefund()
	return nil
}

func (sdb *IntraBlockState) SoftFinalise() {
	for addr := range sdb.journal.dirties {
		_, exist := sdb.stateObjects[addr]
		if !exist {
			// ripeMD is 'touched' at block 1714175, in txn 0x1237f737031e40bcde4a8b7e717b2d15e3ecadfe49bb1bbc71ee9deb09c6fcf2
			// That txn goes out of gas, and although the notion of 'touched' does not exist there, the
			// touch-event will still be recorded in the journal. Since ripeMD is a special snowflake,
			// it will persist in the journal even though the journal is reverted. In this special circumstance,
			// it may exist in `sdb.journal.dirties` but not in `sdb.stateObjects`.
			// Thus, we can safely ignore it here
			continue
		}
		sdb.stateObjectsDirty[addr] = struct{}{}
	}
	// Invalidate journal because reverting across transactions is not allowed.
	sdb.clearJournalAndRefund()
}

// CommitBlock finalizes the state by removing the self destructed objects
// and clears the journal as well as the refunds.
func (sdb *IntraBlockState) CommitBlock(chainRules *chain.Rules, stateWriter StateWriter) error {
	for addr, bi := range sdb.balanceInc {
		if !bi.transferred {
			sdb.getStateObject(addr)
		}
	}
	return sdb.MakeWriteSet(chainRules, stateWriter)
}

func (sdb *IntraBlockState) BalanceIncreaseSet() map[libcommon.Address]uint256.Int {
	s := make(map[libcommon.Address]uint256.Int, len(sdb.balanceInc))
	for addr, bi := range sdb.balanceInc {
		if !bi.transferred {
			s[addr] = bi.increase
		}
	}
	return s
}

func (sdb *IntraBlockState) MakeWriteSet(chainRules *chain.Rules, stateWriter StateWriter) error {
	for addr := range sdb.journal.dirties {
		sdb.stateObjectsDirty[addr] = struct{}{}
	}
	for addr, stateObject := range sdb.stateObjects {
		_, isDirty := sdb.stateObjectsDirty[addr]
		if err := updateAccount(chainRules.IsSpuriousDragon, chainRules.IsAura, stateWriter, addr, stateObject, isDirty); err != nil {
			return err
		}
	}
	// Invalidate journal because reverting across transactions is not allowed.
	sdb.clearJournalAndRefund()
	return nil
}

func (sdb *IntraBlockState) Print(chainRules chain.Rules) {
	for addr, stateObject := range sdb.stateObjects {
		_, isDirty := sdb.stateObjectsDirty[addr]
		_, isDirty2 := sdb.journal.dirties[addr]

		printAccount(chainRules.IsSpuriousDragon, addr, stateObject, isDirty || isDirty2)
	}
}

// SetTxContext sets the current transaction index which
// used when the EVM emits new state logs. It should be invoked before
// transaction execution.
func (sdb *IntraBlockState) SetTxContext(ti int) {
	if len(sdb.logs) > 0 && ti == 0 {
		err := fmt.Errorf("seems you forgot `ibs.Reset` or `ibs.TxIndex()`. len(sdb.logs)=%d, ti=%d", len(sdb.logs), ti)
		panic(err)
	}
	if sdb.txIndex >= 0 && sdb.txIndex > ti {
		err := fmt.Errorf("seems you forgot `ibs.Reset` or `ibs.TxIndex()`. sdb.txIndex=%d, ti=%d", sdb.txIndex, ti)
		panic(err)
	}
	sdb.txIndex = ti
}

// no not lock
func (sdb *IntraBlockState) clearJournalAndRefund() {
	sdb.journal.Reset()
	sdb.validRevisions = sdb.validRevisions[:0]
	sdb.refund = 0
}

// Prepare handles the preparatory steps for executing a state transition.
// This method must be invoked before state transition.
//
// Berlin fork:
// - Add sender to access list (EIP-2929)
// - Add destination to access list (EIP-2929)
// - Add precompiles to access list (EIP-2929)
// - Add the contents of the optional txn access list (EIP-2930)
//
// Shanghai fork:
// - Add coinbase to access list (EIP-3651)
//
// Cancun fork:
// - Reset transient storage (EIP-1153)
//
// Prague fork:
// - Add authorities to access list (EIP-7702)
// - Add delegated designation (if it exists for dst) to access list (EIP-7702)
func (sdb *IntraBlockState) Prepare(rules *chain.Rules, sender, coinbase libcommon.Address, dst *libcommon.Address,
<<<<<<< HEAD
	precompiles []libcommon.Address, list types2.AccessList, authorities []libcommon.Address) error {
=======
	precompiles []libcommon.Address, list types.AccessList, authorities []libcommon.Address) {
>>>>>>> be0e886d
	if sdb.trace {
		fmt.Printf("ibs.Prepare %x, %x, %x, %x, %v, %v, %v\n", sender, coinbase, dst, precompiles, list, rules, authorities)
	}
	if rules.IsBerlin {
		// Clear out any leftover from previous executions
		al := newAccessList()
		sdb.accessList = al
		//sdb.accessList.Reset()
		//al := sdb.accessList

		al.AddAddress(sender)
		if dst != nil {
			al.AddAddress(*dst)
			// If it's a create-tx, the destination will be added inside evm.create
		}
		for _, addr := range precompiles {
			al.AddAddress(addr)
		}
		for _, el := range list {
			al.AddAddress(el.Address)
			for _, key := range el.StorageKeys {
				al.AddSlot(el.Address, key)
			}
		}
		if rules.IsShanghai { // EIP-3651: warm coinbase
			al.AddAddress(coinbase)
		}
	}
	if rules.IsPrague {
		for _, addr := range authorities {
			sdb.AddAddressToAccessList(addr)
		}

		if dst != nil {
			dd, ok, err := sdb.GetDelegatedDesignation(*dst)
			if err != nil {
				return err
			}
			if ok {
				sdb.AddAddressToAccessList(dd)
			}
		}
	}
	// Reset transient storage at the beginning of transaction execution
	sdb.transientStorage = newTransientStorage()
	return nil
}

// AddAddressToAccessList adds the given address to the access list
func (sdb *IntraBlockState) AddAddressToAccessList(addr libcommon.Address) (addrMod bool) {
	addrMod = sdb.accessList.AddAddress(addr)
	if addrMod {
		sdb.journal.append(accessListAddAccountChange{&addr})
	}
	return addrMod
}

// AddSlotToAccessList adds the given (address, slot)-tuple to the access list
func (sdb *IntraBlockState) AddSlotToAccessList(addr libcommon.Address, slot libcommon.Hash) (addrMod, slotMod bool) {
	addrMod, slotMod = sdb.accessList.AddSlot(addr, slot)
	if addrMod {
		// In practice, this should not happen, since there is no way to enter the
		// scope of 'address' without having the 'address' become already added
		// to the access list (via call-variant, create, etc).
		// Better safe than sorry, though
		sdb.journal.append(accessListAddAccountChange{&addr})
	}
	if slotMod {
		sdb.journal.append(accessListAddSlotChange{
			address: &addr,
			slot:    &slot,
		})
	}
	return addrMod, slotMod
}

// AddressInAccessList returns true if the given address is in the access list.
func (sdb *IntraBlockState) AddressInAccessList(addr libcommon.Address) bool {
	return sdb.accessList.ContainsAddress(addr)
}

func (sdb *IntraBlockState) SlotInAccessList(addr libcommon.Address, slot libcommon.Hash) (addressPresent bool, slotPresent bool) {
	return sdb.accessList.Contains(addr, slot)
}<|MERGE_RESOLUTION|>--- conflicted
+++ resolved
@@ -980,11 +980,7 @@
 // - Add authorities to access list (EIP-7702)
 // - Add delegated designation (if it exists for dst) to access list (EIP-7702)
 func (sdb *IntraBlockState) Prepare(rules *chain.Rules, sender, coinbase libcommon.Address, dst *libcommon.Address,
-<<<<<<< HEAD
-	precompiles []libcommon.Address, list types2.AccessList, authorities []libcommon.Address) error {
-=======
 	precompiles []libcommon.Address, list types.AccessList, authorities []libcommon.Address) {
->>>>>>> be0e886d
 	if sdb.trace {
 		fmt.Printf("ibs.Prepare %x, %x, %x, %x, %v, %v, %v\n", sender, coinbase, dst, precompiles, list, rules, authorities)
 	}
